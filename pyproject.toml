--- conflicted
+++ resolved
@@ -35,17 +35,6 @@
 
 [project.optional-dependencies]
 dev = [
-<<<<<<< HEAD
-    "pytest>=7.0.1,<9.0",
-    "jupyterlab>=3.3.1,<4.0",
-    "sphinx>=7.1.0,<8.0",
-    "coverage>=7.1.0,<8.0",
-    "sphinx-automodapi==0.16.0",
-    "pydata-sphinx-theme==0.14.3",
-    "nbsphinx==0.9.4",
-    "pickleshare==0.7.5",  # for doc building with IPython
-    "ruff>=0.5.6,<1.0",  # for code linting
-=======
     # testing
     "pytest>=7.0.1,<9.0",
     "coverage>=7.1.0,<8.0",
@@ -58,7 +47,6 @@
     "nbsphinx>=0.9.4,<1.0",
     "jupyterlab>=4.0,<5.0",
     "pickleshare>=0.7.5,<1.0",
->>>>>>> 2a658a7d
 ]
 
 [tool.pytest.ini_options]
