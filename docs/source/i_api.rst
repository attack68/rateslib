--- conflicted
+++ resolved
@@ -273,9 +273,6 @@
     z_turns.rst
     z_stubs.rst
     z_convexityrisk.rst
-<<<<<<< HEAD
-    z_quantlib.rst
-=======
     z_bondbasis.rst
     z_fixings.rst
->>>>>>> 79a3b3aa
+    z_quantlib.rst