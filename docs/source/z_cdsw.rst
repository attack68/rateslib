.. _cook-cdsw-doc:

.. ipython:: python
   :suppress:

   from rateslib.curves import *
   from rateslib.instruments import *
   from rateslib.calendars import add_tenor
   from rateslib.solver import Solver
   from rateslib import defaults
   import matplotlib.pyplot as plt
   from datetime import datetime as dt
   import numpy as np
   from pandas import DataFrame, option_context
   defaults.reset_defaults()

Replicating a Pfizer Default Curve & CDS from Bloomberg's CDSW
*****************************************************************

.. raw:: html

   <div style="width: 100%; padding: 1em 0em 1em; text-align: center;">
     <a href="https://rateslib.com/excel/latest/z_swpm.html" target="_blank">
       <img src="_static/rlxl32.png" alt="SWPM type Curve in Excel using rateslib-excel" width="20">
     </a>
   </div>

Some collected data at a point in time on Friday 4th Oct 2024 can be loaded into the CDSW function in Bloomberg
for the single security Pfizer US, with the intention of pricing and risking a 5Y Pfizer CDS.
The raw data necessary to build the curves and replicate the pricing risk metrics is added to Python.
(Some of the loaded CDS data is also shown in an image at the bottom of this page)

.. ipython:: python
   :suppress:

   print(defaults.print())

.. ipython:: python

   irs_tenor = ["1m", "2m", "3m", "6m", "12m", "2y", "3y", "4y", "5y", "6y", "7y", "8y", "9y", "10y", "12y"]
   irs_rates = [4.8457, 4.7002, 4.5924, 4.3019, 3.8992, 3.5032, 3.3763, 3.3295, 3.3165, 3.3195, 3.3305, 3.3450, 3.3635, 3.3830, 3.4245]
   cds_tenor = ["6m", "12m", "2y", "3y", "4y", "5y", "7y", "10y"]
   cds_rates = [0.11011, 0.14189, 0.20750, 0.26859, 0.32862, 0.37861, 0.51068, 0.66891]

.. image:: _static/cdsw_1.png
   :alt: SOFR discount data
   :width: 300

Since the SOFR curve is a rates component, independent from the Pfizer credit component, we will build that,
separately, first. This is no different to any of the other tutorials or examples constructing a basic
SOFR curve - it places node dates at the maturity of each IRS and solves the curve with exact precision.

.. ipython:: python

   today = dt(2024, 10, 4)  # Friday 4th October 2024
   spot = dt(2024, 10, 8)  # Tuesday 8th October 2024

   disc_curve = Curve(
       nodes={
           today: 1.0,
           **{add_tenor(spot, _, "mf", "nyc"): 1.0 for _ in irs_tenor}
       },
       calendar="nyc",
       convention="act360",
       interpolation="log_linear",
       id="sofr"
   )

   us_rates_sv = Solver(
       curves=[disc_curve],
       instruments=[
           IRS(spot, _, spec="usd_irs", curves="sofr") for _ in irs_tenor
       ],
       s=irs_rates,
       instrument_labels=irs_tenor,
       id="us_rates"
   )

This framework for:

- **firstly,** structuring a *Curve* with chosen hyper-parameters such as *nodes*, *interpolation*, etc.,
- **secondly,** calibrating that *Curve* with a chosen set of market *Instruments*,

should now be familiar. Here we will create a hazard *Curve* for Pfizer using node dates at constant tenor points
(notice these are **not** the maturity of the so called *credit-imm dates* - but they could be if you wanted) and
then calibrate the curve with proper CDS market instruments and prices.

.. ipython:: python

   cds_eff = dt(2024, 9, 20)
   cds_mats = [add_tenor(dt(2024, 12, 20), _, "mf", "all") for _ in cds_tenor]

   hazard_curve = Curve(
       nodes={
           today: 1.0,
           **{add_tenor(spot, _, "mf", "nyc"): 1.0 for _ in cds_tenor}
       },
       calendar="all",
       convention="act365f",
       interpolation="log_linear",
       id="pfizer"
   )

   pfizer_sv = Solver(
       curves=[hazard_curve],
       pre_solvers=[us_rates_sv],
       instruments=[
           CDS(cds_eff, _, spec="us_ig_cds", curves=["pfizer", "sofr"]) for _ in cds_mats
       ],
       s=cds_rates,
       instrument_labels=cds_tenor,
       id="pfizer_cds"
   )

   hazard_curve.nodes

Lets look at the structure of the hazard rates generated. To do this we plot the *'1d'* overnight rates of the
*'pfizer'* hazard curve.

.. ipython:: python

   hazard_curve.plot("1d")

.. plot::

   from rateslib import *
   import matplotlib.pyplot as plt
   irs_tenor = ["1m", "2m", "3m", "6m", "12m", "2y", "3y", "4y", "5y", "6y", "7y", "8y", "9y", "10y", "12y"]
   irs_rates = [4.8457, 4.7002, 4.5924, 4.3019, 3.8992, 3.5032, 3.3763, 3.3295, 3.3165, 3.3195, 3.3305, 3.3450, 3.3635, 3.3830, 3.4245]
   cds_tenor = ["6m", "12m", "2y", "3y", "4y", "5y", "7y", "10y"]
   cds_rates = [0.11011, 0.14189, 0.20750, 0.26859, 0.32862, 0.37861, 0.51068, 0.66891]
   today = dt(2024, 10, 4)  # Friday 4th October 2024
   spot = dt(2024, 10, 8)  # Tuesday 8th October 2024
   disc_curve = Curve(
       nodes={
           today: 1.0,
           **{add_tenor(spot, _, "mf", "nyc"): 1.0 for _ in irs_tenor}
       },
       calendar="nyc",
       convention="act360",
       interpolation="log_linear",
       id="sofr"
   )
   us_rates_sv = Solver(
       curves=[disc_curve],
       instruments=[
           IRS(spot, _, spec="usd_irs", curves="sofr") for _ in irs_tenor
       ],
       s=irs_rates,
       instrument_labels=irs_tenor,
       id="us_rates"
   )
   cds_eff = dt(2024, 9, 20)
   cds_mats = [add_tenor(dt(2024, 12, 20), _, "mf", "all") for _ in cds_tenor]
   hazard_curve = Curve(
       nodes={
           today: 1.0,
           **{add_tenor(spot, _, "mf", "nyc"): 1.0 for _ in cds_tenor}
       },
       calendar="all",
       convention="act365f",
       interpolation="log_linear",
       id="pfizer"
   )
   pfizer_sv = Solver(
       curves=[hazard_curve],
       pre_solvers=[us_rates_sv],
       instruments=[
           CDS(cds_eff, _, spec="us_ig_cds", curves=["pfizer", "sofr"]) for _ in cds_mats
       ],
       s=cds_rates,
       instrument_labels=cds_tenor,
       id="pfizer_cds"
   )
   fig, ax, line = hazard_curve.plot("1d", labels=["Pfizer Hazard Rate"])
   plt.show()
   plt.close()

By definition, the probabilities of survival are calculable directly from the hazard *Curve*.

.. ipython:: python

   hazard_curve[dt(2025, 10, 4)]  # Probability Pfizer survives at least 1yr.
   hazard_curve[dt(2029, 10, 4)]  # Probability Pfizer survives at least 5yr.
   hazard_curve[dt(2034, 10, 4)]  # Probability Pfizer survives at least 10yr.

Pricing and risk metrics are calculable within *rateslib's* natural framework. Let's build the traditional
5Y Pfizer CDS and compare the numbers to Bloombergs calculator (these may not necessarily be exactly the same due to
different hyper-parameter choices for the curves and any pricing rounding, including discretization choices for the
numerical integrations of CDS protection and premium legs).

.. ipython:: python

   cds = CDS(
       effective=dt(2024, 9, 20),
       termination=dt(2029, 12, 20),
       spec="us_ig_cds",
       curves=["pfizer", "sofr"],
<<<<<<< HEAD
       fixed_rate=1.0,
       recovery_rate=0.40,
       premium_accrued=True,
=======
>>>>>>> fec617ba
       notional=10e6,
   )
   cds.rate(solver=pfizer_sv)  # this compares to BBG: "Trd Sprd (bp)"
   cds.npv(solver=pfizer_sv)  # this compares to BBG: "Cash Amount"
   cds.analytic_delta(hazard_curve, disc_curve)
   cds.accrued(dt(2024, 10, 7))  # this is 17 days of accrued
   cds.delta(solver=pfizer_sv).groupby("solver").sum()  # this compares to: "Spread DV01" and "IR DV01"

.. image:: _static/cdsw_2.png
   :alt: Pfizer CDS data
   :width: 725<|MERGE_RESOLUTION|>--- conflicted
+++ resolved
@@ -196,12 +196,6 @@
        termination=dt(2029, 12, 20),
        spec="us_ig_cds",
        curves=["pfizer", "sofr"],
-<<<<<<< HEAD
-       fixed_rate=1.0,
-       recovery_rate=0.40,
-       premium_accrued=True,
-=======
->>>>>>> fec617ba
        notional=10e6,
    )
    cds.rate(solver=pfizer_sv)  # this compares to BBG: "Trd Sprd (bp)"
