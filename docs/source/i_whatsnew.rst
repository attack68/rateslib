.. _whatsnew-doc:

.. role:: red

**************
Release Notes
**************

The future development of *rateslib* is open to many avenues.
Some possibilities are listed below. The author is very interested in any feedback
and this can be given on the public **Issues** board at the project github
repository: `Rateslib Project <https://github.com/attack68/rateslib>`_, or by direct
email contact through **rateslib@gmail.com**.

1.2.0 (not released)
**********************

This version uses **Rust** bindings. See :ref:`getting started <pricing-doc>`
for notes about installation changes.

New *FX Volatility Products* are set to **beta** status, probably until version 2.0.

.. list-table::
   :widths: 25 75
   :header-rows: 1

   * - Feature
     - Description
   * - Performance
     - The modules ``rateslib.dual`` and ``rateslib.splines`` have been ported to **Rust**
       instead of Python to improve calculation times.
   * - Splines
     - New methods :meth:`~rateslib.splines.ppev_single_dual`,
       :meth:`~rateslib.splines.ppev_single_dual2`, :meth:`~rateslib.splines.ppdnev_single_dual`,
       and :meth:`~rateslib.splines.ppdnev_single_dual2` have been added to ensure correct
       handling of AD with regards to both x-axis and y-axis variables. See
       :ref:`section on using AD with splines <splines-ad-doc>`
   * - Splines
     - Added :meth:`~rateslib.splines.evaluate` for automatically handling which *ppdnev* method
       to use based on the AD sensitivities of the given `x` value.
   * - Instruments
<<<<<<< HEAD
     - Reverse the notional direction of :class:`~rateslib.instruments.FXExchange` to be more
       intuitive. :red:`Breaking change!`
   * - Instruments
     - Add a class method: :meth:`~rateslib.instruments.IRS.example` to each *Instrument* to
       provide a more intuitive way to initialise.
   * - Instruments
     - Relabel the specification `sek_iirs` as `sek_iirs3`. :red:`Breaking change!`
=======
     - :red:`Breaking Changes!` Amend :class:`~rateslib.instruments.FXExchange` to **remove** the
       arguments ``currency`` and ``leg2_currency``
       in favour of using ``pair`` which is consistent with the new *FX Volatility* naming convention.
       Also **reverse** the ``notional`` so that a +1mm EURUSD transaction is considered as a purchase of
       EUR and a sale of USD.
>>>>>>> 7dfdc222
   * - Instruments
     - Basic *FX Volatility Instruments* have been added in **beta** status, including
       :class:`~rateslib.instruments.FXCall`, :class:`~rateslib.instruments.FXPut`,
       :class:`~rateslib.instruments.FXRiskReversal`, :class:`~rateslib.instruments.FXStraddle`,
       :class:`~rateslib.instruments.FXStrangle`, :class:`~rateslib.instruments.FXBrokerFly`
       and :class:`~rateslib.instruments.FXOptionStrat`.
       See :ref:`user guide section <fx-volatility-doc>` for more information.
   * - FX Volatility
     - A new pricing component :class:`~rateslib.fx_volatility.FXDeltaVolSmile` has been added
       to allow pricing of single expiry *FX Options* with a *Smile* interpolated over a *Delta*
       axis.
   * - AD
     - Added :meth:`~rateslib.dual.dual_norm_pdf` for AD safe standard normal probability density.
   * - AD
     - Added :meth:`~rateslib.solver.newton_1dim` and :meth:`~rateslib.solver.newton_ndim`
       for AD safe Newton root solving in one or multiple dimensions.
   * - Solver
     - Added :meth:`~rateslib.solver.quadratic_eqn` to return the solution of a quadratic equation
       in an AD safe and consistent return format to other solvers for convenience.
   * - Bug
     - "ActActICMA" convention now handles ``frequency`` of "Z", asserting that of "A",
       albeit with a *UserWarning*.
   * - Bug
     - ``npv`` and ``cashflows`` of a :class:`~rateslib.periods.FloatPeriod` did not
       handle error messages regarding missing RFR fixings for a historical period.
       Calculations wll now raise if missing ``fixings``.
   * - Bug
     - `FXSwap` now no longer raises `TypeError` for dual number type mixing when `npv` or `rate`
       are called after changing the AD order of curves and fx objects.


1.1.0 (20th Mar 2024)
**********************

.. list-table::
   :widths: 25 75
   :header-rows: 1

   * - Feature
     - Description
   * - Automatic Differentiation
     - :red:`Breaking Change!` Dual number `gradient` method is no longer calculable on the object.
       Instead of `dual.gradient(vars)` use the following call `gradient(dual, vars)`, using the
       provided function :meth:`rateslib.dual.gradient`.
   * - Instruments
     - Added argument ``metric`` to :class:`~rateslib.instruments.Value` so that specific *Curve* values derived
       as calculated figures (e.g. continuously compounded zero rate, or index value) can be calibrated by *Solvers*.
   * - Bug
     - :meth:`~rateslib.solver.Solver.delta` and :meth:`~rateslib.solver.Solver.gamma` now work directly with
       given ``npv`` when ``fx`` is not provided.
   * - Bug
     - :meth:`~rateslib.periods.FloatPeriod.npv` now returns 0.0 for historical payment dates correctly when
       given the ``local`` argument.
   * - Bug
     - :meth:`~rateslib.periods.IndexCashflow.cashflows` no longer prints dual numbers to tables.
   * - Performance
     - Curve iterations in the :class:`~rateslib.solver.Solver` were amended in the way they handle
       :class:`~rateslib.dual.Dual` variables in order to reduce upcasting and increase the speed of basic operations.
   * - Performance
     - :class:`~rateslib.splines.bsplev_single` introduced a short circuit based on the positivity and support
       property to greatly improve time needed to solve curves with splines.
   * - Performance
     - :class:`~rateslib.curves.Curve` with splines are remapped to use float posix timestamps rather than datetimes
       for building splines. Operations with floats are much faster than their equivalents using timedeltas.


1.0.0 (1st Feb 2024)
**********************

.. list-table::
   :widths: 25 75
   :header-rows: 1

   * - Feature
     - Description
   * - Bug
     - FRA :meth:`~rateslib.instruments.FRA.cashflows` now correctly identifies the DF at cash
       settled payment date.
   * - Bug
     - :meth:`~rateslib.legs.FloatLeg.fixings_table` now generates exact results (not in approximate mode) when RFR
       fixings are included in any period.


0.7.0 (29th Nov 2023)
**********************

.. list-table::
   :widths: 25 75
   :header-rows: 1

   * - Feature
     - Description
   * - Legs
     - Refactor how the ``defaults.fixings`` object works. **Breaking change**. Explained in
       :ref:`Working with Fixings <cook-fixings-doc>`.
   * - Legs
     - Allow ``fixings`` as a 2-tuple to manually define the first *FloatPeriod* (say as IBOR stub)
       and determine the rest from a *Series*. Also allow ``fx_fixings`` as a 2-tuple for similar
       reason for MTM *XCS*.
   * - Instruments
     - :class:`~rateslib.instruments.Fly` and :class:`~rateslib.instruments.Spread` now express
       *rate* in basis point terms and not percent.
   * - Instruments
     - Added ``calc_mode`` to :class:`~rateslib.instruments.BondFuture` to calculate CME US treasury
       conversion factors correctly.
   * - Instruments
     - :class:`~rateslib.instruments.BondFuture.ctd_index` can now optionally return the ordered set of CTD indexes
       instead of just the CTD.
   * - Instruments
     - Added :meth:`~rateslib.instruments.BondFuture.cms` to perform multi-security CTD analysis on
       :class:`~rateslib.instruments.BondFuture`.
   * - Solver
     - Add an attribute ``result`` that contains retrievable iteration success or failure
       information.
   * - Bug
     - Update :meth:`~rateslib.instruments.STIRFuture.analytic_delta` for
       :class:`~rateslib.instruments.STIRFuture` to match *delta*.
   * - Bug
     - Add the ``spec`` argument functionality missing for
       :class:`~rateslib.instruments.IndexFixedRateBond`.
   * - Bug
     - :class:`~rateslib.curves.CompositeCurve` now returns zero for DF item lookups prior to the initial node date.
   * - Bug
     - :class:`~rateslib.instruments.BondFuture.net_basis` now deducts accrued from the result when the prices are
       provided ``dirty``.

0.6.0 (19th Oct 2023)
**********************

.. list-table::
   :widths: 25 75
   :header-rows: 1

   * - Feature
     - Description
   * - Instruments
     - Add a :class:`~rateslib.instruments.STIRFuture` class
   * - Instruments
     - Merge all :class:`~rateslib.instruments.XCS` classes into one, adding new arguments,
       ``fixed``, ``leg2_fixed`` and ``leg2_mtm`` to differentiate between types.
   * - Curves
     - Separate :class:`~rateslib.curves.MultiCsaCurve`
       from :class:`~rateslib.curves.CompositeCurve` for increased transparency on its action.
   * - Curves
     - Add the ability to supply curves in a dict for forecasting *FloatPeriods* to be
       able handle interpolated stub periods under an *"ibor"* ``fixing_method``.
   * - Solver
     - Added the methods :meth:`~rateslib.solver.Solver.jacobian` and
       :meth:`~rateslib.solver.Solver.market_movements` for coordinating multiple *Solvers*.
   * - Bug
     - Instrument ``spec`` with ``method_param`` set to 2 day lag for certain IBOR instruments.
   * - Bug
     - The :meth:`~rateslib.instruments.Portfolio.npv` method on a *Portfolio* no longer allows
       mixed currency outputs to be aggregated into a single float value.
   * - Bug
     - Now emit a warning if a discount factor or rate is requested on a curve with a spline
       outside of the rightmost boundary of the spline interval.


0.5.1 (11 Sep 2023)
**********************

.. list-table::
   :widths: 25 75
   :header-rows: 1

   * - Feature
     - Description
   * - Instruments
     - Rename :class:`~rateslib.instruments.FloatRateBond`
       to :class:`~rateslib.instruments.FloatRateNote` and removed the
       alias :class:`~rateslib.instruments.Swap`.
   * - Instruments
     - Add a ``spec`` keyword argument to allow instruments to be pre-defined and follow
       market conventions without the user needing to input these directly, but preserving an
       ability to overwrite specific values.
   * - Instruments
     - Add ``calc_mode`` to *Bonds* to provide mechanisms to perform YTM calculations under
       different conventions and geographies.
   * - Periods
     - :class:`~rateslib.periods.FloatPeriod` now allows **averaging** methods for
       determining the rate.
   * - Curves
     - The :meth:`shift()<rateslib.curves.Curve.shift>` operation for *Curves* now defaults to using
       a *CompositeCurve* approach to preserve a constant spread to the underlying *Curve* via
       a dynamic association. Shifted curves can also optionally add ``id`` and ``collateral``
       tags.
   * - Schedule
     - A :class:`~rateslib.scheduling.Schedule` now has the arguments ``eval_date`` and
       ``eval_mode`` allow a tenor-tenor effective-termination input.
   * - Defaults
     - Change the default :class:`~rateslib.solver.Solver` algorithm to *"levenberg_marquardt"*
       because it is more robust for new users, even if slower in general.
   * - Bug
     - :class:`~rateslib.instruments.FXExchange` can now be imported from *rateslib* and has been added
       to ``__init__``.
   * - Bug
     - :meth:`~rateslib.instruments.Sensitivities.cashflows_table` no longer returns empty when
       no collateral information is available.
   * - Bug
     - :meth:`~rateslib.periods.FloatPeriod.fixings_table` now properly represents published
       fixing values as having zero nominal exposure.
   * - Bug
     - ``solver.fx`` attribute is now properly passed through to the ``rate`` calculation
       of multi-currency instruments when ``fx`` is *None*.


0.4.0 (12 Aug 2023)
********************

.. list-table::
   :widths: 25 75
   :header-rows: 1

   * - Feature
     - Description
   * - Instruments
     - Added ``split_notional`` to :class:`~rateslib.instruments.FXSwap` to more accurately
       reflect the interbank traded product.
   * - Instruments
     - Added :class:`~rateslib.instruments.FXExchange`, to provide booking FX spot or FX forward
       trades.
   * - Legs
     - Removed all ``LegExchange`` types, and replaced by adding ``initial_exchange`` and
       ``final_exchange`` as arguments to basic ``Legs``.
   * - Instruments
     - The ``payment_lag_exchange`` parameter for ``FXSwap`` was removed in favour of using
       ``payment_lag``.
   * - Defaults
     - Added historic fixing data until end July for ESTR, SOFR,
       SWESTR, SONIA and NOWA, for testing and validation.
   * - Instruments
     - Collateral tags were added to *Curves* to permit the new method ``cashflows_table`` which
       tabulates future cashflows according to currency and collateral type.
   * - Performance
     - Calendars are now cached which improves general performance by about 10%.
   * - Bug
     - When performing operations on *CompositeCurves* the resultant curve now correctly inherits
       the ``multi_csa`` parameters.
   * - Bug
     - ``FloatPeriod`` fixing exposure tables were marginally overestimated by ignoring
       discounting effects. This is corrected.
   * - Bug
     - NumPy.float128 datatype is not available on Windows and caused loading errors.
   * - Bug
     - The holiday calendars: 'ldn', 'tgt', 'nyc', 'stk', 'osl', and 'zur', have been reviewed
       and validated historic fixings against the historic fixing data. These are also now
       fully documented.
   * - Bug
     - *CompositeCurve* can now be constructed from *ProxyCurve* and *Curve* combinations.


0.3.1 (29 Jul 2023)
*********************

.. list-table::
   :widths: 25 75
   :header-rows: 1

   * - Feature
     - Description
   * - Legs
     - Added :class:`~rateslib.legs.IndexFixedLeg`,
       :class:`~rateslib.legs.ZeroIndexLeg`,
       and :class:`~rateslib.legs.IndexFixedLegExchange`.
   * - Instruments
     - Added :class:`~rateslib.instruments.IndexFixedRateBond`,
       :class:`~rateslib.instruments.IIRS`, :class:`~rateslib.instruments.ZCIS`.
   * - Curves
     - Added :class:`~rateslib.curves.CompositeCurve`.

0.2.0 (15 May 2023)
**********************

.. list-table::
   :widths: 25 75
   :header-rows: 1

   * - Feature
     - Description
   * - Instruments
     - Added :class:`~rateslib.instruments.BondFuture`.
   * - Curves
     - Added :class:`~rateslib.curves.IndexCurve`.

0.1.0 (24 Apr 2023)
**********************

.. list-table::
   :widths: 25 75
   :header-rows: 1

   * - Feature
     - Description
   * - Automatic Differentiation
     - A toolset for making risk sensitivity and gradient based calculations.
   * - Calendars
     - A toolset for handling dates and holiday calendars for schedules.
   * - Schedule
     - A toolset for generating financial schedules of financial instruments.
   * - Splines
     - A toolset for allowing spline interpolation.
   * - Curves
     - Initial classes for DF bases and value based interest rate curves.
   * - Periods
     - Initial classes for handling fixed periods, float periods and cashflows.
   * - Legs
     - Initial classes for aggregating periods.
   * - Instruments
     - Adding standard financial instruments such as securities: bonds and bills,
       and derivatives such as: IRS, SBS, FRA, XCS, FXSwap
   * - Solver
     - A set of algorithms for iteratively determining interest rate curves.
   * - FX
     - Initial classes for handling FX rates an Fx forwards.<|MERGE_RESOLUTION|>--- conflicted
+++ resolved
@@ -39,21 +39,16 @@
      - Added :meth:`~rateslib.splines.evaluate` for automatically handling which *ppdnev* method
        to use based on the AD sensitivities of the given `x` value.
    * - Instruments
-<<<<<<< HEAD
-     - Reverse the notional direction of :class:`~rateslib.instruments.FXExchange` to be more
-       intuitive. :red:`Breaking change!`
-   * - Instruments
      - Add a class method: :meth:`~rateslib.instruments.IRS.example` to each *Instrument* to
        provide a more intuitive way to initialise.
    * - Instruments
      - Relabel the specification `sek_iirs` as `sek_iirs3`. :red:`Breaking change!`
-=======
+   * - Instruments
      - :red:`Breaking Changes!` Amend :class:`~rateslib.instruments.FXExchange` to **remove** the
        arguments ``currency`` and ``leg2_currency``
        in favour of using ``pair`` which is consistent with the new *FX Volatility* naming convention.
        Also **reverse** the ``notional`` so that a +1mm EURUSD transaction is considered as a purchase of
        EUR and a sale of USD.
->>>>>>> 7dfdc222
    * - Instruments
      - Basic *FX Volatility Instruments* have been added in **beta** status, including
        :class:`~rateslib.instruments.FXCall`, :class:`~rateslib.instruments.FXPut`,
