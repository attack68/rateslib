--- conflicted
+++ resolved
@@ -68,15 +68,12 @@
    * - Instruments
      - :class:`~rateslib.instruments.Fly` and :class:`~rateslib.instruments.Spread` now express
        *rate* in basis point terms and not percent.
-<<<<<<< HEAD
-   * - Bug
-     - Update :meth:`~rateslib.instruments.STIRFuture.analytic_delta` for
-       :class:`~rateslib.instruments.STIRFuture` to match *delta*.
-=======
    * - Solver
      - Add an attribute ``result`` that contains retrievable iteration success or failure
        information.
->>>>>>> 81392c98
+   * - Bug
+     - Update :meth:`~rateslib.instruments.STIRFuture.analytic_delta` for
+       :class:`~rateslib.instruments.STIRFuture` to match *delta*.
 
 0.6.0 (19th Oct 2023)
 **********************
