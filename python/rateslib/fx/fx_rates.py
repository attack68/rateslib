--- conflicted
+++ resolved
@@ -154,21 +154,10 @@
         else:
             return f"<rl.FXRates:[{','.join(self.currencies_list)}] at {hex(id(self))}>"
 
-<<<<<<< HEAD
-    @property
-    def fx_array(self) -> np.ndarray:
-        if self._fx_array is None:
-            _: np.ndarray = np.array(self.obj.fx_array)
-            self._fx_array = _
-            return _
-        else:
-            return self._fx_array
-=======
     @cached_property
     def fx_array(self):
         # caching this prevents repetitive data transformations between Rust/Python
         return np.array(self.obj.fx_array)
->>>>>>> 706949a2
 
     @property
     def base(self) -> str:
