from __future__ import annotations  # type hinting

from datetime import datetime, timedelta
from datetime import datetime as dt
from typing import TYPE_CHECKING, Any, TypeAlias
from uuid import uuid4

import numpy as np
from pandas import Series
from pytz import UTC

from rateslib import defaults
from rateslib.calendars import get_calendar
from rateslib.default import (
    NoInput,
    PlotOutput,
    _drb,
    plot,
    plot3d,
)
from rateslib.dual import (
    Dual,
    Dual2,
    Variable,
    dual_exp,
    dual_inv_norm_cdf,
    dual_log,
    dual_norm_cdf,
    dual_norm_pdf,
    newton_1dim,
    set_order_convert,
)
from rateslib.dual.utils import _cast_pair, _dual_float
from rateslib.mutability import (
    _clear_cache_post,
    _new_state_post,
    _validate_states,
    _WithCache,
    _WithState,
)
from rateslib.rs import index_left_f64
from rateslib.splines import PPSplineDual, PPSplineDual2, PPSplineF64, evaluate

if TYPE_CHECKING:
    from rateslib.typing import datetime_

DualTypes: TypeAlias = "float | Dual | Dual2 | Variable"  # if not defined causes _WithCache failure

TERMINAL_DATE = dt(2100, 1, 1)


class FXDeltaVolSmile(_WithState, _WithCache[float, DualTypes]):
    r"""
    Create an *FX Volatility Smile* at a given expiry indexed by delta percent.

    See also the :ref:`FX Vol Surfaces section in the user guide <c-fx-smile-doc>`.

    Parameters
    ----------
    nodes: dict[float, DualTypes]
        Key-value pairs for a delta index amount and associated volatility. See examples.
    eval_date: datetime
        Acts as the initial node of a *Curve*. Should be assigned today's immediate date.
    expiry: datetime
        The expiry date of the options associated with this *Smile*
    delta_type: str in {"spot", "spot_pa", "forward", "forward_pa"}
        The type of delta calculation that is used on the options to attain a delta which
        is referenced by the node keys.
    id: str, optional
        The unique identifier to distinguish between *Smiles* in a multicurrency framework
        and/or *Surface*.
    ad: int, optional
        Sets the automatic differentiation order. Defines whether to convert node
        values to float, :class:`~rateslib.dual.Dual` or
        :class:`~rateslib.dual.Dual2`. It is advised against
        using this setting directly. It is mainly used internally.

    Notes
    -----
    The *delta* axis of this *Smile* is a **negated put delta**, i.e. 0.25 corresponds to a put
    delta of -0.25. This permits increasing strike for increasing delta index.
    For a 'forward' delta type 0.25 corresponds to a call delta of 0.75 via
    put-call delta parity. For a 'spot' delta type it would not because under a 'spot' delta
    type put-call delta parity is not 1.0, but related to the spot versus forward interest rates.

    The **interpolation function** between nodes is a **cubic spline**.

    - For an *unadjusted* ``delta_type`` the range of the delta index is set to [0,1], and the
      cubic spline is **natural** with second order derivatives set to zero at the endpoints.

    - For *premium adjusted* ``delta_types`` the range of the delta index is in [0, *d*] where *d*
      is set large enough to encompass 99.99% of all possible values. The right endpoint is clamped
      with a first derivative of zero to avoid uncontrolled behaviour. The value of *d* is derived
      using :math:`d = e^{\sigma \sqrt{t} (3.75 + \frac{1}{2} \sigma \sqrt{t})}`

    """

    _ini_solve = 0  # All node values are solvable

    @_new_state_post
    def __init__(
        self,
        nodes: dict[float, DualTypes],
        eval_date: datetime,
        expiry: datetime,
        delta_type: str,
        id: str | NoInput = NoInput(0),  # noqa: A002
        ad: int = 0,
    ):
        self.id: str = (
            uuid4().hex[:5] + "_" if isinstance(id, NoInput) else id
        )  # 1 in a million clash
        self.eval_date: datetime = eval_date
        self.expiry: datetime = expiry
        self.t_expiry: float = (expiry - eval_date).days / 365.0
        self.t_expiry_sqrt: float = self.t_expiry**0.5
        self.delta_type: str = _validate_delta_type(delta_type)

        self.__set_nodes__(nodes, ad)

    def __iter__(self) -> Any:
        raise TypeError("`FXDeltaVolSmile` is not iterable.")

    def __getitem__(self, item: DualTypes) -> DualTypes:
        """
        Get a value from the DeltaVolSmile given an item which is a delta_index.
        """
        if item > self.t[-1]:
            # raise ValueError(
            #     "Cannot index the FXDeltaVolSmile for a delta index out of bounds.\n"
            #     f"Got: {item}, valid range: [{self.t[0]}, {self.t[-1]}]"
            # )
            return self.spline.ppev_single(self.t[-1])
        elif item < self.t[0]:
            # raise ValueError(
            #     "Cannot index the FXDeltaVolSmile for a delta index out of bounds.\n"
            #     f"Got: {item}, valid range: [{self.t[0]}, {self.t[-1]}]"
            # )
            return self.spline.ppev_single(self.t[0])
        else:
            return evaluate(self.spline, item, 0)

    def _get_index(
        self, delta_index: DualTypes, expiry: datetime | NoInput = NoInput(0)
    ) -> DualTypes:
        """
        Return a volatility from a given delta index
        Used internally alongside Surface, where a surface also requires an expiry.
        """
        return self[delta_index]

    def get(
        self,
        delta: DualTypes,
        delta_type: str,
        phi: float,
        w_deli: DualTypes | NoInput = NoInput(0),
        w_spot: DualTypes | NoInput = NoInput(0),
        u: DualTypes | NoInput = NoInput(0),
    ) -> DualTypes:
        """
        Return a volatility for a provided real option delta.

        This function is more explicit than the `__getitem__` method of the *Smile* because it
        permits certain forward/spot delta conversions and put/call option delta conversions,
        and also converts to the index delta of the *Smile*.

        Parameters
        ----------
        delta: float
            The delta to obtain a volatility for.
        delta_type: str in {"spot", "spot_pa", "forward", "forward_pa"}
            The delta type the given delta is expressed in.
        phi: float
            Whether the given delta is assigned to a put or call option.
        w_deli: DualTypes, optional
            Required only for spot/forward conversions.
        w_spot: DualTypes, optional
            Required only for spot/forward conversions.
        u: DualTypes, optional
            Required only for premium adjustment / unadjusted conversions.

        Returns
        -------
        DualTypes
        """
        return self[self._convert_delta(delta, delta_type, phi, w_deli, w_spot, u)]

    def get_from_strike(
        self,
        k: DualTypes,
        f: DualTypes,
        w_deli: DualTypes | NoInput,
        w_spot: DualTypes | NoInput,
        expiry: datetime | NoInput = NoInput(0),
    ) -> tuple[DualTypes, DualTypes, DualTypes]:
        """
        Given an option strike return associated delta and vol values.

        Parameters
        -----------
        k: float, Dual, Dual2
            The strike of the option.
        f: float, Dual, Dual2
            The forward rate at delivery of the option.
        w_deli: DualTypes, optional
            Required only for spot/forward conversions.
        w_spot: DualTypes, optional
            Required only for spot/forward conversions.
        expiry: datetime, optional
            If given, performs a check to ensure consistency of valuations. Raises if expiry
            requested and expiry of the *Smile* do not match. Used internally.

        Returns
        -------
        tuple of float, Dual, Dual2 : (delta index, vol, k)

        Notes
        -----
        This function will return a delta index associated with the *FXDeltaVolSmile* and the
        volatility attributed to the delta at that point. Recall that the delta index is the
        negated put option delta for the given strike ``k``.
        """
        expiry = _drb(self.expiry, expiry)
        if self.expiry != expiry:
            raise ValueError(
                "`expiry` of VolSmile and OptionPeriod do not match: calculation aborted "
                "due to potential pricing errors.",
            )

        u: DualTypes = k / f  # moneyness
        w: DualTypes | NoInput = (
            NoInput(0)
            if isinstance(w_deli, NoInput) or isinstance(w_spot, NoInput)
            else w_deli / w_spot
        )
        eta, z_w, z_u = _delta_type_constants(self.delta_type, w, u)

        # Variables are passed to these functions so that iteration can take place using float
        # which is faster and then a final iteration at the fixed point can be included with Dual
        # variables to capture fixed point sensitivity.
        def root(
            delta: DualTypes,
            u: DualTypes,
            sqrt_t: DualTypes,
            z_u: DualTypes,
            z_w: DualTypes,
            ad: int,
        ) -> tuple[DualTypes, DualTypes]:
            # Function value
            delta_index = -delta
            vol_ = self[delta_index] / 100.0
            vol_ = _dual_float(vol_) if ad == 0 else vol_
            vol_sqrt_t = sqrt_t * vol_
            d_plus_min = -dual_log(u) / vol_sqrt_t + eta * vol_sqrt_t
            f0 = delta + z_w * z_u * dual_norm_cdf(-d_plus_min)
            # Derivative
            dvol_ddelta = -1.0 * evaluate(self.spline, delta_index, 1) / 100.0
            dvol_ddelta = _dual_float(dvol_ddelta) if ad == 0 else dvol_ddelta
            dd_ddelta = dvol_ddelta * (dual_log(u) * sqrt_t / vol_sqrt_t**2 + eta * sqrt_t)
            f1 = 1 - z_w * z_u * dual_norm_pdf(-d_plus_min) * dd_ddelta
            return f0, f1

        # Initial approximation is obtained through the closed form solution of the delta given
        # an approximated delta at close to the base of the smile.
        avg_vol = _dual_float(list(self.nodes.values())[int(self.n / 2)]) / 100.0
        d_plus_min = -dual_log(_dual_float(u)) / (
            avg_vol * _dual_float(self.t_expiry_sqrt)
        ) + eta * avg_vol * _dual_float(self.t_expiry_sqrt)
        delta_0 = -_dual_float(z_u) * _dual_float(z_w) * dual_norm_cdf(-d_plus_min)

        solver_result = newton_1dim(
            root,
            delta_0,
            args=(u, self.t_expiry_sqrt, z_u, z_w),
            pre_args=(0,),
            final_args=(1,),
            conv_tol=1e-13,
        )
        delta = solver_result["g"]
        delta_index = -delta
        return delta_index, self[delta_index], k

    def _convert_delta(
        self,
        delta: DualTypes,
        delta_type: str,
        phi: float,
        w_deli: DualTypes | NoInput,
        w_spot: DualTypes | NoInput,
        u: DualTypes | NoInput,
    ) -> DualTypes:
        """
        Convert the given option delta into a delta index associated with the *Smile*.

        Parameters
        ----------
        delta: DualTypes
            The delta to convert to an equivalent Smile delta index
        delta_type: str in {"spot", "spot_pa", "forward", "forward_pa"}
            The delta type the given delta is expressed in.
        phi: float
            Whether the given delta is assigned to a put or call option.
        w_deli: DualTypes, optional
            Required only for spot/forward conversions.
        w_spot: DualTypes, optional
            Required only for spot/forward conversions.
        u: DualTypes, optional
            Required only for premium adjustment / unadjusted conversions.

        Returns
        -------
        DualTypes
        """
        z_w = (
            NoInput(0)
            if (isinstance(w_deli, NoInput) or isinstance(w_spot, NoInput))
            else w_deli / w_spot
        )
        eta_0, z_w_0, z_u_0 = _delta_type_constants(delta_type, z_w, u)
        eta_1, z_w_1, z_u_1 = _delta_type_constants(self.delta_type, z_w, u)

        if phi > 0:
            delta = delta - z_w_0 * z_u_0

        if eta_0 == eta_1:  # premium adjustment types are same so closed form (=> z_u_0 == z_u_1)
            if z_w_1 == z_w_0:
                return -delta
            else:
                return -delta * z_w_1 / z_w_0
        else:  # root solver
            phi_inv = dual_inv_norm_cdf(-delta / (z_w_0 * z_u_0))

            def root(
                delta_idx: DualTypes,
                z_1: DualTypes,
                eta_0: float,
                eta_1: float,
                sqrt_t: DualTypes,
                ad: int,
            ) -> tuple[DualTypes, DualTypes]:
                # Function value
                vol_ = self[delta_idx] / 100.0
                vol_ = _dual_float(vol_) if ad == 0 else vol_
                _ = phi_inv - (eta_1 - eta_0) * vol_ * sqrt_t
                f0 = delta_idx - z_1 * dual_norm_cdf(_)
                # Derivative
                dvol_ddelta_idx = evaluate(self.spline, delta_idx, 1) / 100.0
                dvol_ddelta_idx = _dual_float(dvol_ddelta_idx) if ad == 0 else dvol_ddelta_idx
                f1 = 1 - z_1 * dual_norm_pdf(_) * (eta_1 - eta_0) * sqrt_t * dvol_ddelta_idx
                return f0, f1

            g0: DualTypes = min(-delta, _dual_float(w_deli / w_spot))  # type: ignore[operator, assignment]
            solver_result = newton_1dim(
                f=root,
                g0=g0,
                args=(z_u_1 * z_w_1, eta_0, eta_1, self.t_expiry_sqrt),
                pre_args=(0,),
                final_args=(1,),
            )
            ret: DualTypes = solver_result["g"]
            return ret

    def _delta_index_from_call_or_put_delta(
        self,
        delta: DualTypes,
        phi: float,
        z_w: DualTypes | NoInput = NoInput(0),
        u: DualTypes | NoInput = NoInput(0),
    ) -> DualTypes:
        """
        Get the *Smile* index delta given an option delta of the same type as the *Smile*.

        Note: This is required because the delta_index of the *Smile* uses negated put deltas.

        Parameters
        ----------
        delta: DualTypes
            The expressed option delta. This MUST be given in the same type as the *Smile*.
        phi: float
            Whether a call (1.0) or a put (-1.0)
        z_w: DualTypes
            The spot/forward conversion factor defined by: `w_deli / w_spot`.
        u: DualTypes
            Moneyness defined by: `k/f_d`

        Returns
        -------
        float, Dual, Dual2
        """
        # if call then must convert to put delta using delta parity equations
        if phi > 0:
            if self.delta_type == "forward":
                put_delta = delta - 1.0
            elif self.delta_type == "spot":
                put_delta = delta - z_w  # type: ignore[operator]
            elif self.delta_type == "forward_pa":
                put_delta = delta - u  # type: ignore[operator]
            else:  # self.delta_type == "spot_pa":
                put_delta = delta - z_w * u  # type: ignore[operator]
        else:
            put_delta = delta
        return -1.0 * put_delta

    # def _build_datatable(self):
    #     """
    #     With the given (Delta, Vol)
    #     """
    #     N_ROWS = 101  # Must be odd to have explicit midpoint (0, 1, 2, 3, 4) = 2
    #     MID = int((N_ROWS - 1) / 2)
    #
    #     # Choose an appropriate distribution of forward delta:
    #     delta = np.linspace(0, 1, N_ROWS)
    #     delta[0] = 0.0001
    #     delta[-1] = 0.9999
    #
    #     # Derive the vol directly from the spline
    #     vol = self.spline.ppev(delta)
    #
    #     # Derive d_plus from forward delta, using symmetry to reduce calculations
    #     _ = np.array([dual_inv_norm_cdf(_) for _ in delta[: MID + 1]])
    #     d_plus = np.concatenate((-1.0 * _, _[:-1][::-1]))
    #
    #     data = DataFrame(
    #         data={
    #             "index_delta": delta,
    #             "put_delta_forward": delta * -1.0,
    #             "vol": vol,
    #             "d_plus": d_plus,
    #         },
    #     )
    #     data["vol_sqrt_t"] = data["vol"] * self.t_expiry_sqrt / 100.0
    #     data["d_min"] = data["d_plus"] - data["vol_sqrt_t"]
    #     data["log_moneyness"] = (0.5 * data["vol_sqrt_t"] - data["d_plus"]) * data["vol_sqrt_t"]
    #     data["moneyness"] = data["log_moneyness"].map(dual_exp)
    #     data["put_delta_forward_pa"] = (data["d_min"].map(dual_norm_cdf)-1.0) * data["moneyness"]
    #     return data

    # def _create_approx_spline_conversions(
    #     self, spline_class: Union[PPSplineF64, PPSplineDual, PPSplineDual2]
    # ):
    #     """
    #     Create approximation splines for (U, Vol) pairs and (Delta, U) pairs given the
    #     (Delta, Vol) spline.
    #
    #     U is moneyness i.e.: U = K / f
    #     """
    #     # TODO: this only works for forward unadjusted delta because no spot conversion takes
    #     # place
    #     # Create approximate (K, Delta) curve via interpolation
    #     delta = np.array(
    #         [
    #             0.00001,
    #             0.05,
    #             0.1,
    #             0.15,
    #             0.2,
    #             0.25,
    #             0.3,
    #             0.35,
    #             0.4,
    #             0.45,
    #             0.5,
    #             0.55,
    #             0.6,
    #             0.65,
    #             0.7,
    #             0.75,
    #             0.8,
    #             0.85,
    #             0.9,
    #             0.95,
    #             0.99999,
    #         ]
    #     )
    #     vols = self.spline.ppev(delta).tolist()
    #     u = [
    #         dual_exp(
    #             -dual_inv_norm_cdf(_1) * _2 * self.t_expiry_sqrt / 100.0
    #             + 0.0005 * _2 * _2 * self.t_expiry
    #         )
    #         for (_1, _2) in zip(delta, vols)
    #     ][::-1]
    #
    #     self.spline_u_delta_approx = spline_class(t=[u[0]] * 4 + u[2:-2] + [u[-1]] * 4, k=4)
    #     self.spline_u_delta_approx.csolve(u, delta.tolist()[::-1], 0, 0, False)
    #     return None

    def _get_node_vector(self) -> np.ndarray[tuple[int, ...], np.dtype[np.object_]]:
        """Get a 1d array of variables associated with nodes of this object updated by Solver"""
        return np.array(list(self.nodes.values()))

    def _get_node_vars(self) -> tuple[str, ...]:
        """Get the variable names of elements updated by a Solver"""
        return tuple(f"{self.id}{i}" for i in range(self.n))

    # Plotting

    def plot(
        self,
        comparators: list[FXDeltaVolSmile] | NoInput = NoInput(0),
        difference: bool = False,
        labels: list[str] | NoInput = NoInput(0),
        x_axis: str = "delta",
    ) -> PlotOutput:
        """
        Plot volatilities associated with the *Smile*.

        Parameters
        ----------
        comparators: list[Smile]
            A list of Smiles which to include on the same plot as comparators.
        difference : bool
            Whether to plot as comparator minus calling Smile or outright Smile levels in
            plot. Default is `False`.
        labels : list[str]
            A list of strings associated with the plot and comparators. Must be same
            length as number of plots.
        x_axis : str in {"delta", "moneyness"}
            If "delta" the vol is shown relative to its native delta values.
            If "moneyness" the delta values are converted to :math:`K/f_d`.

        Returns
        -------
        (fig, ax, line) : Matplotlib.Figure, Matplotplib.Axes, Matplotlib.Lines2D
        """
        # reversed for intuitive strike direction
        comparators = _drb([], comparators)
        labels = _drb([], labels)
        x: list[float] = np.linspace(_dual_float(self.plot_upper_bound), self.t[0], 301)  # type: ignore[assignment]
        vols: list[float] | list[Dual] | list[Dual2] = self.spline.ppev(x)
        if x_axis == "moneyness":
            x, vols = x[40:-40], vols[40:-40]
            x_as_u: list[float] | list[Dual] | list[Dual2] = [  # type: ignore[assignment]
                dual_exp(
                    _2  # type: ignore[operator]
                    * self.t_expiry_sqrt
                    / 100.0
                    * (dual_inv_norm_cdf(_1) * _2 * self.t_expiry_sqrt * _2 / 100.0),  # type: ignore[operator]
                )
                for (_1, _2) in zip(x, vols, strict=True)
            ]

        if difference and not isinstance(comparators, NoInput):
            y: list[list[float] | list[Dual] | list[Dual2]] = []
            for comparator in comparators:
                _validate_smile_plot_comparators(comparator, (FXDeltaVolSmile,))
                diff = [(y_ - v_) for y_, v_ in zip(comparator.spline.ppev(x), vols, strict=True)]  # type: ignore[operator]
                y.append(diff)
        else:  # not difference:
            y = [vols]
            if not isinstance(comparators, NoInput):
                for comparator in comparators:
                    _validate_smile_plot_comparators(comparator, (FXDeltaVolSmile,))
                    y.append(comparator.spline.ppev(x))

        # reverse for intuitive strike direction
        if x_axis == "moneyness":
            return plot([x_as_u] * len(y), y, labels)
        return plot([x] * len(y), y, labels)

    # Mutation

    def __set_nodes__(self, nodes: dict[float, DualTypes], ad: int) -> None:
        # self.ad = None

        self.nodes = nodes
        self.node_keys = list(self.nodes.keys())
        self.n = len(self.node_keys)
        if "_pa" in self.delta_type:
            vol = list(self.nodes.values())[-1] / 100.0
            upper_bound = dual_exp(
                vol * self.t_expiry_sqrt * (3.75 - 0.5 * vol * self.t_expiry_sqrt),
            )
            self.plot_upper_bound = dual_exp(
                vol * self.t_expiry_sqrt * (3.25 - 0.5 * vol * self.t_expiry_sqrt),
            )
            self._right_n = 1  # right hand spline endpoint will be constrained by derivative
        else:
            upper_bound = 1.0
            self.plot_upper_bound = 1.0
            self._right_n = 2  # right hand spline endpoint will be constrained by derivative

        if self.n in [1, 2]:
            self.t = [0.0] * 4 + [_dual_float(upper_bound)] * 4
        else:
            self.t = [0.0] * 4 + self.node_keys[1:-1] + [_dual_float(upper_bound)] * 4

        self._set_ad_order(ad)  # includes _csolve()

    def _csolve_n1(self) -> tuple[list[float], list[DualTypes], int, int]:
        # create a straight line by converting from one to two nodes with the first at tau=0.
        tau = list(self.nodes.keys())
        tau.insert(0, self.t[0])
        y = list(self.nodes.values()) * 2

        # Left side constraint
        tau.insert(0, self.t[0])
        y.insert(0, set_order_convert(0.0, self.ad, None))
        left_n = 2

        tau.append(self.t[-1])
        y.append(set_order_convert(0.0, self.ad, None))
        right_n = self._right_n
        return tau, y, left_n, right_n

    def _csolve_n_other(self) -> tuple[list[float], list[DualTypes], int, int]:
        tau = list(self.nodes.keys())
        y = list(self.nodes.values())

        # Left side constraint
        tau.insert(0, self.t[0])
        y.insert(0, set_order_convert(0.0, self.ad, None))
        left_n = 2

        tau.append(self.t[-1])
        y.append(set_order_convert(0.0, self.ad, None))
        right_n = self._right_n
        return tau, y, left_n, right_n

    def _csolve(self) -> None:
        # Get the Spline classs by data types
        if self.ad == 0:
            Spline: type[PPSplineF64] | type[PPSplineDual] | type[PPSplineDual2] = PPSplineF64
        elif self.ad == 1:
            Spline = PPSplineDual
        else:
            Spline = PPSplineDual2

        if self.n == 1:
            tau, y, left_n, right_n = self._csolve_n1()
        else:
            tau, y, left_n, right_n = self._csolve_n_other()

        self.spline: PPSplineF64 | PPSplineDual | PPSplineDual2 = Spline(4, self.t, None)
        self.spline.csolve(tau, y, left_n, right_n, False)  # type: ignore[arg-type]

    @_new_state_post
    @_clear_cache_post
    def csolve(self) -> None:
        """
        Solves **and sets** the coefficients, ``c``, of the :class:`PPSpline`.

        Returns
        -------
        None

        Notes
        -----
        Only impacts curves which have a knot sequence, ``t``, and a ``PPSpline``.
        Only solves if ``c`` not given at curve initialisation.

        Uses the ``spline_endpoints`` attribute on the class to determine the solving
        method.
        """
        self._csolve()

    @_new_state_post
    @_clear_cache_post
    def _set_node_vector(
        self, vector: np.ndarray[tuple[int, ...], np.dtype[np.object_]], ad: int
    ) -> None:
        """
        Update the node values in a Solver. ``ad`` in {1, 2}.
        Only the real values in vector are used, dual components are dropped and restructured.
        """
        DualType: type[Dual] | type[Dual2] = Dual if ad == 1 else Dual2
        DualArgs: tuple[list[float]] | tuple[list[float], list[float]] = (
            ([],) if ad == 1 else ([], [])
        )
        base_obj = DualType(0.0, [f"{self.id}{i}" for i in range(self.n)], *DualArgs)
        ident = np.eye(self.n)

        for i, k in enumerate(self.node_keys):
            self.nodes[k] = DualType.vars_from(
                base_obj,  # type: ignore[arg-type]
                vector[i].real,
                base_obj.vars,
                ident[i, :].tolist(),  # type: ignore[arg-type]
                *DualArgs[1:],
            )
        self._csolve()

    @_clear_cache_post
    def _set_ad_order(self, order: int) -> None:
        if order == getattr(self, "ad", None):
            return None
        elif order not in [0, 1, 2]:
            raise ValueError("`order` can only be in {0, 1, 2} for auto diff calcs.")

        self.ad = order
        self.nodes = {
            k: set_order_convert(v, order, [f"{self.id}{i}"])
            for i, (k, v) in enumerate(self.nodes.items())
        }
        self._csolve()

    @_new_state_post
    @_clear_cache_post
    def update(
        self,
        nodes: dict[float, DualTypes],
    ) -> None:
        """
        Update a *Smile* with new, manually passed nodes.

        For arguments see :class:`~rateslib.fx_volatility.FXDeltaVolSmile`

        Returns
        -------
        None

        Notes
        -----

        .. warning::

           *Rateslib* is an object-oriented library that uses complex associations. Although
           Python may not object to directly mutating attributes of a *Smile* instance, this
           should be avoided in *rateslib*. Only use official ``update`` methods to mutate the
           values of an existing *Smile* instance.
           This class is labelled as a **mutable on update** object.

        """
        if any(isinstance(_, Dual2) for _ in nodes.values()):
            ad_: int = 2
        elif any(isinstance(_, Dual) for _ in nodes.values()):
            ad_ = 1
        elif any(isinstance(_, Variable) for _ in nodes.values()):
            ad_ = defaults._global_ad_order
        else:
            ad_ = 0
        self.__set_nodes__(nodes, ad_)  # this will also perform `csolve` and `clear_cache`.

    @_new_state_post
    @_clear_cache_post
    def update_node(self, key: float, value: DualTypes) -> None:
        """
        Update a single node value on the *Curve*.

        Parameters
        ----------
        key: float
            The node date to update. Must exist in ``nodes``.
        value: float, Dual, Dual2, Variable
            Value to update on the *Curve*.

        Returns
        -------
        None

        Notes
        -----

        .. warning::

           *Rateslib* is an object-oriented library that uses complex associations. Although
           Python may not object to directly mutating attributes of a *Curve* instance, this
           should be avoided in *rateslib*. Only use official ``update`` methods to mutate the
           values of an existing *Curve* instance.
           This class is labelled as a **mutable on update** object.

        """
        if key not in self.nodes:
            raise KeyError("`key` is not in Curve ``nodes``.")
        self.nodes[key] = value
        self._csolve()

    # Serialization


class FXDeltaVolSurface(_WithState, _WithCache[datetime, FXDeltaVolSmile]):
    r"""
    Create an *FX Volatility Surface* parametrised by cross-sectional *Smiles* at different
    expiries.

    See also the :ref:`FX Vol Surfaces section in the user guide <c-fx-smile-doc>`.

    Parameters
    ----------
    delta_indexes: list[float]
        Axis values representing the delta indexes on each cross-sectional *Smile*.
    expiries: list[datetime]
        Datetimes representing the expiries of each cross-sectional *Smile*, in ascending order.
    node_values: 2d-shape of float, Dual, Dual2
        An array of values representing each node value on each cross-sectional *Smile*. Should be
        an array of size: (length of ``expiries``, length of ``delta_indexes``).
    eval_date: datetime
        Acts as the initial node of a *Curve*. Should be assigned today's immediate date.
    delta_type: str in {"spot", "spot_pa", "forward", "forward_pa"}
        The type of delta calculation that is used as the *Smiles* definition to obtain a delta
        index which is referenced by the node keys.
    weights: Series, optional
        Weights used for temporal volatility interpolation. See notes.
    id: str, optional
        The unique identifier to label the *Surface* and its variables.
    ad: int, optional
        Sets the automatic differentiation order. Defines whether to convert node
        values to float, :class:`~rateslib.dual.Dual` or
        :class:`~rateslib.dual.Dual2`. It is advised against
        using this setting directly. It is mainly used internally.

    Notes
    -----
    See :class:`~rateslib.fx_volatility.FXDeltaVolSmile` for a description of delta indexes and
    *Smile* construction.

    **Temporal Interpolation**

    Interpolation along the expiry axis occurs by performing total linear variance interpolation
    for each *delta index* and then dynamically constructing a *Smile* with the usual cubic
    interpolation.

    If ``weights`` are given this uses the scaling approach of forward volatility (as demonstrated
    in Clark's *FX Option Pricing*) for calendar days (different options 'cuts' and timezone are
    not implemented). A datetime indexed `Series` must be provided, where any calendar date that
    is not included will be assigned the default weight of 1.0.

    See :ref:`constructing FX volatility surfaces <c-fx-smile-doc>` for more details.

    """

    _ini_solve = 0
    _mutable_by_association = True

    def __init__(
        self,
        delta_indexes: list[float],
        expiries: list[datetime],
        node_values: list[DualTypes],
        eval_date: datetime,
        delta_type: str,
        weights: Series[float] | NoInput = NoInput(0),
        id: str | NoInput = NoInput(0),  # noqa: A002
        ad: int = 0,
    ):
        self.id: str = (
            uuid4().hex[:5] + "_" if isinstance(id, NoInput) else id
        )  # 1 in a million clash
        self.delta_indexes: list[float] = delta_indexes
        self.delta_type: str = _validate_delta_type(delta_type)

        self.expiries: list[datetime] = expiries
        self.expiries_posix: list[float] = [
            _.replace(tzinfo=UTC).timestamp() for _ in self.expiries
        ]
        for idx in range(1, len(self.expiries)):
            if self.expiries[idx - 1] >= self.expiries[idx]:
                raise ValueError("Surface `expiries` are not sorted or contain duplicates.\n")

        self.eval_date: datetime = eval_date
        self.eval_posix: float = self.eval_date.replace(tzinfo=UTC).timestamp()

        node_values_: np.ndarray[tuple[int, ...], np.dtype[np.object_]] = np.asarray(node_values)
        self.smiles = [
            FXDeltaVolSmile(
                nodes=dict(zip(self.delta_indexes, node_values_[i, :], strict=False)),
                expiry=expiry,
                eval_date=self.eval_date,
                delta_type=self.delta_type,
                id=f"{self.id}_{i}_",
            )
            for i, expiry in enumerate(self.expiries)
        ]
        self.n: int = len(self.expiries) * len(self.delta_indexes)

        self.weights = self._validate_weights(weights)
        self.weights_cum = (
            NoInput(0) if isinstance(self.weights, NoInput) else self.weights.cumsum()
        )

        self._set_ad_order(ad)  # includes csolve on each smile
        self._set_new_state()

    def _get_composited_state(self) -> int:
        return hash(sum(smile._state for smile in self.smiles))

    def _validate_state(self) -> None:
        if self._state != self._get_composited_state():
            # If any of the associated curves have been mutated then the cache is invalidated
            self._clear_cache()
            self._set_new_state()

    @_clear_cache_post
    def _set_ad_order(self, order: int) -> None:
        self.ad = order
        for smile in self.smiles:
            smile._set_ad_order(order)

    @_new_state_post
    @_clear_cache_post
    def _set_node_vector(
        self, vector: np.ndarray[tuple[int, ...], np.dtype[np.object_]], ad: int
    ) -> None:
        m = len(self.delta_indexes)
        for i in range(int(len(vector) / m)):
            # smiles are indexed by expiry, shortest first
            self.smiles[i]._set_node_vector(vector[i * m : i * m + m], ad)

    def _get_node_vector(self) -> np.ndarray[tuple[int, ...], np.dtype[np.object_]]:
        """Get a 1d array of variables associated with nodes of this object updated by Solver"""
        return np.array([list(_.nodes.values()) for _ in self.smiles]).ravel()

    def _get_node_vars(self) -> tuple[str, ...]:
        """Get the variable names of elements updated by a Solver"""
        vars_: tuple[str, ...] = ()
        for smile in self.smiles:
            vars_ += tuple(f"{smile.id}{i}" for i in range(smile.n))
        return vars_

    @_validate_states
    def get_smile(self, expiry: datetime) -> FXDeltaVolSmile:
        """
        Construct a *DeltaVolSmile* with linear total variance interpolation over delta indexes.

        Parameters
        ----------
        expiry: datetime
            The expiry for the *Smile* as cross-section of *Surface*.

        Returns
        -------
        FXDeltaVolSmile
        """
        if defaults.curve_caching and expiry in self._cache:
            return self._cache[expiry]

        expiry_posix = expiry.replace(tzinfo=UTC).timestamp()
        e_idx = index_left_f64(self.expiries_posix, expiry_posix)
        if expiry == self.expiries[0]:
            smile = self.smiles[0]
        elif abs(expiry_posix - self.expiries_posix[e_idx + 1]) < 1e-10:
            # expiry aligns with a known smile
            smile = self.smiles[e_idx + 1]
        elif expiry_posix > self.expiries_posix[-1]:
            # use the data from the last smile
            smile = FXDeltaVolSmile(
                nodes={
                    k: self._t_var_interp(
                        expiry_index=e_idx,
                        expiry=expiry,
                        expiry_posix=expiry_posix,
                        vol1=vol1,
                        vol2=vol1,
                        bounds_flag=1,
                    )
                    for k, vol1 in zip(
                        self.delta_indexes, self.smiles[e_idx + 1].nodes.values(), strict=False
                    )
                },
                eval_date=self.eval_date,
                expiry=expiry,
                ad=self.ad,
                delta_type=self.delta_type,
                id=self.smiles[e_idx + 1].id + "_ext",
            )
        elif expiry <= self.eval_date:
            raise ValueError("`expiry` before the `eval_date` of the Surface is invalid.")
        elif expiry_posix < self.expiries_posix[0]:
            # use the data from the first smile
            smile = FXDeltaVolSmile(
                nodes={
                    k: self._t_var_interp(
                        expiry_index=e_idx,
                        expiry=expiry,
                        expiry_posix=expiry_posix,
                        vol1=vol1,
                        vol2=vol1,
                        bounds_flag=-1,
                    )
                    for k, vol1 in zip(
                        self.delta_indexes, self.smiles[0].nodes.values(), strict=False
                    )
                },
                eval_date=self.eval_date,
                expiry=expiry,
                ad=self.ad,
                delta_type=self.delta_type,
                id=self.smiles[0].id + "_ext",
            )
        else:
            ls, rs = self.smiles[e_idx], self.smiles[e_idx + 1]  # left_smile, right_smile
            smile = FXDeltaVolSmile(
                nodes={
                    k: self._t_var_interp(
                        expiry_index=e_idx,
                        expiry=expiry,
                        expiry_posix=expiry_posix,
                        vol1=vol1,
                        vol2=vol2,
                        bounds_flag=0,
                    )
                    for k, vol1, vol2 in zip(
                        self.delta_indexes,
                        ls.nodes.values(),
                        rs.nodes.values(),
                        strict=False,
                    )
                },
                eval_date=self.eval_date,
                expiry=expiry,
                ad=self.ad,
                delta_type=self.delta_type,
                id=ls.id + "_" + rs.id + "_intp",
            )

        return self._cached_value(expiry, smile)

    def _t_var_interp(
        self,
        expiry_index: int,
        expiry: datetime,
        expiry_posix: float,
        vol1: DualTypes,
        vol2: DualTypes,
        bounds_flag: int,
    ) -> DualTypes:
        """
        Return the volatility of an intermediate timestamp via total linear variance interpolation.
        Possibly scaled by time weights if weights is available.

        Parameters
        ----------
        expiry_index: int
            The index defining the interval within which expiry falls.
        expiry: datetime
            The target expiry to be interpolated.
        expiry_posix: float
            The pre-calculated posix timestamp for expiry.
        vol1: float, Dual, DUal2
            The volatility of the left side
        vol2: float, Dual, Dual2
            The volatility on the right side
        bounds_flag: int
            -1: left side extrapolation, 0: normal interpolation, 1: right side extrapolation

        Notes
        -----
        This function performs different interpolation if weights are given or not. ``bounds_flag``
        is used to parse the inputs when *Smiles* to the left and/or right are not available.
        """
        # 86400 posix seconds per day
        # 31536000 posix seconds per 365 day year
        if isinstance(self.weights_cum, NoInput):  # weights must also be NoInput
            if bounds_flag == 0:
                ep1 = self.expiries_posix[expiry_index]
                ep2 = self.expiries_posix[expiry_index + 1]
            elif bounds_flag == -1:
                # left side extrapolation
                ep1 = self.eval_posix
                ep2 = self.expiries_posix[expiry_index]
            else:  # bounds_flag == 1:
                # right side extrapolation
                ep1 = self.expiries_posix[expiry_index + 1]
                ep2 = TERMINAL_DATE.replace(tzinfo=UTC).timestamp()

            t_var_1 = (ep1 - self.eval_posix) * vol1**2
            t_var_2 = (ep2 - self.eval_posix) * vol2**2
            _: DualTypes = t_var_1 + (t_var_2 - t_var_1) * (expiry_posix - ep1) / (ep2 - ep1)
            _ /= expiry_posix - self.eval_posix
        else:
            if bounds_flag == 0:
                t1 = self.weights_cum[self.expiries[expiry_index]]
                t2 = self.weights_cum[self.expiries[expiry_index + 1]]
            elif bounds_flag == -1:
                # left side extrapolation
                t1 = 0.0
                t2 = self.weights_cum[self.expiries[expiry_index]]
            else:  # bounds_flag == 1:
                # right side extrapolation
                t1 = self.weights_cum[self.expiries[expiry_index + 1]]
                t2 = self.weights_cum[TERMINAL_DATE]

            t = self.weights_cum[expiry]
            t_var_1 = t1 * vol1**2
            t_var_2 = t2 * vol2**2
            _ = t_var_1 + (t_var_2 - t_var_1) * (t - t1) / (t2 - t1)
            _ *= 86400.0 / (
                expiry_posix - self.eval_posix
            )  # scale by real cal days and not adjusted weights
        return _**0.5

    # _validate_states not required since called by `get_smile` internally
    def get_from_strike(
        self,
        k: DualTypes,
        f: DualTypes,
        w_deli: DualTypes | NoInput = NoInput(0),
        w_spot: DualTypes | NoInput = NoInput(0),
        expiry: datetime | NoInput = NoInput(0),
    ) -> tuple[DualTypes, DualTypes, DualTypes]:
        """
        Given an option strike and expiry return associated delta and vol values.

        Parameters
        -----------
        k: float, Dual, Dual2
            The strike of the option.
        f: float, Dual, Dual2
            The forward rate at delivery of the option.
        w_deli: DualTypes, optional
            Required only for spot/forward conversions.
        w_spot: DualTypes, optional
            Required only for spot/forward conversions.
        expiry: datetime
            Required to produce the cross-sectional *Smile* on the *Surface*.

        Returns
        -------
        tuple of float, Dual, Dual2 : (delta index, vol, k)

        Notes
        -----
        This function will return a delta index associated with the *FXDeltaVolSmile* and the
        volatility attributed to the delta at that point. Recall that the delta index is the
        negated put option delta for the given strike ``k``.
        """
        if isinstance(expiry, NoInput):
            raise ValueError("`expiry` required to get cross-section of FXDeltaVolSurface.")
        smile = self.get_smile(expiry)
        return smile.get_from_strike(k, f, w_deli, w_spot, expiry)

    # _validate_states not required since called by `get_smile` internally
    def _get_index(self, delta_index: DualTypes, expiry: datetime) -> DualTypes:
        """
        Return a volatility from a given delta index.
        Used internally alongside Surface, where a surface also requires an expiry.
        """
        return self.get_smile(expiry)[delta_index]

    def plot(self) -> PlotOutput:
        plot_upper_bound = max([_.plot_upper_bound for _ in self.smiles])
        deltas = np.linspace(0.0, plot_upper_bound, 20)
        vols = np.array([[_._get_index(d, NoInput(0)) for d in deltas] for _ in self.smiles])
        expiries = [(_ - self.eval_posix) / (365 * 24 * 60 * 60.0) for _ in self.expiries_posix]
        return plot3d(deltas, expiries, vols)  # type: ignore[arg-type, return-value]

    def _validate_weights(self, weights: Series[float] | NoInput) -> Series[float] | NoInput:
        if isinstance(weights, NoInput):
            return weights

        w: Series[float] = Series(
            1.0, index=get_calendar("all").cal_date_range(self.eval_date, TERMINAL_DATE)
        )
        w.update(weights)
        # restrict to sorted and filtered for outliers
        w = w.sort_index()
        w = w[self.eval_date :]  # type: ignore[misc]

        node_points: list[datetime] = [self.eval_date] + self.expiries + [TERMINAL_DATE]
        for i in range(len(self.expiries) + 1):
            s, e = node_points[i] + timedelta(days=1), node_points[i + 1]
            days = (e - s).days + 1
            w[s:e] = (  # type: ignore[misc]
                w[s:e] * days / w[s:e].sum()  # type: ignore[misc]
            )  # scale the weights to allocate the correct time between nodes.
        w[self.eval_date] = 0.0
        return w


class FXSabrSmile(_WithState, _WithCache[float, DualTypes]):
    r"""
    Create an *FX Volatility Smile* at a given expiry indexed by strike using SABR parameters.

    .. warning::

       This class is in beta status.

    Parameters
    ----------
    nodes: dict[str, DualTypes]
        The parameters for the SABR model. Keys must be *'alpha', 'beta', 'rho', 'nu'*. See below.
    eval_date: datetime
        Acts as the initial node of a *Curve*. Should be assigned today's immediate date.
    expiry: datetime
        The expiry date of the options associated with this *Smile*
    id: str, optional
        The unique identifier to distinguish between *Smiles* in a multicurrency framework
        and/or *Surface*.
    ad: int, optional
        Sets the automatic differentiation order. Defines whether to convert node
        values to float, :class:`~rateslib.dual.Dual` or
        :class:`~rateslib.dual.Dual2`. It is advised against
        using this setting directly. It is mainly used internally.

    Notes
    -----
    The keys for ``nodes`` are described as the following:

    - ``alpha`` (DualTypes): The initial volatility parameter (e.g. 0.10 for 10%) of the SABR model,
      in (0, inf).
    - ``beta`` (float): The scaling parameter between normal (0) and lognormal (1)
      of the SABR model in [0, 1].
    - ``rho`` (DualTypes): The correlation between spot and volatility of the SABR model,
      e.g. -0.10, in [-1.0, 1.0)
    - ``nu`` (DualTypes): The volatility of volatility parameter of the SABR model, e.g. 0.80.

    """

    _ini_solve = 1
    n = 4

    @_new_state_post
    def __init__(
        self,
        nodes: dict[str, DualTypes],
        eval_date: datetime,
        expiry: datetime,
        id: str | NoInput = NoInput(0),  # noqa: A002
        ad: int = 0,
    ):
        self.id: str = (
            uuid4().hex[:5] + "_" if isinstance(id, NoInput) else id
        )  # 1 in a million clash

        self.eval_date: datetime = eval_date
        self.expiry: datetime = expiry
        self.t_expiry: float = (expiry - eval_date).days / 365.0
        self.t_expiry_sqrt: float = self.t_expiry**0.5

        self.nodes = nodes
        for _ in ["alpha", "beta", "rho", "nu"]:
            if _ not in self.nodes:
                raise ValueError(
                    f"'{_}' is a required SABR parameter that must be included in ``nodes``"
                )
        self._set_ad_order(ad)

    def __iter__(self) -> Any:
        raise TypeError("`FXSabrSmile` is not iterable.")

    def get_from_strike(
        self,
        k: DualTypes,
        f: DualTypes,
        w_deli: DualTypes | NoInput = NoInput(0),
        w_spot: DualTypes | NoInput = NoInput(0),
        expiry: datetime_ = NoInput(0),
    ) -> tuple[DualTypes, DualTypes, DualTypes]:
        """
        Given an option strike return the volatility.

        Parameters
        -----------
        k: float, Dual, Dual2
            The strike of the option.
        f: float, Dual, Dual2
            The forward rate at delivery of the option.
        w_deli: DualTypes, optional
            Not used by *SabrSmile*
        w_spot: DualTypes, optional
            Not used by *SabrSmile*
        expiry: datetime, optional
            If given, performs a check to ensure consistency of valuations. Raises if expiry
            requested and expiry of the *Smile* do not match. Used internally.

        Returns
        -------
        tuple of DualTypes : (placeholder, vol, k)

        Notes
        -----
        This function returns a tuple consistent with an
        :class:`~rateslib.fx_volatility.FXDeltaVolSmile`, however since the *FXSabrSmile* has no
        concept of a `delta index` the first element returned is always zero and can be
        effectively ignored.
        """
        expiry = _drb(self.expiry, expiry)
        if self.expiry != expiry:
            raise ValueError(
                "`expiry` of VolSmile and OptionPeriod do not match: calculation aborted "
                "due to potential pricing errors.",
            )
        vol_ = _sabr(
            k,
            f,
            self.t_expiry,
            self.nodes["alpha"],
            self.nodes["beta"],  # type: ignore[arg-type]
            self.nodes["rho"],
            self.nodes["nu"],
        )
        return 0.0, vol_ * 100.0, k

    def _d_sabr_d_k(
        self, k: DualTypes, f: DualTypes, t_e: DualTypes
    ) -> tuple[DualTypes, DualTypes]:
        """Get the derivative of sabr vol with respect to strike"""
        return _d_sabr_d_k(
            k,
            f,
            t_e,
            self.nodes["alpha"],
            self.nodes["beta"],  # type: ignore[arg-type]
            self.nodes["rho"],
            self.nodes["nu"],
        )

    def _get_node_vector(self) -> np.ndarray[tuple[int, ...], np.dtype[np.object_]]:
        """Get a 1d array of variables associated with nodes of this object updated by Solver"""
        return np.array([self.nodes["alpha"], self.nodes["rho"], self.nodes["nu"]])

    def _get_node_vars(self) -> tuple[str, ...]:
        """Get the variable names of elements updated by a Solver"""
        return tuple(f"{self.id}{i}" for i in range(3))

    @_new_state_post
    @_clear_cache_post
    def _set_node_vector(
        self, vector: np.ndarray[tuple[int, ...], np.dtype[np.object_]], ad: int
    ) -> None:
        """
        Update the node values in a Solver. ``ad`` in {1, 2}.
        Only the real values in vector are used, dual components are dropped and restructured.
        """
        DualType: type[Dual] | type[Dual2] = Dual if ad == 1 else Dual2
        DualArgs: tuple[list[float]] | tuple[list[float], list[float]] = (
            ([],) if ad == 1 else ([], [])
        )
        base_obj = DualType(0.0, [f"{self.id}{i}" for i in range(3)], *DualArgs)
        ident = np.eye(3)

        self.nodes["alpha"] = DualType.vars_from(
            base_obj,  # type: ignore[arg-type]
            vector[0].real,
            base_obj.vars,
            ident[0, :].tolist(),  # type: ignore[arg-type]
            *DualArgs[1:],
        )
        self.nodes["rho"] = DualType.vars_from(
            base_obj,  # type: ignore[arg-type]
            vector[1].real,
            base_obj.vars,
            ident[1, :].tolist(),  # type: ignore[arg-type]
            *DualArgs[1:],
        )
        self.nodes["nu"] = DualType.vars_from(
            base_obj,  # type: ignore[arg-type]
            vector[2].real,
            base_obj.vars,
            ident[2, :].tolist(),  # type: ignore[arg-type]
            *DualArgs[1:],
        )

    @_clear_cache_post
    def _set_ad_order(self, order: int) -> None:
        """This does not alter the beta node, since that is not varied by a Solver.
        beta values that are AD sensitive should be given as a Variable and not Dual/Dual2.
        """
        if order == getattr(self, "ad", None):
            return None
        elif order not in [0, 1, 2]:
            raise ValueError("`order` can only be in {0, 1, 2} for auto diff calcs.")

        self.ad = order

        self.nodes["alpha"] = set_order_convert(self.nodes["alpha"], order, [f"{self.id}0"])
        self.nodes["rho"] = set_order_convert(self.nodes["rho"], order, [f"{self.id}1"])
        self.nodes["nu"] = set_order_convert(self.nodes["nu"], order, [f"{self.id}2"])

    @_new_state_post
    @_clear_cache_post
    def update_node(self, key: str, value: DualTypes) -> None:
        """
        Update a single node value on the *SABRSmile*.

        Parameters
        ----------
        key: str in {"alpha", "beta", "rho", "nu"}
            The node value to update.
        value: float, Dual, Dual2, Variable
            Value to update on the *Smile*.

        Returns
        -------
        None

        Notes
        -----

        .. warning::

           *Rateslib* is an object-oriented library that uses complex associations. Although
           Python may not object to directly mutating attributes of a *Curve* instance, this
           should be avoided in *rateslib*. Only use official ``update`` methods to mutate the
           values of an existing *Curve* instance.
           This class is labelled as a **mutable on update** object.

        """
        if key not in self.nodes:
            raise KeyError("`key` is not in ``nodes``.")
        self.nodes[key] = value
        self._set_ad_order(self.ad)

    # Plotting

    def plot(
        self,
        comparators: list[FXSabrSmile] | NoInput = NoInput(0),
        difference: bool = False,
        labels: list[str] | NoInput = NoInput(0),
        x_axis: str = "strike",
        f: DualTypes | NoInput = NoInput(0),
    ) -> PlotOutput:
        """
        Plot volatilities associated with the *Smile*.

        Parameters
        ----------
        comparators: list[Smile]
            A list of Smiles which to include on the same plot as comparators.
        difference : bool
            Whether to plot as comparator minus calling Smile or outright Smile levels in
            plot. Default is `False`.
        labels : list[str]
            A list of strings associated with the plot and comparators. Must be same
            length as number of plots.
        x_axis : str in {"strike", "moneyness"}
            If "delta" the vol is shown relative to its native delta values.
            If "moneyness" the delta values are converted to :math:`K/f_d`.

        Returns
        -------
        (fig, ax, line) : Matplotlib.Figure, Matplotplib.Axes, Matplotlib.Lines2D
        """
        if isinstance(f, NoInput):
            raise ValueError("`f` (ATM-Forward rate) must be specified for an FXSabrSmile plot.")
        else:
            f_: float = _dual_float(f)

        # reversed for intuitive strike direction
        comparators = _drb([], comparators)
        labels = _drb([], labels)
        x = np.linspace(f_ * 0.85, f_ * 1.15, 301)
        vols: list[DualTypes] = [self.get_from_strike(_, f_)[1] for _ in x]
        if x_axis == "moneyness":
            x_as_u = x / f_

        if difference and not isinstance(comparators, NoInput):
            y: list[list[DualTypes]] = []
            for comparator in comparators:
                _validate_smile_plot_comparators(comparator, (FXDeltaVolSmile, FXSabrSmile))
                comp_vals: list[DualTypes] = [comparator.get_from_strike(_, f_)[1] for _ in x]
                diff = [(y_ - v_) for y_, v_ in zip(comp_vals, vols, strict=True)]
                y.append(diff)
        else:  # not difference:
            y = [vols]
            if not isinstance(comparators, NoInput):
                for comparator in comparators:
<<<<<<< HEAD
                    _validate_smile_plot_comparators(comparator, (FXDeltaVolSmile, FXSabrSmile))
                    y.append([comparator.get_from_strike(_, f_) for _ in x])
=======
                    y.append([comparator.get_from_strike(_, f_)[1] for _ in x])
>>>>>>> 69415ac4

        # reverse for intuitive strike direction
        if x_axis == "moneyness":
            return plot([x_as_u] * len(y), y, labels)  # type: ignore[list-item]
        return plot([x] * len(y), y, labels)  # type: ignore[list-item]


class FXSabrSurface:
    pass


class FXSabrSurface:
    pass


def _validate_delta_type(delta_type: str) -> str:
    if delta_type.lower() not in ["spot", "spot_pa", "forward", "forward_pa"]:
        raise ValueError("`delta_type` must be in {'spot', 'spot_pa', 'forward', 'forward_pa'}.")
    return delta_type.lower()


# def _convert_same_adjustment_delta(
#     delta: float,
#     from_delta_type: str,
#     to_delta_type: str,
#     w_deli: Union[DualTypes, NoInput] = NoInput(0),
#     w_spot: Union[DualTypes, NoInput] = NoInput(0),
# ):
#     """
#     Convert a delta of one type to another, preserving its unadjusted or premium adjusted nature.
#
#     Parameters
#     ----------
#     delta: float
#         The delta to obtain a volatility for.
#     from_delta_type: str in {"spot", "forward"}
#         The delta type the given delta is expressed in.
#     to_delta_type: str in {"spot", "forward"}
#         The delta type the given delta is to be converted to
#     w_deli: DualTypes, optional
#         Required only for spot/forward conversions.
#     w_spot: DualTypes, optional
#         Required only for spot/forward conversions.
#
#     Returns
#     -------
#     DualTypes
#     """
#     if ("_pa" in from_delta_type and "_pa" not in to_delta_type) or (
#         "_pa" not in from_delta_type and "_pa" in to_delta_type
#     ):
#         raise ValueError(
#             "Can only convert between deltas of the same premium type, i.e. adjusted or "
#             "unadjusted."
#         )
#
#     if from_delta_type == to_delta_type:
#         return delta
#     elif "forward" in to_delta_type and "spot" in from_delta_type:
#         return delta * w_spot / w_deli
#     else:  # to_delta_type == "spot" and from_delta_type == "forward":
#         return delta * w_deli / w_spot


#
# def _get_pricing_params_from_delta_vol(
#     delta,
#     delta_type,
#     vol: Union[DualTypes, FXDeltaVolSmile],
#     t_e,
#     phi,
#     w_deli: Union[DualTypes, NoInput] = NoInput(0),
#     w_spot: Union[DualTypes, NoInput] = NoInput(0),
# ):
#     if isinstance(vol, FXDeltaVolSmile):
#         vol_ = vol.get(delta, delta_type, phi, w_deli, w_spot)
#     else:  # vol is DualTypes
#         vol_ = vol
#
#     if "_pa" in delta_type:
#         return _get_pricing_params_from_delta_vol_adjusted_fixed_vol(
#             delta,
#             delta_type,
#             vol_,
#             t_e,
#             phi,
#             w_deli,
#             w_spot,
#         )
#     else:
#         return _get_pricing_params_from_delta_vol_unadjusted_fixed_vol(
#             delta,
#             delta_type,
#             vol_,
#             t_e,
#             phi,
#             w_deli,
#             w_spot,
#         )
#
#
# def _get_pricing_params_from_delta_vol_unadjusted_fixed_vol(
#     delta,
#     delta_type,
#     vol: DualTypes,
#     t_e,
#     phi,
#     w_deli: Union[DualTypes, NoInput] = NoInput(0),
#     w_spot: Union[DualTypes, NoInput] = NoInput(0),
# ) -> dict:
#     _ = {"delta": delta, "delta_type": delta_type, "vol": vol}
#     if "spot" in delta_type:
#         _["d_plus"] = phi * dual_inv_norm_cdf(phi * delta * w_spot / w_deli)
#     else:
#         _["d_plus"] = phi * dual_inv_norm_cdf(phi * delta)
#
#     _["vol_sqrt_t"] = vol * t_e**0.5 / 100.0
#     _["d_min"] = _["d_plus"] - _["vol_sqrt_t"]
#     _["ln_u"] = (0.5 * _["vol_sqrt_t"] - _["d_plus"]) * _["vol_sqrt_t"]
#     _["u"] = dual_exp(_["ln_u"])
#     return _
#
#
# def _get_pricing_params_from_delta_vol_adjusted_fixed_vol(
#     delta: DualTypes,
#     delta_type: str,
#     vol: DualTypes,
#     t_e: DualTypes,
#     phi: float,
#     w_deli: Union[DualTypes, NoInput] = NoInput(0),
#     w_spot: Union[DualTypes, NoInput] = NoInput(0),
# ) -> dict:
#     """
#     Iterative algorithm.
#
#     AD is preserved by newton_root.
#     """
#     # TODO can get unadjusted prcing params for out of bounds adjusted delta e.g. -1.5
#     _ = _get_pricing_params_from_delta_vol_unadjusted_fixed_vol(
#         delta, delta_type, vol, t_e, phi, w_deli, w_spot
#     )
#
#     if "spot" in delta_type:
#         z_w = w_deli / w_spot
#     else:
#         z_w = 1.0
#
#     def root(u, delta, vol_sqrt_t, z):
#         d_min = -dual_log(u) / vol_sqrt_t - 0.5 * vol_sqrt_t
#         f0 = delta - z * u * phi * dual_norm_cdf(phi * d_min)
#         f1 = z * (
#             -phi * dual_norm_cdf(phi * d_min) + u * dual_norm_pdf(phi * d_min) / (u * vol_sqrt_t)
#         )
#         return f0, f1
#
#     root_solver = newton_root(root, _["u"], args=(delta, _["vol_sqrt_t"], z_w))
#
#     _ = {"delta": delta, "delta_type": delta_type, "vol": vol}
#     _["u"] = root_solver["g"]
#     if "spot" in delta_type:
#         _["d_min"] = phi * dual_inv_norm_cdf(phi * delta * w_spot / (w_deli * _["u"]))
#     else:
#         _["d_min"] = phi * dual_inv_norm_cdf(phi * delta / _["u"])
#
#     _["vol_sqrt_t"] = vol * t_e**0.5
#     _["d_plus"] = _["d_min"] + _["vol_sqrt_t"]
#     _["ln_u"] = dual_log(_["u"])
#     return _


def _black76(
    F: DualTypes,
    K: DualTypes,
    t_e: float,
    v1: NoInput,
    v2: DualTypes,
    vol: DualTypes,
    phi: float,
) -> DualTypes:
    """
    Option price in points terms for immediate premium settlement.

    Parameters
    -----------
    F: float, Dual, Dual2
        The forward price for settlement at the delivery date.
    K: float, Dual, Dual2
        The strike price of the option.
    t_e: float
        The annualised time to expiry.
    v1: float
        Not used. The discounting rate on ccy1 side.
    v2: float, Dual, Dual2
        The discounting rate to delivery on ccy2, at the appropriate collateral rate.
    vol: float, Dual, Dual2
        The volatility measured over the period until expiry.
    phi: float
        Whether to calculate for call (1.0) or put (-1.0).

    Returns
    --------
    float, Dual, Dual2
    """
    vs = vol * t_e**0.5
    d1 = _d_plus(K, F, vs)
    d2 = d1 - vs
    Nd1, Nd2 = dual_norm_cdf(phi * d1), dual_norm_cdf(phi * d2)
    _: DualTypes = phi * (F * Nd1 - K * Nd2)
    # Spot formulation instead of F (Garman Kohlhagen formulation)
    # https://quant.stackexchange.com/a/63661/29443
    # r1, r2 = dual_log(df1) / -t, dual_log(df2) / -t
    # S_imm = F * df2 / df1
    # d1 = (dual_log(S_imm / K) + (r2 - r1 + 0.5 * vol ** 2) * t) / vs
    # d2 = d1 - vs
    # Nd1, Nd2 = dual_norm_cdf(d1), dual_norm_cdf(d2)
    # _ = df1 * S_imm * Nd1 - K * df2 * Nd2
    return _ * v2


def _d_plus_min(K: DualTypes, f: DualTypes, vol_sqrt_t: DualTypes, eta: float) -> DualTypes:
    # AD preserving calculation of d_plus in Black-76 formula  (eta should +/- 0.5)
    return dual_log(f / K) / vol_sqrt_t + eta * vol_sqrt_t


def _d_plus_min_u(u: DualTypes, vol_sqrt_t: DualTypes, eta: float) -> DualTypes:
    # AD preserving calculation of d_plus in Black-76 formula  (eta should +/- 0.5)
    return -dual_log(u) / vol_sqrt_t + eta * vol_sqrt_t


def _d_min(K: DualTypes, f: DualTypes, vol_sqrt_t: DualTypes) -> DualTypes:
    return _d_plus_min(K, f, vol_sqrt_t, -0.5)


def _d_plus(K: DualTypes, f: DualTypes, vol_sqrt_t: DualTypes) -> DualTypes:
    return _d_plus_min(K, f, vol_sqrt_t, +0.5)


def _delta_type_constants(
    delta_type: str, w: DualTypes | NoInput, u: DualTypes | NoInput
) -> tuple[float, DualTypes, DualTypes]:
    """
    Get the values: (eta, z_w, z_u) for the type of expressed delta

    w: should be input as w_deli / w_spot
    u: should be input as K / f_d
    """
    if delta_type == "forward":
        return 0.5, 1.0, 1.0
    elif delta_type == "spot":
        return 0.5, w, 1.0  # type: ignore[return-value]
    elif delta_type == "forward_pa":
        return -0.5, 1.0, u  # type: ignore[return-value]
    else:  # "spot_pa"
        return -0.5, w, u  # type: ignore[return-value]


def _sabr(
    k: DualTypes,
    f: DualTypes,
    t: DualTypes,
    a: DualTypes,
    b: float,
    p: DualTypes,
    v: DualTypes,
) -> DualTypes:
    """
    Calculate the SABR vol. For formula see for example I. Clark "Foreign Exchange Option
    Pricing" section 3.10.

    Rateslib uses the representation sigma(k) = X0 * X1 * X2, with these variables as defined in
    "Coding Interest Rates" chapter 13 to handle AD using dual numbers effectively.
    """
    X0 = _sabr_X0(k, f, t, a, b, p, v, False)[0]
    X1 = _sabr_X1(k, f, t, a, b, p, v, False)[0]
    X2 = _sabr_X2(k, f, t, a, b, p, v, False)[0]

    return X0 * X1 * X2


def _d_sabr_d_k(
    k: DualTypes,
    f: DualTypes,
    t: DualTypes,
    a: DualTypes,
    b: float,
    p: DualTypes,
    v: DualTypes,
) -> tuple[DualTypes, DualTypes]:
    """
    Calculate the derivative of the SABR function with respect to k.

    This function was composed using the Python package `sympy` in the following way:

    SABR(k) = A(k) * B(k) * C(k) * D(k)

    .. code::

       import sympy as sym
       k = sym.Symbol("k")
       f = sym.Symbol("f")
       t = sym.Symbol("t")
       a = sym.Symbol("a")
       b = sym.Symbol("b")
       v = sym.Symbol("v")
       p = sym.Symbol("p")

       A = a/((f*k)**((1-b)/2)*(1+(1-b)/24*sym.log(f/k)**2+(1-b)**4/1920*sym.log(f/k)**4))

       z = v/a*(f*k)**((1-b)/2)*sym.log(f/k)
       B = z

       chi = sym.log(((1-2*p*z+z*z)**(1/2)+z-p)/(1-p))
       C = chi**-1

       D = 1+((1-b)**2/24*a**2/(f*k)**(1-b)+(1/4)*(p*b*v*a)/(f*k)**((1-b)/2)+(2-3*p*p)*v*v/24)*t

       sym.cse(sym.diff(A * B * C * D, k))

    """
    X0, dX0 = _sabr_X0(k, f, t, a, b, p, v, True)
    X1, dX1 = _sabr_X1(k, f, t, a, b, p, v, True)
    X2, dX2 = _sabr_X2(k, f, t, a, b, p, v, True)
    return X0 * X1 * X2, dX0 * X1 * X2 + X0 * dX1 * X2 + X0 * X1 * dX2  # type: ignore[operator]


def _sabr_X0(
    k: DualTypes,
    f: DualTypes,
    t: DualTypes,
    a: DualTypes,
    b: float,
    p: DualTypes,
    v: DualTypes,
    derivative: bool = False,
) -> tuple[DualTypes, DualTypes | None]:
    """
    X0 = a / ((fk)^((1-b)/2) * (1 + (1-b)^2/24 ln^2(f/k) + (1-b)^4/1920 ln^4(f/k) )

    If ``derivative`` also returns dX0/dk, calculated using sympy.
    """
    x0 = 1 / k
    x1 = 1 / 24 - b / 24
    x2 = dual_log(f * x0)
    x3 = (1 - b) ** 4
    x4 = x1 * x2**2 + x2**4 * x3 / 1920 + 1
    x5 = b / 2 - 1 / 2
    x6 = a * (f * k) ** x5

    dX0: DualTypes | None = None
    if derivative:
        dX0 = x0 * x5 * x6 / x4 + x6 * (2 * x0 * x1 * x2 + x0 * x2**3 * x3 / 480) / x4**2

    X0 = x6 / (x2**4 * (1 - b) ** 4 / 1920 + x2**2 * (1 / 24 - b / 24) + 1)

    return X0, dX0


def _sabr_X1(
    k: DualTypes,
    f: DualTypes,
    t: DualTypes,
    a: DualTypes,
    b: float,
    p: DualTypes,
    v: DualTypes,
    derivative: bool = False,
) -> tuple[DualTypes, DualTypes | None]:
    """
    X1 = 1 + t ( (1-b)^2 / 24 * a^2 / (fk)^(1-b) + 1/4 p b v a / (fk)^((1-b)/2) + (2-3p^2)/24 v^2 )

    If ``derivative`` also returns dX0/dk, calculated using sympy.
    """
    x0 = 1 / k
    x1 = b / 2 - 1 / 2
    x2 = f * k
    x3 = b - 1

    dX1: DualTypes | None = None
    if derivative:
        dX1 = t * (a**2 * x0 * x2**x3 * x3**3 / 24 + 0.25 * a * b * p * v * x0 * x1 * x2**x1)

    X1 = (
        t
        * (
            a**2 * x2**x3 * x3**2 / 24
            + 0.25 * a * b * p * v * x2 ** (b / 2 - 1 / 2)
            + v**2 * (2 - 3 * p**2) / 24
        )
        + 1
    )

    return X1, dX1


def _sabr_X2(
    k: DualTypes,
    f: DualTypes,
    t: DualTypes,
    a: DualTypes,
    b: float,
    p: DualTypes,
    v: DualTypes,
    derivative: bool = False,
) -> tuple[DualTypes, DualTypes | None]:
    """
    X2 = z / chi(z)

    z = v / a * (fk) ^((1-b)/2) * ln(f/k)
    chi(z) = ln( (sqrt(1-2pz+z^2) + z -p) / (1-p) )

    If ``derivative`` also returns dX2/dk, calculated using sympy.
    """
    x0 = 1 / k
    x1 = dual_log(f * x0)
    x2 = 1 / a
    x3 = f * k
    x4 = b / 2 - 1 / 2
    x5 = x3 ** (-x4)
    x6 = v * x2 * x5

    z = x6 * x1
    chi = dual_log(((1 - 2 * p * z + z * z) ** 0.5 + z - p) / (1 - p))

    if abs(z) > 1e-15:
        X2 = z / chi
    else:
        # must construct the dual number directly from analytic formulae due to div by zero error.
        p_f64 = _dual_float(p)
        z_, p_ = _cast_pair(z, p)

        if isinstance(z_, float):
            X2 = 1.0
        elif isinstance(z_, Dual):
            X2 = Dual.vars_from(z_, 1.0, z_.vars, z_.dual * -0.5 * p_f64)  # type: ignore[arg-type]
        elif isinstance(z_, Dual2):
            assert isinstance(p_, Dual2)  # noqa: S101

            f_z = -0.5 * p_f64
            # f_p = 0.0
            f_zz = (2 - 3 * p_f64**2) / 6
            f_zp = -0.5
            # f_pp = 0.0

            dual2 = f_z * z_.dual2  # + f_p * p_.dual2
            dual2 += 0.5 * f_zz * np.outer(z_.dual, z_.dual)
            # dual2 += 0.5 * f_pp * np.outer(p_.dual, p_.dual)
            dual2 += 0.5 * f_zp * (np.outer(z_.dual, p_.dual) + np.outer(p_.dual, z_.dual))

            X2 = Dual2.vars_from(z_, 1.0, z_.vars, z_.dual * -0.5 * p_f64, np.ravel(dual2))  # type: ignore[arg-type]
        else:
            raise TypeError("Unrecognized dual number data type for differentiation.")

    dX2: DualTypes | None = None
    if derivative:
        if abs(z) > 1e-15:
            x7 = x1 * x6
            x8 = p * x7
            x9 = x1**2
            x10 = a ** (-2)
            x11 = v**2
            x12 = b - 1
            x13 = x3 ** (-x12)
            x14 = x10 * x11 * x13
            x15 = (x14 * x9 - 2 * x8 + 1) ** 0.5
            x16 = -p + x15 + x7
            x17 = dual_log(x16 / (1 - p))
            x18 = 1 / x17
            x19 = x0 * x6
            x20 = -x4
            x21 = 1.0 * x0

            dX2 = (
                v * x0 * x1 * x18 * x2 * x20 * x5
                - x18 * x19
                - x7
                * (
                    x0 * x20 * x7
                    - x19
                    + (
                        1.0 * p * v * x0 * x2 * x5
                        - 0.5 * x0 * x10 * x11 * x12 * x13 * x9
                        - x1 * x14 * x21
                        - x20 * x21 * x8
                    )
                    / x15
                )
                / (x16 * x17**2)
            )
        else:
            # must construct the dual number directly from analytic formulae due to div by zero.
            p_f64 = _dual_float(p)
            z_, p_ = _cast_pair(z, p)

            # dX
            y0 = 1 / k
            y1 = b / 2 - 1 / 2
            y2 = v * x0 / (a * (f * k) ** y1)
            dz: DualTypes = -y2 * (y1 * dual_log(f * y0) + 1)

            if isinstance(z_, float):
                dX2_dz: DualTypes = -p_f64 / 2
            elif isinstance(z_, Dual):
                assert isinstance(p_, Dual)  # noqa: S101

                dX2_dz = Dual.vars_from(
                    z_,
                    -p_f64 / 2,
                    z_.vars,
                    z_.dual * (2 - 3 * p_f64**2) / 6.0 - 0.5 * p_.dual,  # type: ignore[arg-type]
                )
            elif isinstance(z_, Dual2):
                assert isinstance(p_, Dual2)  # noqa: S101

                f_z = (2 - 3 * p_f64**2) / 6
                f_p = -0.5
                f_zz = p_f64 * (5 - 6 * p_f64**2) / 4
                f_zp = -p_f64
                # f_pp = 0.0

                dual2 = f_z * z_.dual2 + f_p * p_.dual2
                dual2 += 0.5 * f_zz * np.outer(z_.dual, z_.dual)
                # dual2 += 0.5 * f_pp * np.outer(p_.dual, p_.dual)
                dual2 += 0.5 * f_zp * (np.outer(z_.dual, p_.dual) + np.outer(p_.dual, z_.dual))

                dX2_dz = Dual2.vars_from(
                    z_,
                    -p_f64 / 2,
                    z_.vars,
                    z_.dual * (2 - 3 * p_f64**2) / 6.0 - 0.5 * p_.dual,  # type: ignore[arg-type]
                    np.ravel(dual2),
                )
            else:
                raise TypeError("Unrecognized dual number data type for differentiation.")

            dX2 = dX2_dz * dz

    return X2, dX2


def _validate_smile_plot_comparators(smile, allowed_types):
    if not isinstance(smile, allowed_types):
        raise ValueError(
            f"A `comparator` type is not valid. Must be of type: {allowed_types}."
        )


FXVols = FXDeltaVolSmile | FXDeltaVolSurface | FXSabrSmile
FXVolObj = (FXDeltaVolSmile, FXDeltaVolSurface, FXSabrSmile)<|MERGE_RESOLUTION|>--- conflicted
+++ resolved
@@ -1447,12 +1447,7 @@
             y = [vols]
             if not isinstance(comparators, NoInput):
                 for comparator in comparators:
-<<<<<<< HEAD
-                    _validate_smile_plot_comparators(comparator, (FXDeltaVolSmile, FXSabrSmile))
-                    y.append([comparator.get_from_strike(_, f_) for _ in x])
-=======
                     y.append([comparator.get_from_strike(_, f_)[1] for _ in x])
->>>>>>> 69415ac4
 
         # reverse for intuitive strike direction
         if x_axis == "moneyness":
