--- conflicted
+++ resolved
@@ -473,13 +473,8 @@
         sqrt_t = self._t_to_expiry(disc_curve.node_dates[0]) ** 0.5
 
         if isinstance(vol, NoInput):
-<<<<<<< HEAD
-            raise ValueError("`vol` must be a number quantity or FXDeltaVolSmile or Surface.")
-        elif isinstance(vol, FXDeltaVolSmile | FXDeltaVolSurface | FXSabrSmile):
-=======
             raise ValueError("`vol` must be a number quantity or Smile or Surface.")
         elif isinstance(vol, FXDeltaVolSmile | FXDeltaVolSurface):
->>>>>>> a504d915
             res: tuple[DualTypes, DualTypes, DualTypes] = vol.get_from_strike(
                 self.strike, f_d, w_deli, w_spot, self.expiry
             )
