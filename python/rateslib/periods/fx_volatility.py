--- conflicted
+++ resolved
@@ -705,11 +705,7 @@
         eta_1, z_w_1, _ = _delta_type_constants(vol_delta_type, z_w, 0.0)  #  u: unused
 
         if isinstance(vol, FXSabrSmile | FXSabrSurface):
-<<<<<<< HEAD
             k = self._strike_from_atm_sabr(f, eta_0, vol)
-=======
-            k = self._strike_from_atm_sabr(f, eta_0, vol, t_e)
->>>>>>> 790a1381
             return k, None
         else:  # DualTypes | FXDeltaVolSmile | FXDeltaVolSurface
             return self._strike_from_atm_dv(
@@ -792,7 +788,6 @@
         # self._moneyness_from_delta_three_dimensional(delta_type, vol, t_e, z_w)
         return u * f, delta_idx
 
-<<<<<<< HEAD
     def _strike_from_atm_sabr(
         self,
         f: DualTypes,
@@ -824,8 +819,6 @@
         k: DualTypes = root_solver["g"]
         return k
 
-=======
->>>>>>> 790a1381
     def _strike_and_index_from_delta(
         self,
         delta: float,
@@ -865,11 +858,7 @@
         z_w = w_deli / w_spot
 
         if isinstance(vol, FXSabrSmile | FXSabrSurface):
-<<<<<<< HEAD
             k = self._strike_from_delta_sabr(delta, delta_type, vol, z_w, f)
-=======
-            k = self._strike_from_delta_sabr(delta, delta_type, vol, z_w, f, t_e)
->>>>>>> 790a1381
             return k, None
         else:  # DualTypes | FXDeltaVolSmile | FXDeltaVolSurface
             return self._strike_from_delta_dv(f, delta, vol, t_e, delta_type, vol_delta_type, z_w)
