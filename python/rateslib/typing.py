from collections.abc import Callable as Callable
from collections.abc import Sequence as Sequence
from datetime import datetime as datetime
from typing import Any as Any
from typing import NoReturn as NoReturn
from typing import TypeAlias

import numpy as np
from pandas import DataFrame as DataFrame
from pandas import Series as Series

from rateslib.curves import Curve
from rateslib.default import NoInput
from rateslib.dual.variable import Variable
from rateslib.fx import FXForwards, FXRates
from rateslib.fx_volatility import FXDeltaVolSmile, FXDeltaVolSurface
from rateslib.instruments import CDS as CDS
from rateslib.instruments import FRA as FRA
from rateslib.instruments import IIRS as IIRS
from rateslib.instruments import IRS as IRS
from rateslib.instruments import SBS as SBS
from rateslib.instruments import XCS as XCS
from rateslib.instruments import ZCIS as ZCIS
from rateslib.instruments import ZCS as ZCS
from rateslib.instruments import Bill as Bill
from rateslib.instruments import FixedRateBond as FixedRateBond
from rateslib.instruments import FloatRateNote as FloatRateNote
from rateslib.instruments import FXBrokerFly as FXBrokerFly
from rateslib.instruments import FXCall as FXCall
from rateslib.instruments import FXExchange as FXExchange
from rateslib.instruments import FXOptionStrat as FXOptionStrat
from rateslib.instruments import FXPut as FXPut
from rateslib.instruments import FXRiskReversal as FXRiskReversal
from rateslib.instruments import FXStraddle as FXStraddle
from rateslib.instruments import FXStrangle as FXStrangle
from rateslib.instruments import FXSwap as FXSwap
from rateslib.instruments import IndexFixedRateBond as IndexFixedRateBond
from rateslib.instruments import STIRFuture as STIRFuture
from rateslib.legs import (
    CreditPremiumLeg,
    CreditProtectionLeg,
    FixedLeg,
    FloatLeg,
    IndexFixedLeg,
    ZeroFixedLeg,
    ZeroFloatLeg,
    ZeroIndexLeg,
)
from rateslib.periods import Cashflow as Cashflow
from rateslib.periods import CreditPremiumPeriod as CreditPremiumPeriod
from rateslib.periods import CreditProtectionPeriod as CreditProtectionPeriod
from rateslib.periods import FixedPeriod as FixedPeriod
from rateslib.periods import FloatPeriod as FloatPeriod
from rateslib.periods import IndexCashflow as IndexCashflow
from rateslib.periods import IndexFixedPeriod as IndexFixedPeriod
from rateslib.rs import (
    Cal,
    Dual,
    Dual2,
    FlatBackwardInterpolator,
    FlatForwardInterpolator,
    LinearInterpolator,
    LinearZeroRateInterpolator,
    LogLinearInterpolator,
    NamedCal,
    NullInterpolator,
    UnionCal,
)
from rateslib.solver import Solver as Solver

CalTypes: TypeAlias = "Cal | UnionCal | NamedCal"
CalInput: TypeAlias = "CalTypes | str | NoInput"

DualTypes: TypeAlias = "float | Dual | Dual2 | Variable"
Number: TypeAlias = "float | Dual | Dual2"

# https://stackoverflow.com/questions/68916893/
Arr1dF64: TypeAlias = "np.ndarray[tuple[int], np.dtype[np.float64]]"
Arr2dF64: TypeAlias = "np.ndarray[tuple[int, int], np.dtype[np.float64]]"
Arr1dObj: TypeAlias = "np.ndarray[tuple[int], np.dtype[np.object_]]"
Arr2dObj: TypeAlias = "np.ndarray[tuple[int, int], np.dtype[np.object_]]"

FixingsRates: TypeAlias = "Series[DualTypes] | list[DualTypes | list[DualTypes] | Series[DualTypes] | NoInput] | tuple[DualTypes, Series[DualTypes]] | DualTypes | NoInput"

<<<<<<< HEAD
CurveOption_: TypeAlias = "Curve | dict[str, Curve]"
CurveOption: TypeAlias = "CurveOption_ | NoInput"

CurveOrId_: TypeAlias = "Curve | str"
CurveOrId: TypeAlias = "CurveOrId_ | NoInput"

CurveInput_: TypeAlias = "CurveOrId_ | dict[str, CurveOrId_]"
CurveInput: TypeAlias = "CurveInput_ | NoInput"

Curves_: TypeAlias = "CurveOrId | dict[str, CurveOrId_] | list[CurveOrId_ | dict[str, CurveOrId_]]"
Curves: TypeAlias = "Curves_ | NoInput"


=======
CurveOrId_: TypeAlias = "Curve | str"
CurveOrId: TypeAlias = "CurveOrId_ | NoInput"

Curves_: TypeAlias = "CurveOrId | dict[str, CurveOrId_] | list[CurveOrId_ | dict[str, CurveOrId_]]"
Curves: TypeAlias = "CurveOrId | dict[str, CurveOrId_] | list[CurveOrId_ | dict[str, CurveOrId_] | NoInput] | NoInput"

CurveInput_: TypeAlias = "CurveOrId_ | dict[str, CurveOrId_]"
CurveInput: TypeAlias = "CurveInput_ | NoInput"

CurveOption_: TypeAlias = "Curve | dict[str, Curve]"
CurveOption: TypeAlias = "CurveOption_ | NoInput"

>>>>>>> 9591656f
CurvesTuple: TypeAlias = "tuple[CurveOption, CurveOption, CurveOption, CurveOption]"

Vol_: TypeAlias = "DualTypes | FXDeltaVolSmile | FXDeltaVolSurface | str"
Vol: TypeAlias = "Vol_ | NoInput"

VolInput_: TypeAlias = "str | FXDeltaVolSmile | FXDeltaVolSurface"
VolInput: TypeAlias = "VolInput_ | NoInput"

VolOption_: TypeAlias = "FXDeltaVolSmile | DualTypes | FXDeltaVolSurface"
VolOption: TypeAlias = "VolOption_ | NoInput"

FX_: TypeAlias = "DualTypes | FXRates | FXForwards"
FX: TypeAlias = "FX_ | NoInput"

NPV: TypeAlias = "DualTypes | dict[str, DualTypes]"

CurveInterpolator: TypeAlias = "FlatBackwardInterpolator | FlatForwardInterpolator | LinearInterpolator | LogLinearInterpolator | LinearZeroRateInterpolator | NullInterpolator"
Leg: TypeAlias = "FixedLeg | FloatLeg | IndexFixedLeg | ZeroFloatLeg | ZeroFixedLeg | ZeroIndexLeg | CreditPremiumLeg | CreditProtectionLeg"
Period: TypeAlias = "FixedPeriod | FloatPeriod | Cashflow | IndexFixedPeriod | IndexCashflow | CreditPremiumPeriod | CreditProtectionPeriod"

Security: TypeAlias = "FixedRateBond | FloatRateNote | Bill | IndexFixedRateBond"
FXOptionTypes: TypeAlias = (
    "FXCall | FXPut | FXRiskReversal | FXStraddle | FXStrangle | FXBrokerFly | FXOptionStrat"
)
RatesDerivative: TypeAlias = "IRS | SBS | FRA | ZCS | STIRFuture"
IndexDerivative: TypeAlias = "IIRS | ZCIS"
CurrencyDerivative: TypeAlias = "XCS | FXSwap | FXExchange"

Instrument: TypeAlias = "Security | FXOptionTypes | RatesDerivative | CDS | CurrencyDerivative"<|MERGE_RESOLUTION|>--- conflicted
+++ resolved
@@ -82,21 +82,6 @@
 
 FixingsRates: TypeAlias = "Series[DualTypes] | list[DualTypes | list[DualTypes] | Series[DualTypes] | NoInput] | tuple[DualTypes, Series[DualTypes]] | DualTypes | NoInput"
 
-<<<<<<< HEAD
-CurveOption_: TypeAlias = "Curve | dict[str, Curve]"
-CurveOption: TypeAlias = "CurveOption_ | NoInput"
-
-CurveOrId_: TypeAlias = "Curve | str"
-CurveOrId: TypeAlias = "CurveOrId_ | NoInput"
-
-CurveInput_: TypeAlias = "CurveOrId_ | dict[str, CurveOrId_]"
-CurveInput: TypeAlias = "CurveInput_ | NoInput"
-
-Curves_: TypeAlias = "CurveOrId | dict[str, CurveOrId_] | list[CurveOrId_ | dict[str, CurveOrId_]]"
-Curves: TypeAlias = "Curves_ | NoInput"
-
-
-=======
 CurveOrId_: TypeAlias = "Curve | str"
 CurveOrId: TypeAlias = "CurveOrId_ | NoInput"
 
@@ -109,7 +94,6 @@
 CurveOption_: TypeAlias = "Curve | dict[str, Curve]"
 CurveOption: TypeAlias = "CurveOption_ | NoInput"
 
->>>>>>> 9591656f
 CurvesTuple: TypeAlias = "tuple[CurveOption, CurveOption, CurveOption, CurveOption]"
 
 Vol_: TypeAlias = "DualTypes | FXDeltaVolSmile | FXDeltaVolSurface | str"
