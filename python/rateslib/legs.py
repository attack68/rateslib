--- conflicted
+++ resolved
@@ -2552,10 +2552,7 @@
 # Commercial use of this code, and/or copying and redistribution is prohibited.
 # Contact rateslib at gmail.com if this code is observed outside its intended sphere.
 
-<<<<<<< HEAD
-=======
-
->>>>>>> bc1e879d
+
 __all__ = [
     "CustomLeg",
     "BaseLeg",
@@ -2568,8 +2565,5 @@
     "ZeroFixedLeg",
     "ZeroFloatLeg",
     "ZeroIndexLeg",
-<<<<<<< HEAD
     "CreditPremiumLeg",
-=======
->>>>>>> bc1e879d
 ]