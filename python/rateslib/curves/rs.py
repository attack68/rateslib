from rateslib.rs import (
<<<<<<< HEAD
    Curve as CurveObj,
=======
    Curve as CurveRs,
)
from rateslib.rs import (
>>>>>>> d8b139a3
    LinearInterpolator,
    LinearZeroRateInterpolator,
    LogLinearInterpolator,
)


def _get_interpolator(name: str):
    name_ = name.lower()
    if name_ == "log_linear":
        return LogLinearInterpolator()
    elif name_ == "linear":
        return LinearInterpolator()
    elif name_ == "linear_zero_rate":
        return LinearZeroRateInterpolator()
    else:
        raise ValueError("Interpolator `name` is invalid.")<|MERGE_RESOLUTION|>--- conflicted
+++ resolved
@@ -1,11 +1,7 @@
 from rateslib.rs import (
-<<<<<<< HEAD
     Curve as CurveObj,
-=======
-    Curve as CurveRs,
 )
 from rateslib.rs import (
->>>>>>> d8b139a3
     LinearInterpolator,
     LinearZeroRateInterpolator,
     LogLinearInterpolator,
