<<<<<<< HEAD
from rateslib.rs import (
    Curve as CurveObj,
)
=======
from rateslib.rs import Curve as CurveObj  # noqa: F401
>>>>>>> b20bfe16
from rateslib.rs import (
    LinearInterpolator,
    LinearZeroRateInterpolator,
    LogLinearInterpolator,
)


def _get_interpolator(name: str):
    name_ = name.lower()
    if name_ == "log_linear":
        return LogLinearInterpolator()
    elif name_ == "linear":
        return LinearInterpolator()
    elif name_ == "linear_zero_rate":
        return LinearZeroRateInterpolator()
    else:
        raise ValueError("Interpolator `name` is invalid.")<|MERGE_RESOLUTION|>--- conflicted
+++ resolved
@@ -1,10 +1,4 @@
-<<<<<<< HEAD
-from rateslib.rs import (
-    Curve as CurveObj,
-)
-=======
 from rateslib.rs import Curve as CurveObj  # noqa: F401
->>>>>>> b20bfe16
 from rateslib.rs import (
     LinearInterpolator,
     LinearZeroRateInterpolator,
