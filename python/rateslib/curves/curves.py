--- conflicted
+++ resolved
@@ -3150,17 +3150,12 @@
         raise NotImplementedError("Instances of ProxyCurve do not have solvable variables.")
 
 
-<<<<<<< HEAD
 def _get_step(step, min_step, max_step):
     return min(max(step, min_step), max_step)
 
-
-def average_rate(effective, termination, convention, rate):
-=======
 def average_rate(
     effective: datetime, termination: datetime, convention: str, rate: DualTypes
 ) -> tuple[DualTypes, float, int]:
->>>>>>> c03e16a1
     """
     Return the geometric, 1 calendar day, average rate for the rate in a period.
 
