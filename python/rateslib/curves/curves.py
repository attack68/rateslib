from __future__ import annotations

import json
import warnings
from calendar import monthrange
from collections.abc import Callable
from datetime import datetime, timedelta
from math import comb, floor
from typing import TYPE_CHECKING, Any, TypeAlias
from uuid import uuid4

import numpy as np
from pandas import Series
from pytz import UTC
from pandas import Series

from rateslib import defaults
from rateslib.calendars import add_tenor, dcf
from rateslib.calendars.dcfs import _DCF1d
from rateslib.calendars.rs import get_calendar
from rateslib.default import (
    NoInput,
    PlotOutput,
    _drb,
    plot,
)
from rateslib.dual import (
    Dual,
    Dual2,
    Variable,
    dual_exp,
    dual_log,
    set_order_convert,
)
from rateslib.dual.utils import _dual_float
from rateslib.mutability import (
    _clear_cache_post,
    _new_state_post,
    _validate_states,
    _WithCache,
    _WithState,
)
from rateslib.rs import Modifier, index_left_f64
from rateslib.rs import from_json as from_json_rs
from rateslib.splines import PPSplineDual, PPSplineDual2, PPSplineF64

if TYPE_CHECKING:
    from rateslib.typing import (
        Arr1dF64,
        Arr1dObj,
        CalInput,
        CalTypes,
        CurveOption_,
        FXForwards,
        Number,
        datetime_,
        str_,
        CurveOption_,
        datetime_,
    )
DualTypes: TypeAlias = (
    "Dual | Dual2 | Variable | float"  # required for non-cyclic import on _WithCache
)


# Licence: Creative Commons - Attribution-NonCommercial-NoDerivatives 4.0 International
# Commercial use of this code, and/or copying and redistribution is prohibited.
# Contact rateslib at gmail.com if this code is observed outside its intended sphere.


class Curve(_WithState, _WithCache[datetime, DualTypes]):
    """
    Curve based on DF parametrisation at given node dates with interpolation.

    Parameters
    ----------
    nodes : dict[datetime: float]
        Parameters of the curve denoted by a node date and a corresponding
        DF at that point.
    interpolation : str or callable
        The interpolation used in the non-spline section of the curve. That is the part
        of the curve between the first node in ``nodes`` and the first knot in ``t``.
        If a callable, this allows a user-defined interpolation scheme, and this must
        have the signature ``method(date, nodes)``, where ``date`` is the datetime
        whose DF will be returned and ``nodes`` is as above and is passed to the
        callable.
    t : list[datetime], optional
        The knot locations for the B-spline log-cubic interpolation section of the
        curve. If *None* all interpolation will be done by the local method specified in
        ``interpolation``.
    c : list[float], optional
        The B-spline coefficients used to define the log-cubic spline. If not given,
        which is the expected case, uses :meth:`csolve` to calculate these
        automatically.
    endpoints : 2-tuple of str, optional
        The left and then right endpoint constraint for the spline solution. Valid values are
        in {"natural", "not_a_knot"}.
    id : str, optional, set by Default
        The unique identifier to distinguish between curves in a multicurve framework.
    convention : str, optional, set by Default
        The convention of the curve for determining rates. Please see
        :meth:`dcf()<rateslib.calendars.dcf>` for all available options.
    modifier : str, optional
        The modification rule, in {"F", "MF", "P", "MP"}, for determining rates.
    calendar : calendar or str, optional
        The holiday calendar object to use. If str, looks up named calendar from
        static data. Used for determining rates.
    ad : int in {0, 1, 2}, optional
        Sets the automatic differentiation order. Defines whether to convert node
        values to float, :class:`~rateslib.dual.Dual` or
        :class:`~rateslib.dual.Dual2`. It is advised against
        using this setting directly. It is mainly used internally.
    index_base: float, optional
        The initial index value at the initial node date of the curve. Used for
        forecasting future index values.
    index_lag : int, optional
        Number of months of by which the index lags the date. For example if the initial
        curve node date is 1st Sep 2021 based on the inflation index published
        17th June 2023 then the lag is 3 months.
    Notes
    -----

    This curve type is **discount factor (DF)** based and is parametrised by a set of
    (date, DF) pairs set as ``nodes``. The initial node date of the curve is defined
    to be today and should **always** have a DF of precisely 1.0. The initial DF
    will **not** be affected by a :class:`~rateslib.solver.Solver`.

    Intermediate DFs are determined through ``interpolation``. If local interpolation
    is adopted a DF for an arbitrary date is dependent only on its immediately
    neighbouring nodes via the interpolation routine. Available options are:

    - *"log_linear"* (default for this curve type)
    - *"linear_index"*

    And also the following which are not recommended for this curve type:

    - *"linear"*,
    - *"linear_zero_rate"*,
    - *"flat_forward"*,
    - *"flat_backward"*,

    Global interpolation in the form of a **log-cubic** spline is also configurable
    with the parameters ``t``, ``c`` and ``endpoints``. See
    :ref:`splines<splines-doc>` for instruction of knot sequence calibration.
    Values before the first knot in ``t`` will be determined through the local
    interpolation method.

    For defining rates by a given tenor, the ``modifier`` and ``calendar`` arguments
    will be used. For correct scaling of the rate a ``convention`` is attached to the
    curve, which is usually one of "Act360" or "Act365F".

    Examples
    --------

    .. ipython:: python

       curve = Curve(
           nodes={
               dt(2022,1,1): 1.0,  # <- initial DF should always be 1.0
               dt(2023,1,1): 0.99,
               dt(2024,1,1): 0.979,
               dt(2025,1,1): 0.967,
               dt(2026,1,1): 0.956,
               dt(2027,1,1): 0.946,
           },
           interpolation="log_linear",
       )
       curve.plot("1d")

    .. plot::

       from rateslib.curves import *
       import matplotlib.pyplot as plt
       from datetime import datetime as dt
       import numpy as np
       curve = Curve(
           nodes={
               dt(2022,1,1): 1.0,
               dt(2023,1,1): 0.99,
               dt(2024,1,1): 0.979,
               dt(2025,1,1): 0.967,
               dt(2026,1,1): 0.956,
               dt(2027,1,1): 0.946,
           },
           interpolation="log_linear",
       )
       fig, ax, line = curve.plot("1D")
       plt.show()
    """

    _op_exp: Callable[[DualTypes], DualTypes] = staticmethod(
        dual_exp
    )  # Curve is DF based: log-cubic spline is exp'ed
    _op_log: Callable[[DualTypes], DualTypes] = staticmethod(
        dual_log
    )  # Curve is DF based: spline is applied over log
    _ini_solve: int = 1  # Curve is assumed to have initial DF node at 1.0 as constraint
    _base_type: str = "dfs"
    collateral: str | None = None

    @_new_state_post
    def __init__(  # type: ignore[no-untyped-def]
        self,
        nodes: dict[datetime, DualTypes],
        *,
        interpolation: str
        | Callable[[datetime, dict[datetime, DualTypes]], DualTypes]
        | NoInput = NoInput(0),
        t: list[datetime] | NoInput = NoInput(0),
        c: list[float] | NoInput = NoInput(0),
        endpoints: str | tuple[str, str] | NoInput = NoInput(0),
        id: str | NoInput = NoInput(0),  # noqa: A002
        convention: str | NoInput = NoInput(0),
        modifier: str | NoInput = NoInput(0),
        calendar: CalInput = NoInput(0),
        ad: int = 0,
        index_base: DualTypes | NoInput = NoInput(0),
        index_lag: int | NoInput = NoInput(0),
        **kwargs,
    ) -> None:
        self.id: str = _drb(uuid4().hex[:5], id)  # 1 in a million clash

        interpolation_: str | Callable[[datetime, dict[datetime, DualTypes]], DualTypes] = _drb(
            defaults.interpolation[type(self).__name__], interpolation
        )
        self.__set_interpolation__(interpolation_)

        self.__set_nodes__(nodes)

        # Parameters for the rate derivation
        self.convention: str = _drb(defaults.convention, convention)
        self.modifier: str = _drb(defaults.modifier, modifier).upper()
        self.calendar: CalTypes = get_calendar(calendar)

        # Parameters for PPSpline
        endpoints_ = _drb((defaults.endpoints, defaults.endpoints), endpoints)
        self.__set_endpoints__(endpoints_)

        self.t = t
        self._c_input: bool = not isinstance(c, NoInput)
        if not isinstance(self.t, NoInput):
            self.t_posix: list[float] | None = [_.replace(tzinfo=UTC).timestamp() for _ in self.t]
            if not isinstance(c, NoInput):
                self.spline: PPSplineF64 | PPSplineDual | PPSplineDual2 | None = PPSplineF64(
                    4, self.t_posix, c
                )
            else:
                self.spline = None  # will be set in csolve if self.t is present
            if len(self.t) < 10 and "not_a_knot" in self.spline_endpoints:
                raise ValueError(
                    "`endpoints` cannot be 'not_a_knot' with only 1 interior breakpoint",
                )
        else:
            self.t_posix = None
            self.spline = None

        self.index_base: DualTypes | NoInput = index_base
        self.index_lag: int = _drb(defaults.index_lag, index_lag)

        self._set_ad_order(order=ad)  # will also clear and initialise the cache

    @property
    def ad(self) -> int:
        return self._ad

    def __set_interpolation__(
        self,
        interpolation: str | Callable[[datetime, dict[datetime, DualTypes]], DualTypes],
    ) -> None:
        if isinstance(interpolation, str):
            self.interpolation: str | Callable[[datetime, dict[datetime, DualTypes]], DualTypes] = (
                interpolation.lower()
            )
        else:
            self.interpolation = interpolation

    def __set_nodes__(self, nodes: dict[datetime, DualTypes]) -> None:
        self.nodes: dict[datetime, DualTypes] = nodes  # nodes.copy()
        self.node_keys: list[datetime] = list(self.nodes.keys())
        self.node_dates: list[datetime] = self.node_keys
        self.node_dates_posix: list[float] = [
            _.replace(tzinfo=UTC).timestamp() for _ in self.node_dates
        ]
        self.n: int = len(self.node_dates)
        for idx in range(1, self.n):
            if self.node_dates[idx - 1] >= self.node_dates[idx]:
                raise ValueError(
                    "Curve node dates are not sorted or contain duplicates. To sort directly "
                    "use: `dict(sorted(nodes.items()))`",
                )

    def __set_endpoints__(self, endpoints: str | tuple[str, str]) -> None:
        if isinstance(endpoints, str):
            self.spline_endpoints = (endpoints.lower(), endpoints.lower())
        else:
            self.spline_endpoints = (endpoints[0].lower(), endpoints[1].lower())

    def __eq__(self, other: Any) -> bool:
        """Test two curves are identical"""
        if type(self) is not type(other):
            return False
        attrs = [attr for attr in dir(self) if attr[:1] != "_"]
        for attr in attrs:
            if callable(getattr(self, attr, None)):
                continue
            elif getattr(self, attr, None) != getattr(other, attr, None):
                return False
        return True

    def __getitem__(self, date: datetime) -> DualTypes:
        if defaults.curve_caching and date in self._cache:
            return self._cache[date]

        date_posix = date.replace(tzinfo=UTC).timestamp()
        if isinstance(self.t, NoInput) or date <= self.t[0]:
            if callable(self.interpolation):
                val: DualTypes = self.interpolation(date, self.nodes.copy())
            else:
                val = self._local_interp_(date_posix)
        else:
            if date > self.t[-1]:
                warnings.warn(
                    "Evaluating points on a curve beyond the endpoint of the basic "
                    "spline interval is undefined.\n"
                    f"date: {date.strftime('%Y-%m-%d')}, spline end: "
                    f"{self.t[-1].strftime('%Y-%m-%d')}",
                    UserWarning,
                )
            # self.spline cannot be None becuase self.t is given and it has been calibrated
            val = self._op_exp(self.spline.ppev_single(date_posix))  # type: ignore[union-attr]

        return self._cached_value(date, val)

    # Licence: Creative Commons - Attribution-NonCommercial-NoDerivatives 4.0 International
    # Commercial use of this code, and/or copying and redistribution is prohibited.
    # Contact rateslib at gmail.com if this code is observed outside its intended sphere.

    def _local_interp_(self, date_posix: float) -> DualTypes:
        if date_posix < self.node_dates_posix[0]:
            return 0  # then date is in the past and DF is zero
        l_index = index_left_f64(self.node_dates_posix, date_posix, None)
        node_left_posix, node_right_posix = (
            self.node_dates_posix[l_index],
            self.node_dates_posix[l_index + 1],
        )
        node_left, node_right = self.node_dates[l_index], self.node_dates[l_index + 1]
        return interpolate(
            date_posix,
            node_left_posix,
            self.nodes[node_left],
            node_right_posix,
            self.nodes[node_right],
            self.interpolation,  # type: ignore[arg-type]
            self.node_dates_posix[0],
        )

    # def plot(self, *args, **kwargs):
    #     return super().plot(*args, **kwargs)

    def rate(
        self,
        effective: datetime,
        termination: datetime | str | NoInput,
        modifier: str | NoInput = NoInput(1),
        # calendar: CalInput = NoInput(0),
        # convention: Optional[str] = None,
        float_spread: float | NoInput = NoInput(0),
        spread_compound_method: str | NoInput = NoInput(0),
    ) -> DualTypes | None:
        """
        Calculate the rate on the `Curve` using DFs.

        If rates are sought for dates prior to the initial node of the curve `None`
        will be returned.

        Parameters
        ----------
        effective : datetime
            The start date of the period for which to calculate the rate.
        termination : datetime or str
            The end date of the period for which to calculate the rate.
        modifier : str, optional
            The day rule if determining the termination from tenor. If `False` is
            determined from the `Curve` modifier.
        float_spread : float, optional
            A float spread can be added to the rate in certain cases.
        spread_compound_method : str in {"none_simple", "isda_compounding"}
            The method if adding a float spread.
            If *"none_simple"* is used this results in an exact calculation.
            If *"isda_compounding"* or *"isda_flat_compounding"* is used this results
            in an approximation.

        Returns
        -------
        Dual, Dual2 or float

        Notes
        -----
        Calculating rates from a curve implies that the conventions attached to the
        specific index, e.g. USD SOFR, or GBP SONIA, are applicable and these should
        be set at initialisation of the ``Curve``. Thus, the convention used to
        calculate the ``rate`` is taken from the ``Curve`` from which ``rate``
        is called.

        ``modifier`` is only used if a tenor is given as the termination.

        Major indexes, such as legacy IBORs, and modern RFRs typically use a
        ``convention`` which is either `"Act365F"` or `"Act360"`. These conventions
        do not need additional parameters, such as the `termination` of a leg,
        the `frequency` or a leg or whether it is a `stub` to calculate a DCF.

        **Adding Floating Spreads**

        An optimised method for adding floating spreads to a curve rate is provided.
        This is quite restrictive and mainly used internally to facilitate other parts
        of the library.

        - When ``spread_compound_method`` is *"none_simple"* the spread is a simple
          linear addition.
        - When using *"isda_compounding"* or *"isda_flat_compounding"* the curve is
          assumed to be comprised of RFR
          rates and an approximation is used to derive to total rate.

        Examples
        --------

        .. ipython:: python

            curve_act365f = Curve(
                nodes={
                    dt(2022, 1, 1): 1.0,
                    dt(2022, 2, 1): 0.98,
                    dt(2022, 3, 1): 0.978,
                },
                convention='Act365F'
            )
            curve_act365f.rate(dt(2022, 2, 1), dt(2022, 3, 1))

        Using a different convention will result in a different rate:

        .. ipython:: python

            curve_act360 = Curve(
                nodes={
                    dt(2022, 1, 1): 1.0,
                    dt(2022, 2, 1): 0.98,
                    dt(2022, 3, 1): 0.978,
                },
                convention='Act360'
            )
            curve_act360.rate(dt(2022, 2, 1), dt(2022, 3, 1))
        """
        try:
            _: DualTypes = self._rate_with_raise(
                effective, termination, modifier, float_spread, spread_compound_method
            )
        except ZeroDivisionError as e:
            if "effective:" not in str(e):
                return None
            raise e
        except ValueError as e:
            if "`effective` date for rate period is before" in str(e):
                return None
            raise e
        return _

    def _rate_with_raise(
        self,
        effective: datetime,
        termination: datetime | str | NoInput,
        modifier: str | NoInput = NoInput(1),
        float_spread: float | NoInput = NoInput(0),
        spread_compound_method: str | NoInput = NoInput(0),
    ) -> DualTypes:
        modifier_ = _drb(self.modifier, modifier)

        if effective < self.node_dates[0]:  # Alternative solution to PR 172.
            raise ValueError(
                "`effective` date for rate period is before the initial node date of the Curve.\n"
                "If you are trying to calculate a rate for an historical FloatPeriod have you "
                "neglected to supply appropriate `fixings`?\n"
                "See Documentation > Cookbook > Working with Fixings."
            )
        if isinstance(termination, str):
            termination = add_tenor(effective, termination, modifier_, self.calendar)
        elif isinstance(termination, NoInput):
            raise ValueError("`termination` must be supplied for rate of DF based Curve.")

        if termination == effective:
            raise ZeroDivisionError(f"effective: {effective}, termination: {termination}")

        df_ratio = self[effective] / self[termination]
        n_, d_ = (df_ratio - 1), dcf(effective, termination, self.convention)
        _: DualTypes = n_ / d_ * 100

        if not isinstance(float_spread, NoInput) and abs(float_spread) > 1e-9:
            if spread_compound_method == "none_simple":
                return _ + float_spread / 100
            elif spread_compound_method == "isda_compounding":
                # this provides an approximated rate
                r_bar, d, n = average_rate(effective, termination, self.convention, _)
                _ = ((1 + (r_bar + float_spread / 100) / 100 * d) ** n - 1) / (n * d)
                return 100 * _
            elif spread_compound_method == "isda_flat_compounding":
                # this provides an approximated rate
                r_bar, d, n = average_rate(effective, termination, self.convention, _)
                rd = r_bar / 100 * d
                _ = (
                    (r_bar + float_spread / 100)
                    / n
                    * (comb(n, 1) + comb(n, 2) * rd + comb(n, 3) * rd**2)
                )
                return _
            else:
                raise ValueError(
                    "Must supply a valid `spread_compound_method`, when `float_spread` "
                    " is not `None`.",
                )

        return _

    def shift(
        self,
        spread: DualTypes,
        id: str | NoInput = NoInput(0),  # noqa: A002
        composite: bool = True,
        collateral: str | NoInput = NoInput(0),
    ) -> Curve:
        """
        Create a new curve by vertically adjusting the curve by a set number of basis
        points.

        This curve adjustment preserves the shape of the curve but moves it up or
        down as a translation.
        This method is suitable as a way to assess value changes of instruments when
        a parallel move higher or lower in yields is predicted.

        Parameters
        ----------
        spread : float, Dual, Dual2
            The number of basis points added to the existing curve.

            .. warning::

               If ``composite`` is *True*, users must be aware that adding *Dual* or *Dual2*
               spreads must be compatible with the AD order of *Self*, otherwise *TypeErrors*
               may be raised. If in doubt, only use *float* spread values.

        id : str, optional
            Set the id of the returned curve.
        composite: bool, optional
            If True will return a CompositeCurve that adds a flat curve to the existing curve.
            This results in slower calculations but the curve will maintain a dynamic
            association with the underlying curve and will change if the underlying curve changes.
        collateral: str, optional
            Designate a collateral tag for the curve which is used by other methods.

        Returns
        -------
        Curve, CompositeCurve

        Examples
        --------
        .. ipython:: python

           from rateslib.curves import Curve

        .. ipython:: python

           curve = Curve(
               nodes = {
                   dt(2022, 1, 1): 1.0,
                   dt(2023, 1, 1): 0.988,
                   dt(2024, 1, 1): 0.975,
                   dt(2025, 1, 1): 0.965,
                   dt(2026, 1, 1): 0.955,
                   dt(2027, 1, 1): 0.9475
               },
               t = [
                   dt(2024, 1, 1), dt(2024, 1, 1), dt(2024, 1, 1), dt(2024, 1, 1),
                   dt(2025, 1, 1),
                   dt(2026, 1, 1),
                   dt(2027, 1, 1), dt(2027, 1, 1), dt(2027, 1, 1), dt(2027, 1, 1),
               ],
           )
           shifted_curve = curve.shift(25)
           curve.plot("1d", comparators=[shifted_curve], labels=["orig", "shift"])

        .. plot::

           from rateslib.curves import *
           import matplotlib.pyplot as plt
           from datetime import datetime as dt
           curve = Curve(
               nodes = {
                   dt(2022, 1, 1): 1.0,
                   dt(2023, 1, 1): 0.988,
                   dt(2024, 1, 1): 0.975,
                   dt(2025, 1, 1): 0.965,
                   dt(2026, 1, 1): 0.955,
                   dt(2027, 1, 1): 0.9475
               },
               t = [
                   dt(2024, 1, 1), dt(2024, 1, 1), dt(2024, 1, 1), dt(2024, 1, 1),
                   dt(2025, 1, 1),
                   dt(2026, 1, 1),
                   dt(2027, 1, 1), dt(2027, 1, 1), dt(2027, 1, 1), dt(2027, 1, 1),
               ],
           )
           spread_curve = curve.shift(25)
           fig, ax, line = curve.plot("1d", comparators=[spread_curve], labels=["orig", "shift"])
           plt.show()

        """
        if composite:
            start, end = self.node_dates[0], self.node_dates[-1]
            days = (end - start).days
            d = _DCF1d[self.convention.upper()]
            if type(self) is Curve or type(self) is ProxyCurve:
                shifted = Curve(
                    nodes={start: 1.0, end: 1.0 / (1 + d * spread / 10000) ** days},
                    convention=self.convention,
                    calendar=self.calendar,
                    modifier=self.modifier,
                    interpolation="log_linear",
                    index_base=self.index_base,
                    index_lag=NoInput(0),
                )
            elif type(self) is LineCurve:
                shifted = LineCurve(
                    nodes={start: spread / 100.0, end: spread / 100.0},
                    convention=self.convention,
                    calendar=self.calendar,
                    modifier=self.modifier,
                    interpolation="linear",
                )
            else:  # or type(self) is IndexCurve
                shifted = Curve(
                    nodes={start: 1.0, end: 1.0 / (1 + d * spread / 10000) ** days},
                    convention=self.convention,
                    calendar=self.calendar,
                    modifier=self.modifier,
                    interpolation="log_linear",
                    index_base=self.index_base,
                    index_lag=self.index_lag,
                )

            _: CompositeCurve = CompositeCurve(curves=[self, shifted], id=id)
            _.collateral = _drb(None, collateral)
            return _

        else:  # use non-composite method, which is faster but does not preserve a dynamic spread.
            # Make sure base curve ADorder matches the spread ADorder. Floats are universal
            _ad = self.ad
            if isinstance(spread, Dual):
                self._set_ad_order(1)
            elif isinstance(spread, Dual2):
                self._set_ad_order(2)

            v1v2: list[Number] = [1.0] * (self.n - 1)
            n = [0] * (self.n - 1)
            d = 1 / 365 if self.convention.upper() != "ACT360" else 1 / 360
            v_new: list[Number] = [1.0] * (self.n)
            for i, (k, v) in enumerate(self.nodes.items()):
                if i == 0:
                    continue
                n[i - 1] = (k - self.node_dates[i - 1]).days
                v1v2[i - 1] = (self.nodes[self.node_dates[i - 1]] / v) ** (1 / n[i - 1])
                v_new[i] = v_new[i - 1] / (v1v2[i - 1] + d * spread / 10000) ** n[i - 1]

            nodes = self.nodes.copy()
            for i, (k, ___) in enumerate(nodes.items()):
                nodes[k] = v_new[i]

            __: Curve = type(self)(
                nodes=nodes,
                interpolation=self.interpolation,
                t=self.t,
                c=NoInput(0),
                endpoints=self.spline_endpoints,
                id=id or uuid4().hex[:5] + "_",  # 1 in a million clash,
                convention=self.convention,
                modifier=self.modifier,
                calendar=self.calendar,
                ad=self.ad,
                index_base=self.index_base,
                index_lag=self.index_lag,
            )
            __.collateral = _drb(None, collateral)
            self._set_ad_order(_ad)
            return __

    def _translate_nodes(self, start: datetime) -> dict[datetime, DualTypes]:
        scalar = 1 / self[start]
        new_nodes = {k: scalar * v for k, v in self.nodes.items()}

        # re-organise the nodes on the new curve
        del new_nodes[self.node_dates[0]]
        flag, i = (start >= self.node_dates[1]), 1
        while flag:
            del new_nodes[self.node_dates[i]]
            flag, i = (start >= self.node_dates[i + 1]), i + 1

        new_nodes = {start: 1.0, **new_nodes}
        return new_nodes

    def translate(self, start: datetime, t: bool = False) -> Curve:
        """
        Create a new curve with an initial node date moved forward keeping all else
        constant.

        This curve adjustment preserves forward curve expectations as time evolves.
        This method is suitable as a way to create a subsequent *opening* curve from a
        previous day's *closing* curve.

        Parameters
        ----------
        start : datetime
            The new initial node date for the curve, must be in the domain:
            (node_date[0], node_date[1]]
        t : bool
            Set to *True* if the initial knots of the knot sequence should be
            translated forward.

        Returns
        -------
        Curve

        Examples
        ---------
        The basic use of this function translates a curve forward in time and the
        plot demonstrates its rates are exactly the same as initially forecast.

        .. ipython:: python

           curve = Curve(
               nodes = {
                   dt(2022, 1, 1): 1.0,
                   dt(2023, 1, 1): 0.988,
                   dt(2024, 1, 1): 0.975,
                   dt(2025, 1, 1): 0.965,
                   dt(2026, 1, 1): 0.955,
                   dt(2027, 1, 1): 0.9475
               },
               t = [
                   dt(2024, 1, 1), dt(2024, 1, 1), dt(2024, 1, 1), dt(2024, 1, 1),
                   dt(2025, 1, 1),
                   dt(2026, 1, 1),
                   dt(2027, 1, 1), dt(2027, 1, 1), dt(2027, 1, 1), dt(2027, 1, 1),
               ],
           )
           translated_curve = curve.translate(dt(2022, 12, 1))
           curve.plot(
               "1d",
               comparators=[translated_curve],
               labels=["orig", "translated"],
               left=dt(2022, 12, 1),
           )

        .. plot::

           from rateslib.curves import *
           import matplotlib.pyplot as plt
           from datetime import datetime as dt
           curve = Curve(
               nodes = {
                   dt(2022, 1, 1): 1.0,
                   dt(2023, 1, 1): 0.988,
                   dt(2024, 1, 1): 0.975,
                   dt(2025, 1, 1): 0.965,
                   dt(2026, 1, 1): 0.955,
                   dt(2027, 1, 1): 0.9475
               },
               t = [
                   dt(2024, 1, 1), dt(2024, 1, 1), dt(2024, 1, 1), dt(2024, 1, 1),
                   dt(2025, 1, 1),
                   dt(2026, 1, 1),
                   dt(2027, 1, 1), dt(2027, 1, 1), dt(2027, 1, 1), dt(2027, 1, 1),
               ],
               interpolation="log_linear",
           )
           translated_curve = curve.translate(dt(2022, 12, 1))
           fig, ax, line = curve.plot("1d", comparators=[translated_curve], labels=["orig", "translated"], left=dt(2022, 12, 1))
           plt.show()
           plt.close()

        .. ipython:: python

           curve.nodes
           translated_curve.nodes

        When a curve has a log-cubic spline the knot dates can be preserved or
        translated with the ``t`` argument. Preserving the knot dates preserves the
        interpolation of the curve. A knot sequence for a mixed curve which begins
        after ``start`` will not be affected in either case.

        .. ipython:: python

           curve = Curve(
               nodes={
                   dt(2022, 1, 1): 1.0,
                   dt(2022, 2, 1): 0.999,
                   dt(2022, 3, 1): 0.9978,
                   dt(2022, 4, 1): 0.9963,
                   dt(2022, 5, 1): 0.9940
               },
               t = [dt(2022, 1, 1), dt(2022, 1, 1), dt(2022, 1, 1), dt(2022, 1, 1),
                    dt(2022, 2, 1), dt(2022, 3, 1), dt(2022, 4, 1),
                    dt(2022, 5, 1), dt(2022, 5, 1), dt(2022, 5, 1), dt(2022, 5, 1)]
           )
           translated_curve = curve.translate(dt(2022, 1, 15))
           translated_curve2 = curve.translate(dt(2022, 1, 15), t=True)
           curve.plot("1d", left=dt(2022, 1, 15), comparators=[translated_curve, translated_curve2], labels=["orig", "translated", "translated2"])

        .. plot::

           from rateslib.curves import *
           import matplotlib.pyplot as plt
           from datetime import datetime as dt
           curve = Curve(
               nodes={
                   dt(2022, 1, 1): 1.0,
                   dt(2022, 2, 1): 0.999,
                   dt(2022, 3, 1): 0.9978,
                   dt(2022, 4, 1): 0.9963,
                   dt(2022, 5, 1): 0.9940
               },
               t = [dt(2022, 1, 1), dt(2022, 1, 1), dt(2022, 1, 1), dt(2022, 1, 1),
                    dt(2022, 2, 1), dt(2022, 3, 1), dt(2022, 4, 1),
                    dt(2022, 5, 1), dt(2022, 5, 1), dt(2022, 5, 1), dt(2022, 5, 1)]
           )
           translated = curve.translate(dt(2022, 1, 15))
           translated2 = curve.translate(dt(2022, 1, 15), t=True)
           fig, ax, line = curve.plot("1d", left=dt(2022, 1, 15), comparators=[translated, translated2], labels=["orig", "translated", "translated2"])
           plt.show()

        """  # noqa: E501
        if start <= self.node_dates[0]:
            raise ValueError("Cannot translate into the past. Review the docs.")

        new_nodes: dict[datetime, DualTypes] = self._translate_nodes(start)

        # re-organise the t-knot sequence
        if isinstance(self.t, NoInput):
            new_t: list[datetime] | NoInput = NoInput(0)
        else:
            new_t = self.t.copy()

            if start <= new_t[0]:
                pass  # do nothing to t
            elif new_t[0] < start < new_t[4]:
                if t:
                    for i in range(4):
                        new_t[i] = start  # adjust left side of t to start
            elif new_t[4] <= start:
                raise ValueError(
                    "Cannot translate spline knots for given `start`, review the docs.",
                )

        new_curve = type(self)(
            nodes=new_nodes,
            interpolation=self.interpolation,
            t=new_t,
            c=NoInput(0),
            endpoints=self.spline_endpoints,
            modifier=self.modifier,
            calendar=self.calendar,
            convention=self.convention,
            id=NoInput(0),
            ad=self.ad,
            index_base=NoInput(0)
            if isinstance(self.index_base, NoInput)
            else self.index_value(start, self.index_lag, "curve"),
            index_lag=self.index_lag,
        )
        return new_curve

    def _roll_nodes(self, tenor: datetime, days: int) -> dict[datetime, DualTypes]:
        """
        Roll nodes by adding days to each one and scaling DF values.

        Parameters
        ----------
        tenor : datetime
            The intended roll datetime
        days : int
            The number of days between ``tenor`` and initial curve node date.

        Returns
        -------
        dict
        """
        # let regular TypeErrors raise if curve.rate is None
        on_rate = self.rate(self.node_dates[0], "1d", "NONE")
        d = 1 / 365 if self.convention.upper() != "ACT360" else 1 / 360
        scalar = 1 / ((1 + on_rate * d / 100) ** days)  # type: ignore[operator]
        new_nodes = {k + timedelta(days=days): v * scalar for k, v in self.nodes.items()}
        if tenor > self.node_dates[0]:
            new_nodes = {self.node_dates[0]: 1.0, **new_nodes}
        return new_nodes

    # Licence: Creative Commons - Attribution-NonCommercial-NoDerivatives 4.0 International
    # Commercial use of this code, and/or copying and redistribution is prohibited.
    # Contact rateslib at gmail.com if this code is observed outside its intended sphere.

    def roll(self, tenor: datetime | str) -> Curve:
        """
        Create a new curve with its shape translated in time but an identical initial
        node date.

        This curve adjustment is a simulation of a future state of the market where
        forward rates are assumed to have moved so that the present day's curve shape
        is reflected in the future (or the past). This is often used in trade
        strategy analysis.

        Parameters
        ----------
        tenor : datetime or str
            The date or tenor by which to roll the curve. If a tenor, as str, will
            derive the datetime as measured from the initial node date. If supplying a
            negative tenor, or a past datetime, there is a limit to how far back the
            curve can be rolled - it will first roll backwards and then attempt to
            :meth:`translate` forward to maintain the initial node date.

        Returns
        -------
        Curve

        Examples
        ---------
        The basic use of this function translates a curve forward in time and the
        plot demonstrates its rates are exactly the same as initially forecast.

        .. ipython:: python

           curve = Curve(
               nodes = {
                   dt(2022, 1, 1): 1.0,
                   dt(2023, 1, 1): 0.988,
                   dt(2024, 1, 1): 0.975,
                   dt(2025, 1, 1): 0.965,
                   dt(2026, 1, 1): 0.955,
                   dt(2027, 1, 1): 0.9475
               },
               t = [
                   dt(2024, 1, 1), dt(2024, 1, 1), dt(2024, 1, 1), dt(2024, 1, 1),
                   dt(2025, 1, 1),
                   dt(2026, 1, 1),
                   dt(2027, 1, 1), dt(2027, 1, 1), dt(2027, 1, 1), dt(2027, 1, 1),
               ],
           )
           rolled_curve = curve.roll("6m")
           rolled_curve2 = curve.roll("-6m")
           curve.plot(
               "1d",
               comparators=[rolled_curve, rolled_curve2],
               labels=["orig", "rolled", "rolled2"],
               right=dt(2026, 6, 30),
           )

        .. plot::

           from rateslib.curves import *
           import matplotlib.pyplot as plt
           from datetime import datetime as dt
           curve = Curve(
               nodes = {
                   dt(2022, 1, 1): 1.0,
                   dt(2023, 1, 1): 0.988,
                   dt(2024, 1, 1): 0.975,
                   dt(2025, 1, 1): 0.965,
                   dt(2026, 1, 1): 0.955,
                   dt(2027, 1, 1): 0.9475
               },
               t = [
                   dt(2024, 1, 1), dt(2024, 1, 1), dt(2024, 1, 1), dt(2024, 1, 1),
                   dt(2025, 1, 1),
                   dt(2026, 1, 1),
                   dt(2027, 1, 1), dt(2027, 1, 1), dt(2027, 1, 1), dt(2027, 1, 1),
               ],
           )
           rolled_curve = curve.roll("6m")
           rolled_curve2 = curve.roll("-6m")
           fig, ax, line = curve.plot("1d", comparators=[rolled_curve, rolled_curve2], labels=["orig", "rolled", "rolled2"], right=dt(2026,6,30))
           plt.show()

        """  # noqa: E501
        if isinstance(tenor, str):
            tenor = add_tenor(self.node_dates[0], tenor, "NONE", NoInput(0))

        if tenor == self.node_dates[0]:
            return self.copy()

        days = (tenor - self.node_dates[0]).days
        new_nodes = self._roll_nodes(tenor, days)
        if not isinstance(self.t, NoInput):
            new_t: list[datetime] | NoInput = [_ + timedelta(days=days) for _ in self.t]
        else:
            new_t = NoInput(0)

        new_curve = type(self)(
            nodes=new_nodes,
            interpolation=self.interpolation,
            t=new_t,
            c=NoInput(0),
            endpoints=self.spline_endpoints,
            modifier=self.modifier,
            calendar=self.calendar,
            convention=self.convention,
            id=NoInput(0),
            ad=self.ad,
            index_base=self.index_base,
            index_lag=self.index_lag,
        )
        if tenor > self.node_dates[0]:
            return new_curve
        else:  # tenor < self.node_dates[0]
            return new_curve.translate(self.node_dates[0])

    def index_value(
        self, date: datetime, index_lag: int, interpolation: str = "curve"
    ) -> DualTypes:
        """
        Calculate the accrued value of the index from the ``index_base``.

        Parameters
        ----------
        date : datetime
            The date for which the index value will be returned.
        index_lag : int
            The number of months by which to lag the index when determining the value.
        interpolation : str in {"curve", "monthly", "daily"}
            The method for returning the index value. Monthly returns the index value
            for the start of the month and daily returns a value based on the
            interpolation between nodes (which is recommended *"linear_index*) for
            :class:`InflationCurve`.

        Returns
        -------
        None, float, Dual, Dual2

        Notes
        ------
        The interpolation methods function as follows:

        - **"curve"**: will raise if the requested ``index_lag`` does not match the lag attributed
          to the *Curve*. In the case the ``index_lag`` matches, then the *index value* for any
          date is derived via the implied interpolation for the discount factors of the *Curve*.

          .. math::

             I_v(m) = \\frac{I_b}{v(m)}

        - **"monthly"**: For any date, *m*, uses the *"curve"* method having adjusted *m* in two
          ways. Firstly it deducts a number of months equal to :math:`L - L_c`, where *L* is
          the given ``index_lag`` and :math:`L_c` is the *index lag* of the *Curve*. And the day
          of the month is set to 1.

          .. math::

             &I^{monthly}_v(m) = I_v(m_adj) \\\\
             &\\text{where,} \\\\
             &m_adj = Date(Year(m), Month(m) - L + L_c, 1) \\\\

        - **"daily"**: For any date, *m*, with a given ``index_lag`` performs calendar day
          interpolation on surrounding *"monthly"* values.

          .. math::

             &I^{daily}_v(m) = I^{monthly}_v(m) + \\frac{Day(m) - 1}{n} \\left ( I^{monthly}_v(m_+) - I^{monthly}_v(m) \\right ) \\\\
             &\\text{where,} \\\\
             &m_+ = \\text{Any date in the month following, }m
             &n = \\text{Calendar days in, } Month(m)

        Examples
        --------
        The SWESTR rate, for reference value date 6th Sep 2021, was published as
        2.375% and the RFR index for that date was 100.73350964. Below we calculate
        the value that was published for the RFR index on 7th Sep 2021 by the Riksbank.

        .. ipython:: python

           index_curve = Curve(
               nodes={
                   dt(2021, 9, 6): 1.0,
                   dt(2021, 9, 7): 1 / (1 + 2.375/36000)
               },
               index_base=100.73350964,
               convention="Act360",
               index_lag=0,
           )
           index_curve.rate(dt(2021, 9, 6), "1d")
           index_curve.index_value(dt(2021, 9, 7), 0)
        """  # noqa: E501
        if isinstance(self.index_base, NoInput):
            raise ValueError(
                "Curve must be initialised with an `index_base` value to derive `index_value`."
            )

        lag_months = index_lag - self.index_lag
        if interpolation.lower() == "curve":
            if lag_months != 0:
                raise ValueError(
                    "'curve' interpolation can only be used with `index_value` when the Curve "
                    "`index_lag` matches the input `index_lag`."
                )
            # use traditional discount factor from Index base to determine index value.
            if date < self.node_dates[0]:
                warnings.warn(
                    "The date queried on the Curve for an `ìndex_value` is prior to the "
                    "initial node on the Curve.\nThis is returned as zero and likely "
                    f"causes downstream calculation error.\ndate queried: {date}"
                    "Either providing `index_fixings` to the object or extend the Curve backwards.",
                    UserWarning,
                )
                return 0.0
                # return zero for index dates in the past
                # the proper way for instruments to deal with this is to supply i_fixings
            elif date == self.node_dates[0]:
                return self.index_base
            else:
                return self.index_base * 1.0 / self[date]
        elif interpolation.lower() == "monthly":
            date_ = add_tenor(date, f"-{lag_months}M", "none", NoInput(0), 1)
            return self.index_value(date_, self.index_lag, "curve")
        elif interpolation.lower() == "daily":
            n = monthrange(date.year, date.month)[1]
            date_som = datetime(date.year, date.month, 1)
            date_sonm = add_tenor(date, "1M", "none", NoInput(0), 1)
            m1 = self.index_value(date_som, index_lag, "monthly")
            m2 = self.index_value(date_sonm, index_lag, "monthly")
            return m1 + (date.day - 1) / n * (m2 - m1)
        else:
            raise ValueError(
                "`interpolation` for `index_value` must be in {'curve', 'daily', 'monthly'}."
            )

    # Plotting

    def plot_index(
        self,
        right: datetime | str | NoInput = NoInput(0),
        left: datetime | str | NoInput = NoInput(0),
        comparators: list[Curve] | NoInput = NoInput(0),
        difference: bool = False,
        labels: list[str] | NoInput = NoInput(0),
        interpolation: str = "curve",
    ) -> PlotOutput:
        """
        Plot given index values on a  curve.

        Parameters
        ----------
        tenor : str
            The tenor of the forward rates to plot, e.g. "1D", "3M".
        right : datetime or str, optional
            The right bound of the graph. If given as str should be a tenor format
            defining a point measured from the initial node date of the curve.
            Defaults to the final node of the curve minus the ``tenor``.
        left : datetime or str, optional
            The left bound of the graph. If given as str should be a tenor format
            defining a point measured from the initial node date of the curve.
            Defaults to the initial node of the curve.
        comparators: list[Curve]
            A list of curves which to include on the same plot as comparators.
        difference : bool
            Whether to plot as comparator minus base curve or outright curve levels in
            plot. Default is `False`.
        labels : list[str]
            A list of strings associated with the plot and comparators. Must be same
            length as number of plots.
        interpolation : str in {"curve", "daily", "monthly"}
            The type of index interpolation method to use.

        Returns
        -------
        (fig, ax, line) : Matplotlib.Figure, Matplotplib.Axes, Matplotlib.Lines2D

        """
        comparators = _drb([], comparators)
        labels = _drb([], labels)
        if left is NoInput.blank:
            left_: datetime = self.node_dates[0]
        elif isinstance(left, str):
            left_ = add_tenor(self.node_dates[0], left, "NONE", NoInput(0))
        elif isinstance(left, datetime):
            left_ = left
        else:
            raise ValueError("`left` must be supplied as datetime or tenor string.")

        if right is NoInput.blank:
            right_: datetime = self.node_dates[-1]
        elif isinstance(right, str):
            right_ = add_tenor(self.node_dates[0], right, "NONE", NoInput(0))
        elif isinstance(right, datetime):
            right_ = right
        else:
            raise ValueError("`right` must be supplied as datetime or tenor string.")

        points: int = (right_ - left_).days + 1
        x = [left_ + timedelta(days=i) for i in range(points)]
        rates = [self.index_value(_, self.index_lag, interpolation) for _ in x]
        if not difference:
            y = [rates]
            if not isinstance(comparators, NoInput) and len(comparators) > 0:
                for comparator in comparators:
                    y.append([comparator.index_value(_, self.index_lag) for _ in x])
        elif difference and (isinstance(comparators, NoInput) or len(comparators) == 0):
            raise ValueError("If `difference` is True must supply at least one `comparators`.")
        else:
            y = []
            for comparator in comparators:
                diff = [
                    comparator.index_value(_, self.index_lag, interpolation) - rates[i]
                    for i, _ in enumerate(x)
                ]
                y.append(diff)
        return plot([x] * len(y), y, labels)

    def plot(
        self,
        tenor: str,
        right: datetime | str | NoInput = NoInput(0),
        left: datetime | str | NoInput = NoInput(0),
        comparators: list[Curve] | NoInput = NoInput(0),
        difference: bool = False,
        labels: list[str] | NoInput = NoInput(0),
    ) -> PlotOutput:
        """
        Plot given forward tenor rates from the curve. See notes.

        Parameters
        ----------
        tenor : str
            The tenor of the forward rates to plot, e.g. "1D", "3M".
        right : datetime or str, optional
            The right bound of the graph. If given as str should be a tenor format
            defining a point measured from the initial node date of the curve.
            Defaults to the final node of the curve minus the ``tenor``.
        left : datetime or str, optional
            The left bound of the graph. If given as str should be a tenor format
            defining a point measured from the initial node date of the curve.
            Defaults to the initial node of the curve.
        comparators: list[Curve]
            A list of curves which to include on the same plot as comparators.
        difference : bool
            Whether to plot as comparator minus base curve or outright curve levels in
            plot. Default is `False`.
        labels : list[str]
            A list of strings associated with the plot and comparators. Must be same
            length as number of plots.

        Returns
        -------
        (fig, ax, line) : Matplotlib.Figure, Matplotplib.Axes, Matplotlib.Lines2D

        Notes
        ------
        This function plots single-period, **simple interest** curve rates, which are defined as:

        .. math::

           1 + r d = \\frac{v_{start}}{v_{end}}

        where *d* is the day count fraction determined using the ``convention`` associated
        with the *Curve*.

        This function does **not** plot swap rates,
        which is impossible since the *Curve* object contains no information regarding the
        parameters of the *'swap'* (e.g. its *frequency* or its *convention* etc.).
        If ``tenors`` longer than one year are sought results may start to deviate from those
        one might expect. See `Issue 246 <https://github.com/attack68/rateslib/issues/246>`_.

        """
        comparators_: list[Curve] = _drb([], comparators)
        labels = _drb([], labels)
        upper_tenor = tenor.upper()
        x, y = self._plot_rates(upper_tenor, left, right)
        y_ = [y] if not difference else []
        for _, comparator in enumerate(comparators_):
            if difference:
                y_.append(
                    [
                        self._plot_diff(_x, tenor, _y, comparator)
                        for _x, _y in zip(x, y, strict=False)
                    ]
                )
            else:
                pm_ = comparator._plot_modifier(tenor)
                y_.append([comparator._plot_rate(_x, tenor, pm_) for _x in x])

        return plot([x] * len(y_), y_, labels)

    def _plot_diff(
        self, date: datetime, tenor: str, rate: DualTypes | None, comparator: Curve
    ) -> DualTypes | None:
        if rate is None:
            return None
        rate2 = comparator._plot_rate(date, tenor, comparator._plot_modifier(tenor))
        if rate2 is None:
            return None
        return rate2 - rate

    def _plot_modifier(self, upper_tenor: str) -> str:
        """If tenor is in days do not allow modified for plot purposes"""
        if "B" in upper_tenor or "D" in upper_tenor or "W" in upper_tenor:
            if "F" in self.modifier:
                return "F"
            elif "P" in self.modifier:
                return "P"
        return self.modifier

    def _plot_rates(
        self,
        upper_tenor: str,
        left: datetime | str | NoInput,
        right: datetime | str | NoInput,
    ) -> tuple[list[datetime], list[DualTypes | None]]:
        if isinstance(left, NoInput):
            left_: datetime = self.node_dates[0]
        elif isinstance(left, str):
            left_ = add_tenor(self.node_dates[0], left, "F", self.calendar)
        elif isinstance(left, datetime):
            left_ = left
        else:
            raise ValueError("`left` must be supplied as datetime or tenor string.")

        if isinstance(right, NoInput):
            # pre-adjust the end date to enforce business date.
            right_: datetime = add_tenor(
                self.calendar.roll(self.node_dates[-1], Modifier.P, False),
                "-" + upper_tenor,
                "P",
                self.calendar,
            )
        elif isinstance(right, str):
            right_ = add_tenor(self.node_dates[0], right, "P", NoInput(0))
        elif isinstance(right, datetime):
            right_ = right
        else:
            raise ValueError("`right` must be supplied as datetime or tenor string.")

        dates = self.calendar.cal_date_range(start=left_, end=right_)
        rates = [self._plot_rate(_, upper_tenor, self._plot_modifier(upper_tenor)) for _ in dates]
        return dates, rates

    def _plot_rate(
        self,
        effective: datetime,
        termination: str,
        modifier: str,
    ) -> DualTypes | None:
        try:
            rate = self.rate(effective, termination, modifier)
        except ValueError:
            return None
        return rate

    def _plot_fx(
        self,
        curve_foreign: Curve,
        fx_rate: float | Dual,
        fx_settlement: datetime | NoInput = NoInput(0),
        # left: datetime = None,
        # right: datetime = None,
        # points: int = None,
    ) -> PlotOutput:  # pragma: no cover
        """
        Debugging method?
        """

        def forward_fx(
            date: datetime,
            curve_domestic: Curve,
            curve_foreign: Curve,
            fx_rate: DualTypes,
            fx_settlement: datetime | NoInput,
        ) -> DualTypes:
            _: DualTypes = self[date] / curve_foreign[date]
            if not isinstance(fx_settlement, NoInput):
                _ *= curve_foreign[fx_settlement] / curve_domestic[fx_settlement]
            _ *= fx_rate
            return _

        left, right = self.node_dates[0], self.node_dates[-1]
        points = (right - left).days
        x = [left + timedelta(days=i) for i in range(points)]
        rates = [forward_fx(_, self, curve_foreign, fx_rate, fx_settlement) for _ in x]
        return plot([x], [rates])

    # Mutation
    @_new_state_post
    @_clear_cache_post
    def csolve(self) -> None:
        """
        Solves **and sets** the coefficients, ``c``, of the :class:`PPSpline`.

        Returns
        -------
        None

        Notes
        -----
        Only impacts curves which have a knot sequence, ``t``, and a ``PPSpline``.
        Only solves if ``c`` not given at curve initialisation.

        Uses the ``spline_endpoints`` attribute on the class to determine the solving
        method.
        """
        self._csolve()

    # All calling methods will clear the cache and/or set new state after `_csolve`
    def _csolve(self) -> None:
        if isinstance(self.t, NoInput) or self._c_input:
            return None

        # attributes relating to splines will then exist
        t_posix = self.t_posix.copy()  # type: ignore[union-attr]
        tau_posix = [k.replace(tzinfo=UTC).timestamp() for k in self.nodes if k >= self.t[0]]
        y = [self._op_log(v) for k, v in self.nodes.items() if k >= self.t[0]]

        # Left side constraint
        if self.spline_endpoints[0].lower() == "natural":
            tau_posix.insert(0, self.t_posix[0])  # type: ignore[index]
            y.insert(0, set_order_convert(0.0, self.ad, None))
            left_n = 2
        elif self.spline_endpoints[0].lower() == "not_a_knot":
            t_posix.pop(4)
            left_n = 0
        else:
            raise NotImplementedError(
                f"Endpoint method '{self.spline_endpoints[0]}' not implemented.",
            )

        # Right side constraint
        if self.spline_endpoints[1].lower() == "natural":
            tau_posix.append(self.t_posix[-1])  # type: ignore[index]
            y.append(set_order_convert(0, self.ad, None))
            right_n = 2
        elif self.spline_endpoints[1].lower() == "not_a_knot":
            t_posix.pop(-5)
            right_n = 0
        else:
            raise NotImplementedError(
                f"Endpoint method '{self.spline_endpoints[0]}' not implemented.",
            )

        # Get the Spline class by data types
        if self.ad == 0:
            self.spline = PPSplineF64(4, t_posix, None)
        elif self.ad == 1:
            self.spline = PPSplineDual(4, t_posix, None)
        else:
            self.spline = PPSplineDual2(4, t_posix, None)

        self.spline.csolve(tau_posix, y, left_n, right_n, False)  # type: ignore[attr-defined]

    @_new_state_post
    @_clear_cache_post
    def _set_node_vector(self, vector: list[DualTypes], ad: int) -> None:
        """Used to update curve values during a Solver iteration. ``ad`` in {1, 2}."""
        self._set_node_vector_direct(vector, ad)

    @_clear_cache_post
    def _set_ad_order(self, order: int) -> None:
        """
        Change the node values to float, Dual or Dual2 based on input parameter.
        """
        if order == getattr(self, "ad", None):
            return None
        elif order not in [0, 1, 2]:
            raise ValueError("`order` can only be in {0, 1, 2} for auto diff calcs.")

        self._ad = order
        self.nodes = {
            k: set_order_convert(v, order, [f"{self.id}{i}"])
            for i, (k, v) in enumerate(self.nodes.items())
        }
        self._csolve()

    def _set_node_vector_direct(self, vector: list[DualTypes], ad: int) -> None:
        if ad == 0:
            if self._ini_solve == 1 and len(self.node_keys) > 0:
                self.nodes[self.node_keys[0]] = _dual_float(self.nodes[self.node_keys[0]])
            for i, k in enumerate(self.node_keys[self._ini_solve :]):
                self.nodes[k] = _dual_float(vector[i])
        else:
            DualType: type[Dual | Dual2] = Dual if ad == 1 else Dual2
            DualArgs: tuple[list[float]] | tuple[list[float], list[float]] = (
                ([],) if ad == 1 else ([], [])
            )
            base_obj = DualType(0.0, [f"{self.id}{i}" for i in range(self.n)], *DualArgs)
            ident: np.ndarray[tuple[int, ...], np.dtype[np.float64]] = np.eye(
                self.n, dtype=np.float64
            )

            if self._ini_solve == 1:
                # then the first node on the Curve is not updated but
                # set it as a dual type with consistent vars.
                self.nodes[self.node_keys[0]] = DualType.vars_from(
                    base_obj,  # type: ignore[arg-type]
                    _dual_float(self.nodes[self.node_keys[0]]),
                    base_obj.vars,
                    ident[0, :].tolist(),
                    *DualArgs[1:],
                )

            for i, k in enumerate(self.node_keys[self._ini_solve :]):
                self.nodes[k] = DualType.vars_from(
                    base_obj,  # type: ignore[arg-type]
                    _dual_float(vector[i]),
                    base_obj.vars,
                    ident[i + self._ini_solve, :].tolist(),
                    *DualArgs[1:],
                )
        self._ad = ad
        self._csolve()

    @_new_state_post
    @_clear_cache_post
    def update(
        self,
        nodes: dict[datetime, DualTypes] | NoInput = NoInput(0),
        interpolation: str
        | Callable[[datetime, dict[datetime, DualTypes]], DualTypes]
        | NoInput = NoInput(0),
        endpoints: str | tuple[str, str] | NoInput = NoInput(0),
    ) -> None:
        """
        Update a curve with new, manually input values.

        For arguments see :class:`~rateslib.curves.curves.Curve`. Any value not given will not
        change the underlying *Curve*.

        Parameters
        ----------
        nodes: dict[datetime, DualTypes], optional
            New nodes to assign to the curve.
        interpolation: str or Callable, optional
            Interpolation method to use.
        endpoints: str or tuple[str, str], optional
            Endpoint constraints to apply to spline interpolation.

        Returns
        -------
        None

        Notes
        -----

        .. warning::

           *Rateslib* is an object-oriented library that uses complex associations. Although
           Python may not object to directly mutating attributes of a *Curve* instance, this
           should be avoided in *rateslib*. Only use official ``update`` methods to mutate the
           values of an existing *Curve* instance.
           This class is labelled as a **mutable on update** object.

        """
        if not isinstance(nodes, NoInput):
            self.__set_nodes__(nodes)

        if not isinstance(interpolation, NoInput):
            self.__set_interpolation__(interpolation)

        if not isinstance(endpoints, NoInput):
            self.__set_endpoints__(endpoints)

        self._csolve()

    @_new_state_post
    @_clear_cache_post
    def update_node(self, key: datetime, value: DualTypes) -> None:
        """
        Update a single node value on the *Curve*.

        Parameters
        ----------
        key: datetime
            The node date to update. Must exist in ``nodes``.
        value: float, Dual, Dual2, Variable
            Value to update on the *Curve*.

        Returns
        -------
        None

        Notes
        -----

        .. warning::

           *Rateslib* is an object-oriented library that uses complex associations. Although
           Python may not object to directly mutating attributes of a *Curve* instance, this
           should be avoided in *rateslib*. Only use official ``update`` methods to mutate the
           values of an existing *Curve* instance.
           This class is labelled as a **mutable on update** object.

        """
        if key not in self.nodes:
            raise KeyError("`key` is not in *Curve* ``nodes``.")
        self.nodes[key] = value

        self._csolve()

    # Solver interaction

    def _get_node_vector(self) -> np.ndarray[tuple[int, ...], np.dtype[Any]]:
        """Get a 1d array of variables associated with nodes of this object updated by Solver"""
        return np.array(list(self.nodes.values())[self._ini_solve :])

    def _get_node_vars(self) -> tuple[str, ...]:
        """Get the variable names of elements updated by a Solver"""
        return tuple(f"{self.id}{i}" for i in range(self._ini_solve, self.n))

    # Serialization

    @classmethod
    def from_json(cls, curve: str, **kwargs) -> Curve:  # type: ignore[no-untyped-def]
        """
        Reconstitute a curve from JSON.

        Parameters
        ----------
        curve : str
            The JSON string representation of the curve.

        Returns
        -------
        Curve or LineCurve
        """
        serial = json.loads(curve)

        serial["nodes"] = {
            datetime.strptime(dt, "%Y-%m-%d"): v for dt, v in serial["nodes"].items()
        }
        serial["calendar"] = from_json_rs(serial["calendar"])

        if serial["t"] is not None:
            serial["t"] = [datetime.strptime(t, "%Y-%m-%d") for t in serial["t"]]

        serial = {k: v for k, v in serial.items() if v is not None}
        return cls(**{**serial, **kwargs})

    def to_json(self) -> str:
        """
        Convert the parameters of the curve to JSON format.

        Returns
        -------
        str
        """
        if isinstance(self.t, NoInput):
            t = None
        else:
            t = [t.strftime("%Y-%m-%d") for t in self.t]

        if self._c_input and self.spline is not None:
            c_ = self.spline.c
        else:
            c_ = None

        container: dict[str, Any] = {
            "nodes": {dt.strftime("%Y-%m-%d"): v.real for dt, v in self.nodes.items()},
            "interpolation": self.interpolation if isinstance(self.interpolation, str) else None,
            "t": t,
            "c": c_,
            "id": self.id,
            "convention": self.convention,
            "endpoints": self.spline_endpoints,
            "modifier": self.modifier,
            "calendar": self.calendar.to_json(),
            "ad": self.ad,
            "index_base": _drb(None, self.index_base),
            "index_lag": self.index_lag,
        }

        return json.dumps(container, default=str)

    def __repr__(self) -> str:
        return f"<rl.{type(self).__name__}:{self.id} at {hex(id(self))}>"

    def copy(self) -> Curve:
        """
        Create an identical copy of the curve object.

        Returns
        -------
        Curve or LineCurve
        """
        return self.from_json(self.to_json())


class LineCurve(Curve):
    """
    Curve based on value parametrisation at given node dates with interpolation.

    Parameters
    ----------
    nodes : dict[datetime: float]
        Parameters of the curve denoted by a node date and a corresponding
        value at that point.
    interpolation : str in {"log_linear", "linear"} or callable
        The interpolation used in the non-spline section of the curve. That is the part
        of the curve between the first node in ``nodes`` and the first knot in ``t``.
        If a callable, this allows a user-defined interpolation scheme, and this must
        have the signature ``method(date, nodes)``, where ``date`` is the datetime
        whose DF will be returned and ``nodes`` is as above and is passed to the
        callable.
    t : list[datetime], optional
        The knot locations for the B-spline cubic interpolation section of the
        curve. If *None* all interpolation will be done by the method specified in
        ``interpolation``.
    c : list[float], optional
        The B-spline coefficients used to define the log-cubic spline. If not given,
        which is the expected case, uses :meth:`csolve` to calculate these
        automatically.
    endpoints : str or list, optional
        The left and right endpoint constraint for the spline solution. Valid values are
        in {"natural", "not_a_knot"}. If a list, supply the left endpoint then the
        right endpoint.
    id : str, optional, set by Default
        The unique identifier to distinguish between curves in a multi-curve framework.
    convention : str, optional,
        This argument is **not used** by :class:`LineCurve`. It is included for
        signature consistency with :class:`Curve`.
    modifier : str, optional
        This argument is **not used** by :class:`LineCurve`. It is included for
        signature consistency with :class:`Curve`.
    calendar : calendar or str, optional
        This argument is **not used** by :class:`LineCurve`. It is included for
        signature consistency with :class:`Curve`.
    ad : int in {0, 1, 2}, optional
        Sets the automatic differentiation order. Defines whether to convert node
        values to float, :class:`Dual` or :class:`Dual2`. It is advised against
        using this setting directly. It is mainly used internally.

    Notes
    -----

    This curve type is **value** based and it is parametrised by a set of
    (date, value) pairs set as ``nodes``. The initial node date of the curve is defined
    to be today, and can take a general value. The initial value
    will be affected by a :class:`~rateslib.solver.Solver`.

    .. note::

       This curve type can only ever be used for **forecasting** rates and projecting
       cashflow calculations. It cannot be used to discount cashflows becuase it is
       not DF based and there is no mathematical one-to-one conversion available to
       imply DFs.

    Intermediate values are determined through ``interpolation``. If local interpolation
    is adopted a value for an arbitrary date is dependent only on its immediately
    neighbouring nodes via the interpolation routine. Available options are:

    - *"linear"* (default for this curve type)
    - *"log_linear"* (useful for values that exponential, e.g. stock indexes or GDP)
    - *"flat_forward"*, (useful for replicating a DF based log-linear type curve)
    - *"flat_backward"*,

    And also the following which are not recommended for this curve type:

    - *"linear_index"*
    - *"linear_zero_rate"*,

    Global interpolation in the form of a **cubic** spline is also configurable
    with the parameters ``t``, ``c`` and ``endpoints``. See
    :ref:`splines<splines-doc>` for instruction of knot sequence calibration.
    Values before the first knot in ``t`` will be determined through the local
    interpolation method.

    This curve type cannot return arbitrary tenor rates. It will only return a single
    value which is applicable to that date. It is recommended to review
    :ref:`RFR and IBOR Indexing<c-curves-ibor-rfr>` to ensure indexing is done in a
    way that is consistent with internal instrument configuration.

    Examples
    --------

    .. ipython:: python

       line_curve = LineCurve(
           nodes={
               dt(2022,1,1): 0.975,  # <- initial value is general
               dt(2023,1,1): 1.10,
               dt(2024,1,1): 1.22,
               dt(2025,1,1): 1.14,
               dt(2026,1,1): 1.03,
               dt(2027,1,1): 1.03,
           },
           interpolation="linear",
       )
       line_curve.plot("1d")

    .. plot::

       from rateslib.curves import *
       import matplotlib.pyplot as plt
       from datetime import datetime as dt
       import numpy as np
       line_curve = LineCurve(
           nodes={
               dt(2022,1,1): 0.975,  # <- initial value is general
               dt(2023,1,1): 1.10,
               dt(2024,1,1): 1.22,
               dt(2025,1,1): 1.14,
               dt(2026,1,1): 1.03,
               dt(2027,1,1): 1.03,
           },
           interpolation="linear",
       )
       fig, ax, line = line_curve.plot("1D")
       plt.show()

    """

    _op_exp = staticmethod(lambda x: x)  # LineCurve spline is not log based so no exponent needed
    _op_log: Callable[[DualTypes], DualTypes] = staticmethod(
        lambda x: x
    )  # LineCurve spline is not log based so no log needed
    _ini_solve = 0  # No constraint placed on initial node in Solver
    _base_type = "values"

    def __init__(
        self,
        *args: Any,
        **kwargs: Any,
    ) -> None:
        super().__init__(*args, **kwargs)

    # def plot(self, *args, **kwargs):
    #     return super().plot(*args, **kwargs)

    def rate(
        self,
        effective: datetime,
        *args: Any,
        **kwargs: Any,
    ) -> DualTypes | None:
        """
        Return the curve value for a given date.

        Note `LineCurve` s do not determine interest rates via DFs therefore do not
        have the concept of tenors or termination dates - the rate is simply the value
        attributed to that date on the curve.

        Parameters
        ----------
        effective : datetime
            The date of the curve value, which will be interpolated if necessary.

        Returns
        -------
        float, Dual, or Dual2
        """
        try:
            _: DualTypes = self._rate_with_raise(effective, *args, **kwargs)
        except ValueError as e:
            if "`effective` before initial LineCurve date" in str(e):
                return None
            raise e
        return _

    def _rate_with_raise(
        self,
        effective: datetime,
        *args: Any,
        **kwargs: Any,
    ) -> DualTypes:
        if effective < self.node_dates[0]:  # Alternative solution to PR 172.
            raise ValueError("`effective` before initial LineCurve date.")
        return self[effective]

    def shift(
        self,
        spread: DualTypes,
        id: str_ = NoInput(0),  # noqa: A002
        composite: bool = True,
        collateral: str_ = NoInput(0),
    ) -> Curve:
        """
        Raise or lower the curve in parallel by a set number of basis points.

        Parameters
        ----------
        spread : float, Dual, Dual2
            The number of basis points added to the existing curve.

            .. warning::

               If ``composite`` is *True*, users must be aware that adding *Dual* or *Dual2*
               spreads must be compatible with the AD order of *Self*, otherwise *TypeErrors*
               may be raised. If in doubt, only use *float* spread values.

        id : str, optional
            Set the id of the returned curve.
        composite: bool, optional
            If True will return a CompositeCurve that adds a flat curve to the existing curve.
            This results in slower calculations but the curve will maintain a dynamic
            association with the underlying curve and will change if the underlying curve changes.
        collateral: str, optional
            Designate a collateral tag for the curve which is used by other methods.

        Returns
        -------
        LineCurve

        Examples
        --------
        .. ipython:: python

           from rateslib.curves import LineCurve

        .. ipython:: python

           line_curve = LineCurve(
               nodes = {
                   dt(2022, 1, 1): 1.7,
                   dt(2023, 1, 1): 1.65,
                   dt(2024, 1, 1): 1.4,
                   dt(2025, 1, 1): 1.3,
                   dt(2026, 1, 1): 1.25,
                   dt(2027, 1, 1): 1.35
               },
               t = [
                   dt(2024, 1, 1), dt(2024, 1, 1), dt(2024, 1, 1), dt(2024, 1, 1),
                   dt(2025, 1, 1),
                   dt(2026, 1, 1),
                   dt(2027, 1, 1), dt(2027, 1, 1), dt(2027, 1, 1), dt(2027, 1, 1),
               ],
           )
           spread_curve = line_curve.shift(25)
           line_curve.plot("1d", comparators=[spread_curve])

        .. plot::

           from rateslib.curves import *
           import matplotlib.pyplot as plt
           from datetime import datetime as dt
           line_curve = LineCurve(
               nodes = {
                   dt(2022, 1, 1): 1.7,
                   dt(2023, 1, 1): 1.65,
                   dt(2024, 1, 1): 1.4,
                   dt(2025, 1, 1): 1.3,
                   dt(2026, 1, 1): 1.25,
                   dt(2027, 1, 1): 1.35
               },
               t = [
                   dt(2024, 1, 1), dt(2024, 1, 1), dt(2024, 1, 1), dt(2024, 1, 1),
                   dt(2025, 1, 1),
                   dt(2026, 1, 1),
                   dt(2027, 1, 1), dt(2027, 1, 1), dt(2027, 1, 1), dt(2027, 1, 1),
               ],
           )
           spread_curve = line_curve.shift(25)
           fig, ax, line = line_curve.plot("1d", comparators=[spread_curve])
           plt.show()

        """
        if composite:
            return super().shift(spread, id, composite, collateral)

        # Make sure base curve ADorder matches the spread ADorder. Floats are universal
        _ad = self.ad
        if isinstance(spread, Dual):
            self._set_ad_order(1)
        elif isinstance(spread, Dual2):
            self._set_ad_order(2)

        _: LineCurve = LineCurve(
            nodes={k: v + spread / 100 for k, v in self.nodes.items()},
            interpolation=self.interpolation,
            t=self.t,
            c=NoInput(0),
            endpoints=self.spline_endpoints,
            id=id,
            convention=self.convention,
            modifier=self.modifier,
            calendar=self.calendar,
            ad=self.ad,
        )
        _.collateral = _drb(None, collateral)
        self._set_ad_order(_ad)
        return _

    def _translate_nodes(self, start: datetime) -> dict[datetime, DualTypes]:
        new_nodes = self.nodes.copy()

        # re-organise the nodes on the new curve
        del new_nodes[self.node_dates[0]]
        flag, i = (start >= self.node_dates[1]), 1
        while flag:
            del new_nodes[self.node_dates[i]]
            flag, i = (start >= self.node_dates[i + 1]), i + 1

        new_nodes = {start: self[start], **new_nodes}
        return new_nodes

    # Licence: Creative Commons - Attribution-NonCommercial-NoDerivatives 4.0 International
    # Commercial use of this code, and/or copying and redistribution is prohibited.
    # Contact rateslib at gmail.com if this code is observed outside its intended sphere.

    def translate(self, start: datetime, t: bool = False) -> Curve:
        """
        Create a new curve with an initial node date moved forward keeping all else
        constant.

        This curve adjustment preserves forward curve expectations as time evolves.
        This method is suitable as a way to create a subsequent *opening* curve from a
        previous day's *closing* curve.

        Parameters
        ----------
        start : datetime
            The new initial node date for the curve, must be in the domain:
            (node_date[0], node_date[1]]
        t : bool
            Set to *True* if the initial knots of the knot sequence should be
            translated forward.

        Returns
        -------
        Curve

        Examples
        ---------
        The basic use of this function translates a curve forward in time and the
        plot demonstrates its rates are exactly the same as initially forecast.

        .. ipython:: python

           line_curve = LineCurve(
               nodes = {
                   dt(2022, 1, 1): 1.7,
                   dt(2023, 1, 1): 1.65,
                   dt(2024, 1, 1): 1.4,
                   dt(2025, 1, 1): 1.3,
                   dt(2026, 1, 1): 1.25,
                   dt(2027, 1, 1): 1.35
               },
               t = [
                   dt(2024, 1, 1), dt(2024, 1, 1), dt(2024, 1, 1), dt(2024, 1, 1),
                   dt(2025, 1, 1),
                   dt(2026, 1, 1),
                   dt(2027, 1, 1), dt(2027, 1, 1), dt(2027, 1, 1), dt(2027, 1, 1),
               ],
           )
           translated_curve = line_curve.translate(dt(2022, 12, 1))
           line_curve.plot("1d", comparators=[translated_curve], left=dt(2022, 12, 1))

        .. plot::

           from rateslib.curves import *
           import matplotlib.pyplot as plt
           from datetime import datetime as dt
           line_curve = LineCurve(
               nodes = {
                   dt(2022, 1, 1): 1.7,
                   dt(2023, 1, 1): 1.65,
                   dt(2024, 1, 1): 1.4,
                   dt(2025, 1, 1): 1.3,
                   dt(2026, 1, 1): 1.25,
                   dt(2027, 1, 1): 1.35
               },
               t = [
                   dt(2024, 1, 1), dt(2024, 1, 1), dt(2024, 1, 1), dt(2024, 1, 1),
                   dt(2025, 1, 1),
                   dt(2026, 1, 1),
                   dt(2027, 1, 1), dt(2027, 1, 1), dt(2027, 1, 1), dt(2027, 1, 1),
               ],
           )
           translated_curve = line_curve.translate(dt(2022, 12, 1))
           fig, ax, line = line_curve.plot("1d", comparators=[translated_curve], labels=["orig", "translated"], left=dt(2022, 12,1))
           plt.show()
           plt.close()

        .. ipython:: python

           line_curve.nodes
           translated_curve.nodes

        When a line curve has a cubic spline the knot dates can be preserved or
        translated with the ``t`` argument. Preserving the knot dates preserves the
        interpolation of the curve. A knot sequence for a mixed curve which begins
        after ``start`` will not be affected in either case.

        .. ipython:: python

           curve = LineCurve(
               nodes={
                   dt(2022, 1, 1): 1.5,
                   dt(2022, 2, 1): 1.6,
                   dt(2022, 3, 1): 1.4,
                   dt(2022, 4, 1): 1.2,
                   dt(2022, 5, 1): 1.1,
               },
               t = [dt(2022, 1, 1), dt(2022, 1, 1), dt(2022, 1, 1), dt(2022, 1, 1),
                    dt(2022, 2, 1), dt(2022, 3, 1), dt(2022, 4, 1),
                    dt(2022, 5, 1), dt(2022, 5, 1), dt(2022, 5, 1), dt(2022, 5, 1)]
           )
           translated_curve = curve.translate(dt(2022, 1, 15))
           translated_curve2 = curve.translate(dt(2022, 1, 15), t=True)
           curve.plot("1d", left=dt(2022, 1, 15), comparators=[translated_curve, translated_curve2], labels=["orig", "translated", "translated2"])

        .. plot::

           from rateslib.curves import *
           import matplotlib.pyplot as plt
           from datetime import datetime as dt
           curve = LineCurve(
               nodes={
                   dt(2022, 1, 1): 1.5,
                   dt(2022, 2, 1): 1.6,
                   dt(2022, 3, 1): 1.4,
                   dt(2022, 4, 1): 1.2,
                   dt(2022, 5, 1): 1.1,
               },
               t = [dt(2022, 1, 1), dt(2022, 1, 1), dt(2022, 1, 1), dt(2022, 1, 1),
                    dt(2022, 2, 1), dt(2022, 3, 1), dt(2022, 4, 1),
                    dt(2022, 5, 1), dt(2022, 5, 1), dt(2022, 5, 1), dt(2022, 5, 1)]
           )
           translated = curve.translate(dt(2022, 1, 15))
           translated2 = curve.translate(dt(2022, 1, 15), t=True)
           fig, ax, line = curve.plot("1d", left=dt(2022, 1, 15), comparators=[translated, translated2], labels=["orig", "translated", "translated2"])
           plt.show()

        """  # noqa: E501
        return super().translate(start, t)

    def _roll_nodes(self, tenor: datetime, days: int) -> dict[datetime, DualTypes]:
        new_nodes = {k + timedelta(days=days): v for k, v in self.nodes.items()}
        if tenor > self.node_dates[0]:
            new_nodes = {self.node_dates[0]: self[self.node_dates[0]], **new_nodes}
        return new_nodes

    def roll(self, tenor: datetime | str) -> Curve:
        """
        Create a new curve with its shape translated in time

        This curve adjustment is a simulation of a future state of the market where
        forward rates are assumed to have moved so that the present day's curve shape
        is reflected in the future (or the past). This is often used in trade
        strategy analysis.

        Parameters
        ----------
        tenor : datetime or str
            The date or tenor by which to roll the curve. If a tenor, as str, will
            derive the datetime as measured from the initial node date. If supplying a
            negative tenor, or a past datetime, there is a limit to how far back the
            curve can be rolled - it will first roll backwards and then attempt to
            :meth:`translate` forward to maintain the initial node date.

        Returns
        -------
        Curve

        Examples
        ---------
        The basic use of this function translates a curve forward in time and the
        plot demonstrates its rates are exactly the same as initially forecast.

        .. ipython:: python

           line_curve = LineCurve(
               nodes = {
                   dt(2022, 1, 1): 1.7,
                   dt(2023, 1, 1): 1.65,
                   dt(2024, 1, 1): 1.4,
                   dt(2025, 1, 1): 1.3,
                   dt(2026, 1, 1): 1.25,
                   dt(2027, 1, 1): 1.35
               },
               t = [
                   dt(2024, 1, 1), dt(2024, 1, 1), dt(2024, 1, 1), dt(2024, 1, 1),
                   dt(2025, 1, 1),
                   dt(2026, 1, 1),
                   dt(2027, 1, 1), dt(2027, 1, 1), dt(2027, 1, 1), dt(2027, 1, 1),
               ],
           )
           rolled_curve = line_curve.roll("6m")
           rolled_curve2 = line_curve.roll("-6m")
           line_curve.plot(
               "1d",
               comparators=[rolled_curve, rolled_curve2],
               labels=["orig", "rolled", "rolled2"],
               right=dt(2026, 7, 1)
           )

        .. plot::

           from rateslib.curves import *
           import matplotlib.pyplot as plt
           from datetime import datetime as dt
           line_curve = LineCurve(
               nodes = {
                   dt(2022, 1, 1): 1.7,
                   dt(2023, 1, 1): 1.65,
                   dt(2024, 1, 1): 1.4,
                   dt(2025, 1, 1): 1.3,
                   dt(2026, 1, 1): 1.25,
                   dt(2027, 1, 1): 1.35
               },
               t = [
                   dt(2024, 1, 1), dt(2024, 1, 1), dt(2024, 1, 1), dt(2024, 1, 1),
                   dt(2025, 1, 1),
                   dt(2026, 1, 1),
                   dt(2027, 1, 1), dt(2027, 1, 1), dt(2027, 1, 1), dt(2027, 1, 1),
               ],
           )
           rolled_curve = line_curve.roll("6m")
           rolled_curve2 = line_curve.roll("-6m")
           fig, ax, line = line_curve.plot("1d", comparators=[rolled_curve, rolled_curve2], labels=["orig", "rolled", "rolled2"], right=dt(2026,6,30))
           plt.show()
           plt.close()

        """  # noqa: E501
        return super().roll(tenor)


class CompositeCurve(Curve):
    """
    A dynamic composition of a sequence of other curves.

    .. note::
       Can only composite curves of the same type: :class:`Curve`
       or :class:`LineCurve`. Other curve parameters such as ``modifier``, ``calendar``
       and ``convention`` must also match.

    Parameters
    ----------
    curves : sequence of :class:`Curve` or sequence of :class:`LineCurve`
        The curves to be composited.
    id : str, optional, set by Default
        The unique identifier to distinguish between curves in a multi-curve framework.

    Examples
    --------
    Composite two :class:`LineCurve` s. Here, simulating the effect of adding
    quarter-end turns to a cubic spline interpolator, which is otherwise difficult to
    mathematically derive.

    .. ipython:: python
       :suppress:

       from datetime import datetime as dt

    .. ipython:: python

       from rateslib.curves import LineCurve, CompositeCurve
       line_curve1 = LineCurve(
           nodes={
               dt(2022, 1, 1): 2.5,
               dt(2023, 1, 1): 3.5,
               dt(2024, 1, 1): 3.0,
           },
           t=[dt(2022, 1, 1), dt(2022, 1, 1), dt(2022, 1, 1), dt(2022, 1, 1),
              dt(2023, 1, 1),
              dt(2024, 1, 1), dt(2024, 1, 1), dt(2024, 1, 1), dt(2024, 1, 1)],
       )
       line_curve2 = LineCurve(
           nodes={
               dt(2022, 1, 1): 0,
               dt(2022, 3, 31): -0.2,
               dt(2022, 4, 1): 0,
               dt(2022, 6, 30): -0.2,
               dt(2022, 7, 1): 0,
               dt(2022, 9, 30): -0.2,
               dt(2022, 10, 1): 0,
               dt(2022, 12, 31): -0.2,
               dt(2023, 1, 1): 0,
               dt(2023, 3, 31): -0.2,
               dt(2023, 4, 1): 0,
               dt(2023, 6, 30): -0.2,
               dt(2023, 7, 1): 0,
               dt(2023, 9, 30): -0.2,
           },
           interpolation="flat_forward",
       )
       curve = CompositeCurve([line_curve1, line_curve2])
       curve.plot("1d")

    .. plot::

       from rateslib.curves import LineCurve, CompositeCurve
       import matplotlib.pyplot as plt
       from datetime import datetime as dt
       line_curve1 = LineCurve(
           nodes={
               dt(2022, 1, 1): 2.5,
               dt(2023, 1, 1): 3.5,
               dt(2024, 1, 1): 3.0,
           },
           t=[dt(2022, 1, 1), dt(2022, 1, 1), dt(2022, 1, 1), dt(2022, 1, 1),
              dt(2023, 1, 1),
              dt(2024, 1, 1), dt(2024, 1, 1), dt(2024, 1, 1), dt(2024, 1, 1)],
       )
       line_curve2 = LineCurve(
           nodes={
               dt(2022, 1, 1): 0,
               dt(2022, 3, 31): -0.2,
               dt(2022, 4, 1): 0,
               dt(2022, 6, 30): -0.2,
               dt(2022, 7, 1): 0,
               dt(2022, 9, 30): -0.2,
               dt(2022, 10, 1): 0,
               dt(2022, 12, 31): -0.2,
               dt(2023, 1, 1): 0,
               dt(2023, 3, 31): -0.2,
               dt(2023, 4, 1): 0,
               dt(2023, 6, 30): -0.2,
               dt(2023, 7, 1): 0,
               dt(2023, 9, 30): -0.2,
           },
           interpolation="flat_forward",
       )
       curve = CompositeCurve([line_curve1, line_curve2])
       fig, ax, line = curve.plot("1D")
       plt.show()

    We can also composite DF based curves by using a fast approximation or an
    exact match.

    .. ipython:: python

       from rateslib.curves import Curve, CompositeCurve
       curve1 = Curve(
           nodes={
               dt(2022, 1, 1): 1.0,
               dt(2023, 1, 1): 0.98,
               dt(2024, 1, 1): 0.965,
               dt(2025, 1, 1): 0.955
           },
           t=[dt(2023, 1, 1), dt(2023, 1, 1), dt(2023, 1, 1), dt(2023, 1, 1),
              dt(2024, 1, 1),
              dt(2025, 1, 1), dt(2025, 1, 1), dt(2025, 1, 1), dt(2025, 1, 1)],
       )
       curve2 =Curve(
           nodes={
               dt(2022, 1, 1): 1.0,
               dt(2022, 6, 30): 1.0,
               dt(2022, 7, 1): 0.999992,
               dt(2022, 12, 31): 0.999992,
               dt(2023, 1, 1): 0.999984,
               dt(2023, 6, 30): 0.999984,
               dt(2023, 7, 1): 0.999976,
               dt(2023, 12, 31): 0.999976,
               dt(2024, 1, 1): 0.999968,
               dt(2024, 6, 30): 0.999968,
               dt(2024, 7, 1): 0.999960,
               dt(2025, 1, 1): 0.999960,
           },
       )
       curve = CompositeCurve([curve1, curve2])
       curve.plot("1D", comparators=[curve1, curve2], labels=["Composite", "C1", "C2"])

    .. plot::

       from rateslib.curves import Curve, CompositeCurve
       import matplotlib.pyplot as plt
       from datetime import datetime as dt
       curve1 = Curve(
           nodes={
               dt(2022, 1, 1): 1.0,
               dt(2023, 1, 1): 0.98,
               dt(2024, 1, 1): 0.965,
               dt(2025, 1, 1): 0.955
           },
           t=[dt(2023, 1, 1), dt(2023, 1, 1), dt(2023, 1, 1), dt(2023, 1, 1),
              dt(2024, 1, 1),
              dt(2025, 1, 1), dt(2025, 1, 1), dt(2025, 1, 1), dt(2025, 1, 1)],
       )
       curve2 =Curve(
           nodes={
               dt(2022, 1, 1): 1.0,
               dt(2022, 6, 30): 1.0,
               dt(2022, 7, 1): 0.999992,
               dt(2022, 12, 31): 0.999992,
               dt(2023, 1, 1): 0.999984,
               dt(2023, 6, 30): 0.999984,
               dt(2023, 7, 1): 0.999976,
               dt(2023, 12, 31): 0.999976,
               dt(2024, 1, 1): 0.999968,
               dt(2024, 6, 30): 0.999968,
               dt(2024, 7, 1): 0.999960,
               dt(2025, 1, 1): 0.999960,
           },
       )
       curve = CompositeCurve([curve1, curve2])
       fig, ax, line = curve.plot("1D", comparators=[curve1, curve2], labels=["Composite", "C1", "C2"])
       plt.show()

    The :meth:`~rateslib.curves.CompositeCurve.rate` method of a :class:`CompositeCurve`
    composed of :class:`Curve` s
    accepts an ``approximate`` argument. When *True* by default it used a geometric mean
    approximation to determine composite period rates.
    Below we demonstrate this is more than 1000x faster and within 1e-8 of the true
    value.

    .. ipython:: python

       curve.rate(dt(2022, 6, 1), "1y")
       %timeit curve.rate(dt(2022, 6, 1), "1y")

    .. ipython:: python

       curve.rate(dt(2022, 6, 1), "1y", approximate=False)
       %timeit curve.rate(dt(2022, 6, 1), "1y", approximate=False)

    """  # noqa: E501

    collateral = None
    _mutable_by_association = True

    def __init__(
        self,
        curves: list[Curve] | tuple[Curve, ...],
        id: str | NoInput = NoInput(0),  # noqa: A002
    ) -> None:
        self.id = _drb(uuid4().hex[:5], id)  # 1 in a million clash

        self.curves = tuple(curves)
        self.node_dates = self.curves[0].node_dates
        self.calendar = curves[0].calendar
        self.modifier = curves[0].modifier
        self._base_type = curves[0]._base_type
        if self._base_type == "dfs":
            self.modifier = curves[0].modifier
            self.convention = curves[0].convention
            self.index_lag = curves[0].index_lag
            self.index_base = curves[0].index_base

        # validate
        self._validate_curve_collection()
        self._set_ad_order(self.curves[0].ad)  # also clears cache
        self._set_new_state()

    def _validate_curve_collection(self) -> None:
        """Perform checks to ensure CompositeCurve can exist"""
        if type(self) is MultiCsaCurve and isinstance(self.curves[0], LineCurve):
            raise TypeError("Multi-CSA curves must be of type `Curve`.")

        if type(self) is MultiCsaCurve and self.multi_csa_min_step > self.multi_csa_max_step:
            raise ValueError("`multi_csa_max_step` cannot be less than `min_step`.")

        types = [type(_) for _ in self.curves]
        if any(_ is CompositeCurve for _ in types):
            raise NotImplementedError(
                "Creating a CompositeCurve type containing sub CompositeCurve types is not "
                "yet implemented.",
            )

        if not (
            all(_ is Curve or _ is ProxyCurve for _ in types) or all(_ is LineCurve for _ in types)
        ):
            raise TypeError(f"`curves` must be a list of similar type curves, got {types}.")

        ini_dates = [_.node_dates[0] for _ in self.curves]
        if not all(_ == ini_dates[0] for _ in ini_dates[1:]):
            raise ValueError(f"`curves` must share the same initial node date, got {ini_dates}")

        if type(self) is not MultiCsaCurve:  # for multi_csa DF curve do not check calendars
            self._check_init_attribute("calendar")

        if self._base_type == "dfs":
            self._check_init_attribute("modifier")
            self._check_init_attribute("convention")

        # if types[0] is IndexCurve:
        #     self._check_init_attribute("index_base")
        #     self._check_init_attribute("index_lag")

    def _check_init_attribute(self, attr: str) -> None:
        """Ensure attributes are the same across curve collection"""
        attrs = [getattr(_, attr, None) for _ in self.curves]
        if not all(_ == attrs[0] for _ in attrs[1:]):
            raise ValueError(
                f"Cannot composite curves with different attributes, got for '{attr}': {attrs},",
            )

    @_validate_states
    def rate(  # type: ignore[override]
        self,
        effective: datetime,
        termination: datetime | str | NoInput = NoInput(0),
        modifier: str | NoInput = NoInput(1),
        approximate: bool = True,
    ) -> DualTypes | None:
        """
        Calculate the composited rate on the curve.

        If rates are sought for dates prior to the initial node of the curve `None`
        will be returned.

        Parameters
        ----------
        effective : datetime
            The start date of the period for which to calculate the rate.
        termination : datetime or str
            The end date of the period for which to calculate the rate.
        modifier : str, optional
            The day rule if determining the termination from tenor. If `False` is
            determined from the `Curve` modifier.
        approximate : bool, optional
            When compositing :class:`Curve` s, calculating many
            individual rates is expensive. This uses an approximation typically with
            error less than 1/100th of basis point. Not used if ``multi_csa`` is True.

        Returns
        -------
        Dual, Dual2 or float
        """
        if effective < self.curves[0].node_dates[0]:  # Alternative solution to PR 172.
            return None

        if self._base_type == "values":
            _: DualTypes = 0.0
            for i in range(len(self.curves)):
                # let regular TypeErrors be raised if curve.rate returns None
                _ += self.curves[i].rate(effective, termination, modifier)  # type: ignore[operator]
            return _
        elif self._base_type == "dfs":
            modifier_ = _drb(self.modifier, modifier)

            if isinstance(termination, NoInput):
                raise ValueError("`termination` must be give for rate of DF based Curve.")
            elif isinstance(termination, str):
                termination = add_tenor(effective, termination, modifier_, self.calendar)

            d = _DCF1d[self.convention.upper()]

            if approximate:
                # calculates the geometric mean overnight rates in periods and adds
                _, n = 0.0, (termination - effective).days
                for curve_ in self.curves:
                    # if curve.rate returns None allow this to raise dynamic TypeError
                    r = curve_.rate(effective, termination)
                    _ += ((1 + r * n * d / 100) ** (1 / n) - 1) / d  # type: ignore[operator]

                _ = ((1 + d * _) ** n - 1) * 100 / (d * n)

            else:
                _, dcf_ = 1.0, 0.0
                date_ = effective
                while date_ < termination:
                    term_ = self.calendar.lag(date_, 1, False)  # add 1 bus day
                    __: DualTypes = 0.0
                    d_ = (term_ - date_).days * d
                    dcf_ += d_
                    for curve in self.curves:
                        # if curve.rate returns None allow to raise dynamic error
                        __ += curve.rate(date_, term_)  # type: ignore[operator]

                    _ *= 1 + d_ * __ / 100
                    date_ = term_
                _ = 100 * (_ - 1) / dcf_
        else:
            raise TypeError(
                f"Base curve type is unrecognised: {self._base_type}",
            )  # pragma: no cover

        return _

    @_validate_states
    def __getitem__(self, date: datetime) -> DualTypes:
        if defaults.curve_caching and date in self._cache:
            return self._cache[date]
        if self._base_type == "dfs":
            # will return a composited discount factor
            if date == self.curves[0].node_dates[0]:
                return 1.0  # TODO (low:?) this is not variable but maybe should be tagged as "id0"?
            elif date < self.curves[0].node_dates[0]:
                return 0.0  # Any DF in the past is set to zero consistent with behaviour on `Curve`
            days = (date - self.curves[0].node_dates[0]).days
            d = _DCF1d[self.convention.upper()]

            total_rate: Number = 0.0
            for curve in self.curves:
                avg_rate = ((1.0 / curve[date]) ** (1.0 / days) - 1) / d
                total_rate += avg_rate
            _: DualTypes = 1.0 / (1 + total_rate * d) ** days
            return self._cached_value(date, _)

        elif self._base_type == "values":
            # will return a composited rate
            _ = 0.0
            for curve in self.curves:
                _ += curve[date]
            return self._cached_value(date, _)

        else:
            raise TypeError(
                f"Base curve type is unrecognised: {self._base_type}",
            )  # pragma: no cover

    @_validate_states
    def shift(
        self,
        spread: DualTypes,
        id: str | NoInput = NoInput(0),  # noqa: A002
        composite: bool = True,
        collateral: str | NoInput = NoInput(0),
    ) -> CompositeCurve:
        """
        Create a new curve by vertically adjusting the curve by a set number of basis
        points.

        This curve adjustment preserves the shape of the curve but moves it up or
        down as a translation.
        This method is suitable as a way to assess value changes of instruments when
        a parallel move higher or lower in yields is predicted.

        Parameters
        ----------
        spread : float, Dual, Dual2
            The number of basis points added to the existing curve.
        id : str, optional
            Set the id of the returned curve.
        composite: bool, optional
            If True will return a CompositeCurve that adds a flat curve to the existing curve.
            This results in slower calculations but the curve will maintain a dynamic
            association with the underlying curve and will change if the underlying curve changes.
        collateral: str, optional
            Designate a collateral tag for the curve which is used by other methods.

        Returns
        -------
        CompositeCurve
        """
        if composite:
            # TODO (med) allow composite composite curves
            raise ValueError(
                "Creating a CompositeCurve containing sub CompositeCurves is not yet implemented.\n"
                "Set `composite` to False.",
            )

        curves: tuple[Curve, ...] = (self.curves[0].shift(spread=spread, composite=composite),)
        curves += self.curves[1:]
        _: CompositeCurve = CompositeCurve(curves=curves, id=id)
        _.collateral = _drb(None, collateral)
        return _

    @_validate_states
    def translate(self, start: datetime, t: bool = False) -> CompositeCurve:
        """
        Create a new curve with an initial node date moved forward keeping all else
        constant.

        This curve adjustment preserves forward curve expectations as time evolves.
        This method is suitable as a way to create a subsequent *opening* curve from a
        previous day's *closing* curve.

        Parameters
        ----------
        start : datetime
            The new initial node date for the curve, must be in the domain:
            (node_date[0], node_date[1]]
        t : bool
            Set to *True* if the initial knots of the knot sequence should be
            translated forward.

        Returns
        -------
        CompositeCurve
        """
        # cache check unnecessary since translate is constructed from up-to-date objects directly
        return CompositeCurve(curves=[curve.translate(start, t) for curve in self.curves])

    @_validate_states
    def roll(self, tenor: datetime | str) -> CompositeCurve:
        """
        Create a new curve with its shape translated in time

        This curve adjustment is a simulation of a future state of the market where
        forward rates are assumed to have moved so that the present day's curve shape
        is reflected in the future (or the past). This is often used in trade
        strategy analysis.

        Parameters
        ----------
        tenor : datetime or str
            The date or tenor by which to roll the curve. If a tenor, as str, will
            derive the datetime as measured from the initial node date. If supplying a
            negative tenor, or a past datetime, there is a limit to how far back the
            curve can be rolled - it will first roll backwards and then attempt to
            :meth:`translate` forward to maintain the initial node date.

        Returns
        -------
        CompositeCurve
        """
        # cache check unnecessary since roll is constructed from up-to-date objects directly
        return CompositeCurve(curves=[curve.roll(tenor) for curve in self.curves])

    @_validate_states
    def index_value(
        self, date: datetime, index_lag: int, interpolation: str = "curve"
    ) -> DualTypes:
        """
        Calculate the accrued value of the index from the ``index_base``, which is taken
        as ``index_base`` of the *first* composited curve given.

        See :meth:`Curve.index_value()<rateslib.curves.Curve.index_value>`
        """
        return super().index_value(date, index_lag, interpolation)

    # Solver interaction

    @_clear_cache_post
    def _set_ad_order(self, order: int) -> None:
        """
        Change the node values on each curve to float, Dual or Dual2 based on input parameter.
        """
        if order == getattr(self, "ad", None):
            return None
        elif order not in [0, 1, 2]:
            raise ValueError("`order` can only be in {0, 1, 2} for auto diff calcs.")

        self._ad = order
        for curve in self.curves:
            if type(curve) is ProxyCurve:
                continue
                # raise TypeError("Cannot directly set the ad of ProxyCurve. Set the FXForwards.")
                # TODO: decide if setting the AD of the associated FXForwards is viable
            curve._set_ad_order(order)

    def _get_node_vector(self) -> Arr1dObj | Arr1dF64:
        raise NotImplementedError("Instances of CompositeCurve do not have solvable variables.")

    # Mutation

    def _validate_state(self) -> None:
        if self._state != self._get_composited_state():
            # If any of the associated curves have been mutated then the cache is invalidated
            self._clear_cache()
            self._set_new_state()

    def _get_composited_state(self) -> int:
        return hash(sum(curve._state for curve in self.curves))

    # Serialization

    # Overloads

    def update(self, *args: Any, **kwargs: Any) -> None:
        """Not implemented on CompositeCurve types."""
        raise NotImplementedError("CompositeCurve types do not provide update methods.")

    def update_node(self, *args: Any, **kwargs: Any) -> None:
        """Not implemented on CompositeCurve types."""
        raise NotImplementedError("CompositeCurve types do not provide update methods.")

    def to_json(self, *args: Any, **kwargs: Any) -> None:  # type: ignore[override]
        """Not implemented on CompositeCurve types."""
        raise NotImplementedError("CompositeCurve types do not provide serialization methods.")

    def from_json(self, *args: Any, **kwargs: Any) -> None:  # type: ignore[override]
        """Not implemented on CompositeCurve types."""
        raise NotImplementedError("CompositeCurve types do not provide update methods.")

    def csolve(self, *args: Any, **kwargs: Any) -> None:
        """Not implemented on CompositeCurve types."""
        raise NotImplementedError("CompositeCurve types does not set interpolation directly.")

    def copy(self, *args: Any, **kwargs: Any) -> None:  # type: ignore[override]
        """Not implemented on CompositeCurve types."""
        raise NotImplementedError("CompositeCurve types do not currently have copy function.")


class MultiCsaCurve(CompositeCurve):
    """
    A dynamic composition of a sequence of other curves.

    .. note::
       Can only combine curves of the type: :class:`Curve`. Other curve parameters such as
       ``modifier``, and ``convention`` must also match.

    .. warning::
       Intrinsic *MultiCsaCurves*, by definition, are not natively AD safe, due to having
       discontinuities and no available derivatives in certain cases. See
       :ref:`discontinuous MultiCsaCurves <cook-multicsadisc-doc>`.

    Parameters
    ----------
    curves : sequence of :class:`Curve`
        The curves to be composited.
    id : str, optional, set by Default
        The unique identifier to distinguish between curves in a multi-curve framework.
    multi_csa_min_step: int, optional
        The minimum calculation step between subsequent DF evaluations to determine a multi-CSA
        curve term DF. Higher numbers make faster calculations but are less accurate. Should be
        in [1, max_step].
    multi_csa_max_step: int, optional
        The minimum calculation step between subsequent DF evaluations to determine a multi-CSA
        curve term DF. Higher numbers make faster calculations but are less accurate. Should be
        in [min_step, 1825].

    Notes
    -----
    A *MultiCsaCurve* uses a different calculation methodology than a *CompositeCurve* for
    determining the *rate* by selecting the curve within the collection with the highest rate.
    """

    def __init__(
        self,
        curves: list[Curve] | tuple[Curve, ...],
        id: str | NoInput = NoInput(0),  # noqa: A002
        multi_csa_min_step: int = 1,
        multi_csa_max_step: int = 1825,
    ) -> None:
        self.multi_csa_min_step = max(1, multi_csa_min_step)
        self.multi_csa_max_step = min(1825, multi_csa_max_step)
        super().__init__(curves, id)

    @_validate_states
    def rate(  # type: ignore[override]
        self,
        effective: datetime,
        termination: datetime | str,
        modifier: str | NoInput = NoInput(1),
    ) -> DualTypes | None:
        """
        Calculate the cheapest-to-deliver (CTD) rate on the curve.

        If rates are sought for dates prior to the initial node of the curve `None`
        will be returned.

        Parameters
        ----------
        effective : datetime
            The start date of the period for which to calculate the rate.
        termination : datetime or str
            The end date of the period for which to calculate the rate.
        modifier : str, optional
            The day rule if determining the termination from tenor. If `False` is
            determined from the `Curve` modifier.

        Returns
        -------
        Dual, Dual2 or float
        """
        if effective < self.curves[0].node_dates[0]:  # Alternative solution to PR 172.
            return None

        modifier_ = self.modifier if isinstance(modifier, NoInput) else modifier
        if isinstance(termination, str):
            termination = add_tenor(effective, termination, modifier_, self.calendar)

        d = _DCF1d[self.convention.upper()]
        n = (termination - effective).days
        # TODO (low:perf) when these discount factors are looked up the curve repeats
        # the lookup could be vectorised to return two values at once.
        df_num = self[effective]
        df_den = self[termination]
        _: DualTypes = (df_num / df_den - 1) * 100 / (d * n)
        return _

    @_validate_states
    def __getitem__(self, date: datetime) -> DualTypes:
        # will return a composited discount factor
        if date == self.curves[0].node_dates[0]:
            return 1.0  # TODO (low:?) this is not variable but maybe should be tagged as "id0"?
        # days = (date - self.curves[0].node_dates[0]).days
        # d = _DCF1d[self.convention.upper()]

        # method uses the step and picks the highest (cheapest rate)
        # in each period
        _: DualTypes = 1.0
        d1 = self.curves[0].node_dates[0]

        def _get_step(step: int) -> int:
            return min(max(step, self.multi_csa_min_step), self.multi_csa_max_step)

        d2 = d1 + timedelta(days=_get_step(defaults.multi_csa_steps[0]))
        # cache stores looked up DF values to next loop, avoiding double calc
        cache: dict[int, DualTypes] = dict.fromkeys(range(len(self.curves)), 1.0)
        k: int = 1
        while d2 < date:
            min_ratio: DualTypes = 1e5
            for i, curve in enumerate(self.curves):
                d2_df = curve[d2]
                ratio_ = d2_df / cache[i]
                min_ratio = ratio_ if ratio_ < min_ratio else min_ratio
                cache[i] = d2_df
            _ *= min_ratio
            try:
                step = _get_step(defaults.multi_csa_steps[k])
            except IndexError:
                step = self.multi_csa_max_step
            d1, d2, k = d2, d2 + timedelta(days=step), k + 1

        # finish the loop on the correct date
        if date == d1:
            return self._cached_value(date, _)
        else:
            min_ratio = 1e5
            for i, curve in enumerate(self.curves):
                ratio_ = curve[date] / cache[i]  # cache[i] = curve[d1]
                min_ratio = ratio_ if ratio_ < min_ratio else min_ratio
            _ *= min_ratio
            return self._cached_value(date, _)

    @_validate_states
    # unnecessary because up-to-date objects are referred to directly
    def translate(self, start: datetime, t: bool = False) -> MultiCsaCurve:
        """
        Create a new curve with an initial node date moved forward keeping all else
        constant.

        This curve adjustment preserves forward curve expectations as time evolves.
        This method is suitable as a way to create a subsequent *opening* curve from a
        previous day's *closing* curve.

        Parameters
        ----------
        start : datetime
            The new initial node date for the curve, must be in the domain:
            (node_date[0], node_date[1]]
        t : bool
            Set to *True* if the initial knots of the knot sequence should be
            translated forward.

        Returns
        -------
        MultiCsaCurve
        """
        return MultiCsaCurve(
            curves=[curve.translate(start, t) for curve in self.curves],
            multi_csa_max_step=self.multi_csa_max_step,
            multi_csa_min_step=self.multi_csa_min_step,
        )

    @_validate_states
    # unnecessary because up-to-date objects are referred to directly
    def roll(self, tenor: datetime | str) -> MultiCsaCurve:
        """
        Create a new curve with its shape translated in time

        This curve adjustment is a simulation of a future state of the market where
        forward rates are assumed to have moved so that the present day's curve shape
        is reflected in the future (or the past). This is often used in trade
        strategy analysis.

        Parameters
        ----------
        tenor : datetime or str
            The date or tenor by which to roll the curve. If a tenor, as str, will
            derive the datetime as measured from the initial node date. If supplying a
            negative tenor, or a past datetime, there is a limit to how far back the
            curve can be rolled - it will first roll backwards and then attempt to
            :meth:`translate` forward to maintain the initial node date.

        Returns
        -------
        MultiCsaCurve
        """
        return MultiCsaCurve(
            curves=[curve.roll(tenor) for curve in self.curves],
            multi_csa_max_step=self.multi_csa_max_step,
            multi_csa_min_step=self.multi_csa_min_step,
        )

    @_validate_states
    def shift(
        self,
        spread: DualTypes,
        id: str | NoInput = NoInput(0),  # noqa: A002
        composite: bool | NoInput = True,
        collateral: str | NoInput = NoInput(0),
    ) -> MultiCsaCurve:
        """
        Create a new curve by vertically adjusting the curve by a set number of basis
        points.

        This curve adjustment preserves the shape of the curve but moves it up or
        down as a translation.
        This method is suitable as a way to assess value changes of instruments when
        a parallel move higher or lower in yields is predicted.

        Parameters
        ----------
        spread : float, Dual, Dual2
            The number of basis points added to the existing curve.
        id : str, optional
            Set the id of the returned curve.
        composite: bool, optional
            If True will return a CompositeCurve that adds a flat curve to the existing curve.
            This results in slower calculations but the curve will maintain a dynamic
            association with the underlying curve and will change if the underlying curve changes.
        collateral: str, optional
            Designate a collateral tag for the curve which is used by other methods.

        Returns
        -------
        CompositeCurve
        """
        if composite:
            # TODO (med) allow composite composite curves
            raise ValueError(
                "Creating a CompositeCurve containing sub CompositeCurves or MultiCsaCurves is "
                "not yet implemented.\nSet `composite` to False.",
            )

        curves = tuple(_.shift(spread=spread, composite=composite) for _ in self.curves)
        ret = MultiCsaCurve(
            curves=curves,
            id=id,
            multi_csa_max_step=self.multi_csa_max_step,
            multi_csa_min_step=self.multi_csa_min_step,
        )
        ret.collateral = _drb(None, collateral)
        return ret


# class HazardCurve(Curve):
#     """
#     A subclass of :class:`~rateslib.curves.Curve` with additional methods for
#     credit default calculations.
#
#     Parameters
#     ----------
#     args : tuple
#         Position arguments required by :class:`Curve`.
#     kwargs : dict
#         Keyword arguments required by :class:`Curve`.
#     """
#
#     def __init__(self, *args, **kwargs):
#         super().__init__(*args, **kwargs)
#
#     def survival_rate(self, date: datetime):
#         return self[date]


class ProxyCurve(Curve):
    """
    A subclass of :class:`~rateslib.curves.Curve` which returns dynamic DFs based on
    other curves related via :class:`~rateslib.fx.FXForwards` parity.

    Parameters
    ----------
    cashflow : str
        The currency in which cashflows are represented (3-digit code).
    collateral : str
        The currency of the CSA against which cashflows are collateralised (3-digit
        code).
    fx_forwards : FXForwards
        The :class:`~rateslib.fx.FXForwards` object which contains the relating
        FX information and the available :class:`~rateslib.curves.Curve` s.
    convention : str
        The day count convention used for calculating rates. If `None` defaults
        to the convention in the local cashflow currency.
    modifier : str, optional
        The modification rule, in {"F", "MF", "P", "MP"}, for determining rates.
        If `False` will default to the modifier in the local cashflow currency.
    calendar : calendar or str, optional
        The holiday calendar object to use. If str, lookups named calendar
        from static data. Used for determining rates. If `False` will
        default to the calendar in the local cashflow currency.
    id : str, optional, set by Default
        The unique identifier to distinguish between curves in a multi-curve framework.

    Notes
    -----
    The DFs returned are calculated via the chaining method and the below formula,
    relating the DF curve in the local collateral currency and FX forward rates.

    .. math::

       w_{dom:for,i} = \\frac{f_{DOMFOR,i}}{F_{DOMFOR,0}} v_{for:for,i}

    The returned curve contains contrived methods to calculate this dynamically and
    efficiently from the combination of curves and FX rates that are available within
    the given :class:`FXForwards` instance.
    """

    _base_type = "dfs"

    def __init__(
        self,
        cashflow: str,
        collateral: str,
        fx_forwards: FXForwards,
        convention: str | NoInput = NoInput(0),
        modifier: str | NoInput = NoInput(1),  # inherits from existing curve objects
        calendar: CalInput = NoInput(1),  # inherits from existing curve objects
        id: str | NoInput = NoInput(0),  # noqa: A002
    ):
        self.index_base = NoInput(0)
        self.index_lag = 0  # not relevant for proxy curve
        self.id = _drb(uuid4().hex[:5], id)  # 1 in a million clash
        cash_ccy, coll_ccy = cashflow.lower(), collateral.lower()
        self.collateral = coll_ccy
        self.fx_forwards = fx_forwards
        self.cash_currency = cash_ccy
        self.cash_pair = f"{cash_ccy}{cash_ccy}"
        self.cash_idx = self.fx_forwards.currencies[cash_ccy]
        self.coll_currency = coll_ccy
        self.coll_pair = f"{coll_ccy}{coll_ccy}"
        self.coll_idx = self.fx_forwards.currencies[coll_ccy]
        self.pair = f"{cash_ccy}{coll_ccy}"
        self.terminal = list(self.fx_forwards.fx_curves[self.cash_pair].nodes.keys())[-1]

        default_curve = Curve(
            {},
            convention=(
                self.fx_forwards.fx_curves[self.cash_pair].convention
                if convention is NoInput(0)
                else convention
            ),
            modifier=(
                self.fx_forwards.fx_curves[self.cash_pair].modifier
                if modifier is NoInput.inherit
                else modifier
            ),
            calendar=(
                self.fx_forwards.fx_curves[self.cash_pair].calendar
                if calendar is NoInput.inherit
                else calendar
            ),
        )
        self.convention = default_curve.convention
        self.modifier = default_curve.modifier
        self.calendar = default_curve.calendar
        self.node_dates = [self.fx_forwards.immediate, self.terminal]

    @property
    def ad(self) -> int:
        return self.fx_forwards._ad

    @property
    def _state(self) -> int:  # type: ignore[override]
        # ProxyCurve is directly associated with its FXForwards object
        self.fx_forwards._validate_state()
        return self.fx_forwards._state

    def __getitem__(self, date: datetime) -> DualTypes:
        _1: DualTypes = self.fx_forwards.rate(self.pair, date)
        _2: DualTypes = self.fx_forwards.fx_rates_immediate._fx_array_el(
            self.cash_idx, self.coll_idx
        )
        _3: DualTypes = self.fx_forwards.fx_curves[self.coll_pair][date]
        return _1 / _2 * _3

    def to_json(self) -> str:  # pragma: no cover  # type: ignore
        """
        Not implemented for :class:`~rateslib.fx.ProxyCurve` s.
        :return:
        """
        raise NotImplementedError("`to_json` not available on proxy curve.")

    @classmethod
    def from_json(cls, curve: str, **kwargs: Any) -> Curve:  # pragma: no cover  # type: ignore
        """
        Not implemented for :class:`~rateslib.fx.ProxyCurve` s.
        """
        raise NotImplementedError("`from_json` not available on proxy curve.")

    def _set_ad_order(self, order: int) -> None:  # pragma: no cover
        """
        Not implemented for :class:`~rateslib.fx.ProxyCurve` s.
        """
        raise NotImplementedError("`set_ad_order` not available on proxy curve.")

    def _get_node_vector(self) -> Arr1dF64 | Arr1dObj:  # pragma: no cover
        raise NotImplementedError("Instances of ProxyCurve do not have solvable variables.")


def average_rate(
    effective: datetime, termination: datetime, convention: str, rate: DualTypes
) -> tuple[Number, float, int]:
    """
    Return the geometric, 1 calendar day, average rate for the rate in a period.

    This is used for approximations usually in combination with floating periods.

    Parameters
    ----------
    effective : datetime
        The effective date of the rate.
    termination : datetime
        The termination date of the rate.
    convention : str
        The day count convention of the curve rate.
    rate : float, Dual, Dual2
        The rate to decompose to average, in percentage terms, e.g. 0.04 = 4% rate.

    Returns
    -------
    tuple : The rate, the 1-day DCF, and the number of calendar days
    """
    d: float = _DCF1d[convention.upper()]
    n: int = (termination - effective).days
    _: Number = ((1 + n * d * rate / 100) ** (1 / n) - 1) / d
    return _ * 100, d, n


def interpolate(
    x: DualTypes,
    x_1: DualTypes,
    y_1: DualTypes,
    x_2: DualTypes,
    y_2: DualTypes,
    interpolation: str,
    start: DualTypes | None = None,
) -> DualTypes:
    """
    Perform local interpolation between two data points.

    Parameters
    ----------
    x : Any with topology
        The x-value for which the interpolated y-value is sought.
    x_1 : same type as ``x``
        The left bound for the local interpolation.
    y_1 : float, Dual, Dual2
        The value at the left bound.
    x_2 : same type as ``x``
        The right bound for the local interpolation.
    y_2 : float, Dual, Dual2
        The value at the right bound.
    interpolation : str
        The interpolation rule to use in *{"linear", "log_linear", "linear_zero_rate",
        "flat_forward", "flat_backward"}*.
    start : datetime
        Used only if ``interpolation`` is *"linear_zero_rate"* to identify the start
        date of a curve.

    Returns
    -------
    float, Dual, Dual2

    Notes
    -----
    If ``x`` is outside the region ``[x_1, x_2]`` this function will extrapolate
    instead of interpolate using the same mathematical formula.

    Examples
    --------
    .. ipython:: python

       interpolate(50, 0, 10, 100, 50, "linear")
       interpolate(dt(2000, 1, 6), dt(2000, 1, 1), 10, dt(2000, 1, 11), 50, "linear")
    """
    if interpolation == "linear":

        def op(z: DualTypes) -> DualTypes:
            return z

    elif interpolation == "linear_index":

        def op(z: DualTypes) -> DualTypes:
            return 1 / z

        y_1, y_2 = 1 / y_1, 1 / y_2
    elif interpolation == "log_linear":
        op, y_1, y_2 = dual_exp, dual_log(y_1), dual_log(y_2)  # type: ignore[assignment]
    elif interpolation == "linear_zero_rate":
        # convention not used here since we just determine linear rate interpolation
        # 86400. scalar relates to using posix timestamp conversion
        assert start is not None  # noqa: S101
        y_2 = dual_log(y_2) / ((start - x_2) / (365.0 * 86400.0))
        if start == x_1:
            y_1 = y_2
        else:
            y_1 = dual_log(y_1) / ((start - x_1) / (365.0 * 86400.0))

        def op(z: DualTypes) -> DualTypes:
            return dual_exp((start - x) / (365.0 * 86400.0) * z)

    elif interpolation == "flat_forward":
        if x >= x_2:
            return y_2
        return y_1
    elif interpolation == "flat_backward":
        if x <= x_1:
            return y_1
        return y_2
    else:
        raise ValueError(
            '`interpolation` must be in {"linear", "log_linear", "linear_index", '
            '"linear_zero_rate", "flat_forward", "flat_backward"}, got: '
            f"{interpolation}.",
        )
    ret = op(y_1 + (y_2 - y_1) * ((x - x_1) / (x_2 - x_1)))
    return ret


def index_left(
    list_input: list[Any],
    list_length: int,
    value: Any,
    left_count: int = 0,
) -> int:
    """
    Return the interval index of a value from an ordered input list on the left side.

    Parameters
    ----------
    input : list
        Ordered list (lowest to highest) containing datatypes the same as value.
    length : int
        The length of ``input``.
    value : Any
        The value for which to determine the list index of.
    left_count : int
        The counter to pass recursively to determine the output. Users should not
        directly specify, it is used in internal calculation only.

    Returns
    -------
    int : The left index of the interval within which value is found (or extrapolated
          from)

    Notes
    -----
    Uses a binary search method which operates with time :math:`O(log_2 n)`.

    Examples
    --------
    .. ipython:: python

       from rateslib.curves import index_left

    Out of domain values return the left-side index of the closest matching interval.
    100 is attributed to the interval (1, 2].

    .. ipython:: python

       list = [0, 1, 2]
       index_left(list, 3, 100)

    -100 is attributed to the interval (0, 1].

    .. ipython:: python

       index_left(list, 3, -100)

    Interior values return the left-side index of the interval.
    1.45 is attributed to the interval (1, 2].

    .. ipython:: python

       index_left(list, 3, 1.45)

    1 is attributed to the interval (0, 1].

    .. ipython:: python

       index_left(list, 3, 1)

    """
    if list_length == 1:
        raise ValueError("`index_left` designed for intervals. Cannot index list of length 1.")

    if list_length == 2:
        return left_count

    split: int = floor((list_length - 1) / 2)
    if list_length == 3 and value == list_input[split]:
        return left_count

    if value <= list_input[split]:
        return index_left(list_input[: split + 1], split + 1, value, left_count)
    else:
        return index_left(list_input[split:], list_length - split, value, left_count + split)


# # ALTERNATIVE index_left: exhaustive search which is inferior to binary search
# def index_left_exhaustive(list_input, value, left_count=0):
#     if left_count == 0:
#         if value > list_input[-1]:
#             return len(list_input)-2
#         if value <= list_input[0]:
#             return 0
#
#     if list_input[0] < value <= list_input[1]:
#         return left_count
#     else:
#         return index_left_exhaustive(list_input[1:], value, left_count + 1)


def index_value(
    index_lag: int,
    index_method: str,
<<<<<<< HEAD
    index_fixings: DualTypes | Series[DualTypes] | NoInput = NoInput(0),
=======
    index_fixings: DualTypes | Series[DualTypes] | NoInput = NoInput(0),  # type: ignore[type-var]
>>>>>>> 9e918fce
    index_date: datetime_ = NoInput(0),
    index_curve: CurveOption_ = NoInput(0),
) -> DualTypes | NoInput:
    """
    Determine an index value from a reference date using combinations of known fixings and
    forecast from a *Curve*.

    Parameters
    ----------
    index_lag: int
        The number of months by which the reference ``index_date`` should be lagged to derive a
        value.
    index_method: str in {"curve", "daily", "monthly"}
        The method used to derive and interpolate index values.
    index_fixings: float, Dual, Dual2, Variable, Series[DualTypes], optional
        A specific index value which is returned directly, or if given as a Series applies the
        appropriate ``index_method`` to determine a value. May also forecast from *Curve* if
        necessary. See notes.
    index_date: datetime, optional
        The reference index date for which the index value is sought. Not required if
        ``index_fixings`` is returned directly.
    index_curve: Curve, optional
        The forecast curve from which to derive index values under the appropriate ``index_method``.
        If using *'curve'*, then curve calculations are used directly.

    Returns
    -------
    DualTypes or NoInput

    Notes
    -----
    A *Series* **must** be given with a unique, monotonic increasing index. This will **not** be
    validated.

    When using the *'daily'* or *'monthly'* type ``index_methods`` index values **must** be
    assigned to **the first of the month** to which the publication is relevant.

    The below image is a snippet taken from the UK DMO *'Formulae for Calculating Gilt Prices
    and Yield'*. It outlines the calculation of an *index value* for a reference date using their
    3 month lag and *'daily'* indexing method.

    .. image:: _static/ukdmo_rpi_ex.png
       :alt: Index value calculations
       :align: center
       :width: 291

    This calculation is replicated in *rateslib* in the following way:

<<<<<<< HEAD
    .. ipython::
=======
    .. ipython:: python
>>>>>>> 9e918fce

       from rateslib import index_value
       from pandas import Series

       rpi_series = Series(
           [172.2, 173.1, 174.2, 174.4],
           index=[dt(2001, 3, 1), dt(2001, 4, 1), dt(2001, 5, 1), dt(2001, 6, 1)]
       )

<<<<<<< HEAD
       index_values(
=======
       index_value(
>>>>>>> 9e918fce
           index_lag=3,
           index_method="daily",
           index_fixings=rpi_series,
           index_date=dt(2001, 7, 20)
       )

    """
    if isinstance(index_fixings, float | Dual | Dual2 | Variable):
        # i_fixings is a given value, probably aligned with an ``index_base``: return directly
        return index_fixings

    if isinstance(index_curve, dict):
        raise NotImplementedError(
            "`index_curve` cannot currently be supplied as dict. Use a Curve type or NoInput(0)."
        )

    if isinstance(index_date, NoInput):
        raise ValueError(
<<<<<<< HEAD
            "Must supply an `index_date` from which to forecast if `index_fixings` "
            "is not a value."
=======
            "Must supply an `index_date` from which to forecast if `index_fixings` is not a value."
>>>>>>> 9e918fce
        )

    if isinstance(index_fixings, NoInput):
        # forecast from curve if available
        if isinstance(index_curve, NoInput):
            return NoInput(0)
        return index_curve.index_value(index_date, index_lag, index_method)
    elif isinstance(index_fixings, Series):
        if index_method == "curve":
            if index_lag != 0:
                raise ValueError(
                    "`index_lag` must be zero when using a 'curve' `index_method`.\n"
                    "Got `index_lag`: {index_lag}."
                )
            # need an exact date from the series
<<<<<<< HEAD
            if index_date > index_fixings.index[-1]:
=======
            if len(index_fixings.index) == 0 or index_date > index_fixings.index[-1]:  # type: ignore[attr-defined]
>>>>>>> 9e918fce
                # then the period is 'future' based, and the fixing is not yet available.
                # attempt to return from curve
                return index_value(index_lag, index_method, NoInput(0), index_date, index_curve)
            else:
                try:
<<<<<<< HEAD
                    return index_fixings[index_date]
=======
                    return index_fixings[index_date]  # type: ignore[no-any-return, index]
>>>>>>> 9e918fce
                except KeyError:
                    raise ValueError(
                        f"The Series given for `index_fixings` requires, but does not contain, "
                        f"the value for date: {index_date}.\n"
                        "For inflation indexes using 'monthly' or 'daily' `index_method` the "
                        "values associated for a month should be assigned "
                        "to the first day of that month."
                    )
        elif index_method == "monthly":
            date_ = add_tenor(index_date, f"-{index_lag}M", "none", NoInput(0), 1)
            return index_value(0, "curve", index_fixings, date_, index_curve)
        else:  # i_method == "daily":
            n = monthrange(index_date.year, index_date.month)[1]
            date_som = datetime(index_date.year, index_date.month, 1)
            date_sonm = add_tenor(index_date, "1M", "none", NoInput(0), 1)
            m1 = index_value(index_lag, "monthly", index_fixings, date_som, index_curve)
            if index_date == date_som:
                return m1
<<<<<<< HEAD
            m2 =index_value(index_lag, "monthly", index_fixings, date_sonm, index_curve)
            if isinstance(m2, NoInput):
=======
            m2 = index_value(index_lag, "monthly", index_fixings, date_sonm, index_curve)
            if isinstance(m2, NoInput) or isinstance(m1, NoInput):
>>>>>>> 9e918fce
                # then the period is 'future' based, and the fixing is not yet available, or a
                # curve has not been provided to forecast it
                return NoInput(0)
            return m1 + (index_date.day - 1) / n * (m2 - m1)
    else:
        raise TypeError(
            "`index_fixings` must be of type: Series, DualTypes or NoInput.\n"
            f"{type(index_fixings)} was given."
        )


# Licence: Creative Commons - Attribution-NonCommercial-NoDerivatives 4.0 International
# Commercial use of this code, and/or copying and redistribution is prohibited.
# Contact rateslib at gmail.com if this code is observed outside its intended sphere.<|MERGE_RESOLUTION|>--- conflicted
+++ resolved
@@ -12,7 +12,6 @@
 import numpy as np
 from pandas import Series
 from pytz import UTC
-from pandas import Series
 
 from rateslib import defaults
 from rateslib.calendars import add_tenor, dcf
@@ -55,8 +54,6 @@
         Number,
         datetime_,
         str_,
-        CurveOption_,
-        datetime_,
     )
 DualTypes: TypeAlias = (
     "Dual | Dual2 | Variable | float"  # required for non-cyclic import on _WithCache
@@ -3385,11 +3382,7 @@
 def index_value(
     index_lag: int,
     index_method: str,
-<<<<<<< HEAD
-    index_fixings: DualTypes | Series[DualTypes] | NoInput = NoInput(0),
-=======
     index_fixings: DualTypes | Series[DualTypes] | NoInput = NoInput(0),  # type: ignore[type-var]
->>>>>>> 9e918fce
     index_date: datetime_ = NoInput(0),
     index_curve: CurveOption_ = NoInput(0),
 ) -> DualTypes | NoInput:
@@ -3438,11 +3431,7 @@
 
     This calculation is replicated in *rateslib* in the following way:
 
-<<<<<<< HEAD
-    .. ipython::
-=======
     .. ipython:: python
->>>>>>> 9e918fce
 
        from rateslib import index_value
        from pandas import Series
@@ -3452,11 +3441,7 @@
            index=[dt(2001, 3, 1), dt(2001, 4, 1), dt(2001, 5, 1), dt(2001, 6, 1)]
        )
 
-<<<<<<< HEAD
-       index_values(
-=======
        index_value(
->>>>>>> 9e918fce
            index_lag=3,
            index_method="daily",
            index_fixings=rpi_series,
@@ -3475,12 +3460,7 @@
 
     if isinstance(index_date, NoInput):
         raise ValueError(
-<<<<<<< HEAD
-            "Must supply an `index_date` from which to forecast if `index_fixings` "
-            "is not a value."
-=======
             "Must supply an `index_date` from which to forecast if `index_fixings` is not a value."
->>>>>>> 9e918fce
         )
 
     if isinstance(index_fixings, NoInput):
@@ -3496,21 +3476,13 @@
                     "Got `index_lag`: {index_lag}."
                 )
             # need an exact date from the series
-<<<<<<< HEAD
-            if index_date > index_fixings.index[-1]:
-=======
             if len(index_fixings.index) == 0 or index_date > index_fixings.index[-1]:  # type: ignore[attr-defined]
->>>>>>> 9e918fce
                 # then the period is 'future' based, and the fixing is not yet available.
                 # attempt to return from curve
                 return index_value(index_lag, index_method, NoInput(0), index_date, index_curve)
             else:
                 try:
-<<<<<<< HEAD
-                    return index_fixings[index_date]
-=======
                     return index_fixings[index_date]  # type: ignore[no-any-return, index]
->>>>>>> 9e918fce
                 except KeyError:
                     raise ValueError(
                         f"The Series given for `index_fixings` requires, but does not contain, "
@@ -3529,13 +3501,8 @@
             m1 = index_value(index_lag, "monthly", index_fixings, date_som, index_curve)
             if index_date == date_som:
                 return m1
-<<<<<<< HEAD
-            m2 =index_value(index_lag, "monthly", index_fixings, date_sonm, index_curve)
-            if isinstance(m2, NoInput):
-=======
             m2 = index_value(index_lag, "monthly", index_fixings, date_sonm, index_curve)
             if isinstance(m2, NoInput) or isinstance(m1, NoInput):
->>>>>>> 9e918fce
                 # then the period is 'future' based, and the fixing is not yet available, or a
                 # curve has not been provided to forecast it
                 return NoInput(0)
