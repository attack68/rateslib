--- conflicted
+++ resolved
@@ -2971,16 +2971,14 @@
         self.calendar = default_curve.calendar
         self.node_dates = [self.fx_forwards.immediate, self.terminal]
 
-<<<<<<< HEAD
     @property
     def id(self):
         return self._id  # overloads Curve getting id from CurveObj
-=======
+
     def __hash__(self) -> int:
         # ProxyCurve is directly associated with its FXForwards object
         self.fx_forwards._validate_cache()
         return hash(self.fx_forwards)
->>>>>>> f5e76f46
 
     def __getitem__(self, date: datetime) -> DualTypes:
         self.fx_forwards._validate_cache()  # manually handle cache check
