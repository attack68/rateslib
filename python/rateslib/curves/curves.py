"""
.. ipython:: python
   :suppress:

   from rateslib.curves import *
   from datetime import datetime as dt
"""

from __future__ import annotations

import json
import warnings
from datetime import datetime, timedelta
from math import comb, floor
from typing import TYPE_CHECKING, Any, Callable
from uuid import uuid4

import numpy as np
from pytz import UTC

from rateslib import defaults
from rateslib.calendars import CalInput, add_tenor, create_calendar, dcf, get_calendar
from rateslib.calendars.dcfs import _DCF1d
from rateslib.calendars.rs import Modifier
<<<<<<< HEAD
from rateslib.curves.rs import CurveObj, LogLinearInterpolator, _get_interpolator
from rateslib.default import NoInput, plot
from rateslib.dual import (
    ADOrder,
    Dual,
    Dual2,
    DualTypes,
    _get_adorder,
    dual_exp,
    dual_log,
    set_order_convert,
)
=======
from rateslib.default import NoInput, _drb, plot
from rateslib.dual import Dual, Dual2, DualTypes, dual_exp, dual_log, set_order_convert
>>>>>>> 1c063e3e
from rateslib.rs import index_left_f64
from rateslib.splines import PPSplineDual, PPSplineDual2, PPSplineF64

if TYPE_CHECKING:
    from rateslib.fx import FXForwards  # pragma: no cover


# Licence: Creative Commons - Attribution-NonCommercial-NoDerivatives 4.0 International
# Commercial use of this code, and/or copying and redistribution is prohibited.
# Contact rateslib at gmail.com if this code is observed outside its intended sphere.


class _Serialize:
    """
    Methods mixin for serializing and solving :class:`Curve` or :class:`LineCurve` s.
    """

    def to_json(self):
        """
        Convert the parameters of the curve to JSON format.

        Returns
        -------
        str
        """
        if self.t is NoInput.blank:
            t = None
        else:
            t = [t.strftime("%Y-%m-%d") for t in self.t]

        container = {
            "nodes": {dt.strftime("%Y-%m-%d"): v.real for dt, v in self.nodes.items()},
            "interpolation": self.interpolation if isinstance(self.interpolation, str) else None,
            "t": t,
            "c": self.spline.c if self.c_init else None,
            "id": self.id,
            "convention": self.convention,
            "endpoints": self.spline_endpoints,
            "modifier": self.modifier,
            "calendar_type": self.calendar_type,
            "ad": self.ad,
        }
        if type(self) is IndexCurve:
            container.update({"index_base": self.index_base, "index_lag": self.index_lag})

        if self.calendar_type == "null":
            container.update({"calendar": None})
        elif "named: " in self.calendar_type:
            container.update({"calendar": self.calendar_type[7:]})
        elif self.calendar_type == "object":
            container.update({"calendar": self.calendar.name})
        else:  # calendar type is custom
            container.update(
                {
                    "calendar": {
                        "weekmask": list(self.calendar.week_mask),
                        "holidays": [d.strftime("%Y-%m-%d") for d in self.calendar.holidays],
                    },
                },
            )

        return json.dumps(container, default=str)

    @classmethod
    def from_json(cls, curve, **kwargs):
        """
        Reconstitute a curve from JSON.

        Parameters
        ----------
        curve : str
            The JSON string representation of the curve.

        Returns
        -------
        Curve or LineCurve
        """
        serial = json.loads(curve)

        serial["nodes"] = {
            datetime.strptime(dt, "%Y-%m-%d"): v for dt, v in serial["nodes"].items()
        }

        if serial["calendar_type"] == "custom":
            # must load and construct a custom holiday calendar from serial dates
            dates = [datetime.strptime(d, "%Y-%m-%d") for d in serial["calendar"]["holidays"]]
            serial["calendar"] = create_calendar(
                rules=dates,
                week_mask=serial["calendar"]["weekmask"],
            )

        if serial["t"] is not None:
            serial["t"] = [datetime.strptime(t, "%Y-%m-%d") for t in serial["t"]]

        serial = {k: v for k, v in serial.items() if v is not None}
        return cls(**{**serial, **kwargs})

    def copy(self):
        """
        Create an identical copy of the curve object.

        Returns
        -------
        Curve or LineCurve
        """
        return self.from_json(self.to_json())

    def __eq__(self, other):
        """Test two curves are identical"""
        if type(self) is not type(other):
            return False
        attrs = [attr for attr in dir(self) if attr[:1] != "_"]
        for attr in attrs:
            if callable(getattr(self, attr, None)):
                continue
            elif getattr(self, attr, None) != getattr(other, attr, None):
                return False
        return True

    def _set_ad_order(self, order):
        """
        Change the node values to float, Dual or Dual2 based on input parameter.
        """
        if order == getattr(self, "ad", None):
            return None
        elif order not in [0, 1, 2]:
            raise ValueError("`order` can only be in {0, 1, 2} for auto diff calcs.")

        self.ad = order
        self.nodes = {
            k: set_order_convert(v, order, [f"{self.id}{i}"])
            for i, (k, v) in enumerate(self.nodes.items())
        }
        self.csolve()
        return None

    def __repr__(self):
        return f"<rl.{type(self).__name__}:{self.id} at {hex(id(self))}>"


class Curve(_Serialize):
    """
    Curve based on DF parametrisation at given node dates with interpolation.

    Parameters
    ----------
    nodes : dict[datetime: float]
        Parameters of the curve denoted by a node date and a corresponding
        DF at that point.
    interpolation : str or callable
        The interpolation used in the non-spline section of the curve. That is the part
        of the curve between the first node in ``nodes`` and the first knot in ``t``.
        If a callable, this allows a user-defined interpolation scheme, and this must
        have the signature ``method(date, nodes)``, where ``date`` is the datetime
        whose DF will be returned and ``nodes`` is as above and is passed to the
        callable.
    t : list[datetime], optional
        The knot locations for the B-spline log-cubic interpolation section of the
        curve. If *None* all interpolation will be done by the local method specified in
        ``interpolation``.
    c : list[float], optional
        The B-spline coefficients used to define the log-cubic spline. If not given,
        which is the expected case, uses :meth:`csolve` to calculate these
        automatically.
    endpoints : str or list, optional
        The left and right endpoint constraint for the spline solution. Valid values are
        in {"natural", "not_a_knot"}. If a list, supply the left endpoint then the
        right endpoint.
    id : str, optional, set by Default
        The unique identifier to distinguish between curves in a multicurve framework.
    convention : str, optional, set by Default
        The convention of the curve for determining rates. Please see
        :meth:`dcf()<rateslib.calendars.dcf>` for all available options.
    modifier : str, optional
        The modification rule, in {"F", "MF", "P", "MP"}, for determining rates.
    calendar : calendar or str, optional
        The holiday calendar object to use. If str, looks up named calendar from
        static data. Used for determining rates.
    ad : int in {0, 1, 2}, optional
        Sets the automatic differentiation order. Defines whether to convert node
        values to float, :class:`~rateslib.dual.Dual` or
        :class:`~rateslib.dual.Dual2`. It is advised against
        using this setting directly. It is mainly used internally.
    Notes
    -----

    This curve type is **discount factor (DF)** based and is parametrised by a set of
    (date, DF) pairs set as ``nodes``. The initial node date of the curve is defined
    to be today and should **always** have a DF of precisely 1.0. The initial DF
    will **not** be affected by a :class:`~rateslib.solver.Solver`.

    Intermediate DFs are determined through ``interpolation``. If local interpolation
    is adopted a DF for an arbitrary date is dependent only on its immediately
    neighbouring nodes via the interpolation routine. Available options are:

    - *"log_linear"* (default for this curve type)
    - *"linear_index"*

    And also the following which are not recommended for this curve type:

    - *"linear"*,
    - *"linear_zero_rate"*,
    - *"flat_forward"*,
    - *"flat_backward"*,

    Global interpolation in the form of a **log-cubic** spline is also configurable
    with the parameters ``t``, ``c`` and ``endpoints``. See
    :ref:`splines<splines-doc>` for instruction of knot sequence calibration.
    Values before the first knot in ``t`` will be determined through the local
    interpolation method.

    For defining rates by a given tenor, the ``modifier`` and ``calendar`` arguments
    will be used. For correct scaling of the rate a ``convention`` is attached to the
    curve, which is usually one of "Act360" or "Act365F".

    Examples
    --------

    .. ipython:: python

       curve = Curve(
           nodes={
               dt(2022,1,1): 1.0,  # <- initial DF should always be 1.0
               dt(2023,1,1): 0.99,
               dt(2024,1,1): 0.979,
               dt(2025,1,1): 0.967,
               dt(2026,1,1): 0.956,
               dt(2027,1,1): 0.946,
           },
           interpolation="log_linear",
       )
       curve.plot("1d")

    .. plot::

       from rateslib.curves import *
       import matplotlib.pyplot as plt
       from datetime import datetime as dt
       import numpy as np
       curve = Curve(
           nodes={
               dt(2022,1,1): 1.0,
               dt(2023,1,1): 0.99,
               dt(2024,1,1): 0.979,
               dt(2025,1,1): 0.967,
               dt(2026,1,1): 0.956,
               dt(2027,1,1): 0.946,
           },
           interpolation="log_linear",
       )
       fig, ax, line = curve.plot("1D")
       plt.show()
    """

    _op_exp = staticmethod(dual_exp)  # Curve is DF based: log-cubic spline is exp'ed
    _op_log = staticmethod(dual_log)  # Curve is DF based: spline is applied over log
    _ini_solve = 1  # Curve is assumed to have initial DF node at 1.0 as constraint
    _base_type = "dfs"
    collateral = None

    def __init__(
        self,
        nodes: dict,
        *,
        interpolation: str | Callable | NoInput = NoInput(0),
        t: list[datetime] | NoInput = NoInput(0),
        c: list[float] | NoInput = NoInput(0),
        endpoints: str | NoInput = NoInput(0),
        id: str | NoInput = NoInput(0),
        convention: str | NoInput = NoInput(0),
        modifier: str | NoInput = NoInput(0),
        calendar: CalInput = NoInput(0),
        ad: int = 0,
        **kwargs,
    ):
<<<<<<< HEAD
        id = uuid4().hex[:5] + "_" if id is NoInput.blank else id  # 1 in a million clash
        interpolator = self._validate_curve_interpolation(interpolation)
        self.obj = CurveObj(nodes, interpolator, _get_adorder(ad), id)

=======
        self.id = _drb(uuid4().hex[:5], id)  # 1 in a million clash
        self.nodes = nodes  # nodes.copy()
>>>>>>> 1c063e3e
        self.node_keys = list(self.nodes.keys())
        self.node_dates = self.node_keys
        self.node_dates_posix = [_.replace(tzinfo=UTC).timestamp() for _ in self.node_dates]
        self.n = len(self.node_dates)
        for idx in range(1, self.n):
            if self.node_dates[idx - 1] >= self.node_dates[idx]:
                raise ValueError(
                    "Curve node dates are not sorted or contain duplicates. To sort directly "
                    "use: `dict(sorted(nodes.items()))`",
                )

        # Parameters for the rate derivation
        self.convention = defaults.convention if convention is NoInput.blank else convention
        self.modifier = defaults.modifier if modifier is NoInput.blank else modifier.upper()
        self.calendar, self.calendar_type = get_calendar(calendar, kind=True)
        if self.calendar_type == "named":
            self.calendar_type = f"named: {calendar.lower()}"

        # Parameters for PPSpline
        if endpoints is NoInput.blank:
            self.spline_endpoints = [defaults.endpoints, defaults.endpoints]
        elif isinstance(endpoints, str):
            self.spline_endpoints = [endpoints.lower(), endpoints.lower()]
        else:
            self.spline_endpoints = [_.lower() for _ in endpoints]

        self.t = t
        self.c_init = c is not NoInput.blank
        if t is not NoInput.blank:
            self.t_posix = [_.replace(tzinfo=UTC).timestamp() for _ in t]
            self.spline = PPSplineF64(4, self.t_posix, None if c is NoInput.blank else c)
            if len(self.t) < 10 and "not_a_knot" in self.spline_endpoints:
                raise ValueError(
                    "`endpoints` cannot be 'not_a_knot' with only 1 interior breakpoint",
                )
        else:
            self.t_posix = None
            self.spline = None

        self._set_ad_order(order=ad)

    def _validate_curve_interpolation(self, interpolation: Union[str, Callable, NoInput]):
        """
        Get a user input and convert to the form necessary for object creation
        """
        interpolation = (
            defaults.interpolation[type(self).__name__]
            if interpolation is NoInput.blank
            else interpolation
        )
        interpolator = LogLinearInterpolator()  # placeholder: will not be used by Python
        if isinstance(interpolation, str):
            try:
                interpolator = _get_interpolator(interpolation)
            except ValueError:
                pass
        return interpolator

    def _set_ad_order(self, order):
        """
        Change the node values to float, Dual or Dual2 based on input parameter.
        """
        self.obj._set_ad_order(_get_adorder(order))
        self.csolve()
        return None

    @property
    def id(self):
        return self.obj.id

    @property
    def interpolation(self):
        return self.obj.interpolation

    @property
    def nodes(self):
        return self.obj.nodes

    @property
    def ad(self):
        _ = self.obj.ad
        if _ is ADOrder.One:
            return 1
        elif _ is ADOrder.Two:
            return 2
        return 0

    def __getitem__(self, date: datetime):
        date_posix = date.replace(tzinfo=UTC).timestamp()
        if self.spline is None or date <= self.t[0]:
            if isinstance(self.interpolation, Callable):
                return self.interpolation(date, self.nodes.copy())
            return self._local_interp_(date_posix)
        else:
            if date > self.t[-1]:
                warnings.warn(
                    "Evaluating points on a curve beyond the endpoint of the basic "
                    "spline interval is undefined.\n"
                    f"date: {date.strftime('%Y-%m-%d')}, spline end: "
                    f"{self.t[-1].strftime('%Y-%m-%d')}",
                    UserWarning,
                )
            return self._op_exp(self.spline.ppev_single(date_posix))

    # Licence: Creative Commons - Attribution-NonCommercial-NoDerivatives 4.0 International
    # Commercial use of this code, and/or copying and redistribution is prohibited.
    # Contact rateslib at gmail.com if this code is observed outside its intended sphere.

    def _local_interp_(self, date_posix: float):
        if date_posix < self.node_dates_posix[0]:
            return 0  # then date is in the past and DF is zero
        l_index = index_left_f64(self.node_dates_posix, date_posix, None)
        node_left_posix, node_right_posix = (
            self.node_dates_posix[l_index],
            self.node_dates_posix[l_index + 1],
        )
        node_left, node_right = self.node_dates[l_index], self.node_dates[l_index + 1]
        return interpolate(
            date_posix,
            node_left_posix,
            self.nodes[node_left],
            node_right_posix,
            self.nodes[node_right],
            self.interpolation,
            self.node_dates_posix[0],
        )

    # def plot(self, *args, **kwargs):
    #     return super().plot(*args, **kwargs)

    def rate(
        self,
        effective: datetime,
        termination: datetime | str,
        modifier: str | bool | NoInput = NoInput(0),
        # calendar: CalInput = NoInput(0),
        # convention: Optional[str] = None,
        float_spread: float | NoInput = NoInput(0),
        spread_compound_method: str | NoInput = NoInput(0),
    ):
        """
        Calculate the rate on the `Curve` using DFs.

        If rates are sought for dates prior to the initial node of the curve `None`
        will be returned.

        Parameters
        ----------
        effective : datetime
            The start date of the period for which to calculate the rate.
        termination : datetime or str
            The end date of the period for which to calculate the rate.
        modifier : str, optional
            The day rule if determining the termination from tenor. If `False` is
            determined from the `Curve` modifier.
        float_spread : float, optional
            A float spread can be added to the rate in certain cases.
        spread_compound_method : str in {"none_simple", "isda_compounding"}
            The method if adding a float spread.
            If *"none_simple"* is used this results in an exact calculation.
            If *"isda_compounding"* or *"isda_flat_compounding"* is used this results
            in an approximation.

        Returns
        -------
        Dual, Dual2 or float

        Notes
        -----
        Calculating rates from a curve implies that the conventions attached to the
        specific index, e.g. USD SOFR, or GBP SONIA, are applicable and these should
        be set at initialisation of the ``Curve``. Thus, the convention used to
        calculate the ``rate`` is taken from the ``Curve`` from which ``rate``
        is called.

        ``modifier`` is only used if a tenor is given as the termination.

        Major indexes, such as legacy IBORs, and modern RFRs typically use a
        ``convention`` which is either `"Act365F"` or `"Act360"`. These conventions
        do not need additional parameters, such as the `termination` of a leg,
        the `frequency` or a leg or whether it is a `stub` to calculate a DCF.

        **Adding Floating Spreads**

        An optimised method for adding floating spreads to a curve rate is provided.
        This is quite restrictive and mainly used internally to facilitate other parts
        of the library.

        - When ``spread_compound_method`` is *"none_simple"* the spread is a simple
          linear addition.
        - When using *"isda_compounding"* or *"isda_flat_compounding"* the curve is
          assumed to be comprised of RFR
          rates and an approximation is used to derive to total rate.

        Examples
        --------

        .. ipython:: python

            curve_act365f = Curve(
                nodes={
                    dt(2022, 1, 1): 1.0,
                    dt(2022, 2, 1): 0.98,
                    dt(2022, 3, 1): 0.978,
                },
                convention='Act365F'
            )
            curve_act365f.rate(dt(2022, 2, 1), dt(2022, 3, 1))

        Using a different convention will result in a different rate:

        .. ipython:: python

            curve_act360 = Curve(
                nodes={
                    dt(2022, 1, 1): 1.0,
                    dt(2022, 2, 1): 0.98,
                    dt(2022, 3, 1): 0.978,
                },
                convention='Act360'
            )
            curve_act360.rate(dt(2022, 2, 1), dt(2022, 3, 1))
        """
        modifier = self.modifier if modifier is NoInput.blank else modifier
        # calendar = self.calendar if calendar is False else calendar
        # convention = self.convention if convention is None else convention

        if effective < self.node_dates[0]:  # Alternative solution to PR 172.
            return None
            # raise ValueError(
            #     "`effective` date for rate period is before the initial node date of the Curve.\n"
            #     "If you are trying to calculate a rate for an historical FloatPeriod have you "
            #     "neglected to supply appropriate `fixings`?\n"
            #     "See Documentation > Cookbook > Working with Fixings."
            # )
        if isinstance(termination, str):
            termination = add_tenor(effective, termination, modifier, self.calendar)
        try:
            n_, d_ = self[effective], self[termination]
            df_ratio = n_ / d_
        except ZeroDivisionError:
            return None

        if termination == effective:
            raise ZeroDivisionError(f"effective: {effective}, termination: {termination}")
        n_, d_ = (df_ratio - 1), dcf(effective, termination, self.convention)
        _ = n_ / d_ * 100

        if float_spread is not NoInput(0) and abs(float_spread) > 1e-9:
            if spread_compound_method == "none_simple":
                return _ + float_spread / 100
            elif spread_compound_method == "isda_compounding":
                # this provides an approximated rate
                r_bar, d, n = average_rate(effective, termination, self.convention, _)
                _ = ((1 + (r_bar + float_spread / 100) / 100 * d) ** n - 1) / (n * d)
                return 100 * _
            elif spread_compound_method == "isda_flat_compounding":
                # this provides an approximated rate
                r_bar, d, n = average_rate(effective, termination, self.convention, _)
                rd = r_bar / 100 * d
                _ = (
                    (r_bar + float_spread / 100)
                    / n
                    * (comb(n, 1) + comb(n, 2) * rd + comb(n, 3) * rd**2)
                )
                return _
            else:
                raise ValueError(
                    "Must supply a valid `spread_compound_method`, when `float_spread` "
                    " is not `None`.",
                )

        return _

    def csolve(self) -> None:
        """
        Solves **and sets** the coefficients, ``c``, of the :class:`PPSpline`.

        Returns
        -------
        None

        Notes
        -----
        Only impacts curves which have a knot sequence, ``t``, and a ``PPSpline``.
        Only solves if ``c`` not given at curve initialisation.

        Uses the ``spline_endpoints`` attribute on the class to determine the solving
        method.
        """
        if self.spline is None or self.c_init:
            return None

        # Get the Spline classs by data types
        if self.ad == 0:
            Spline = PPSplineF64
        elif self.ad == 1:
            Spline = PPSplineDual
        else:
            Spline = PPSplineDual2

        t_posix = self.t_posix.copy()
        tau_posix = [k.replace(tzinfo=UTC).timestamp() for k in self.nodes if k >= self.t[0]]
        y = [self._op_log(v) for k, v in self.nodes.items() if k >= self.t[0]]

        # Left side constraint
        if self.spline_endpoints[0].lower() == "natural":
            tau_posix.insert(0, self.t_posix[0])
            y.insert(0, set_order_convert(0.0, self.ad, None))
            left_n = 2
        elif self.spline_endpoints[0].lower() == "not_a_knot":
            t_posix.pop(4)
            left_n = 0
        else:
            raise NotImplementedError(
                f"Endpoint method '{self.spline_endpoints[0]}' not implemented.",
            )

        # Right side constraint
        if self.spline_endpoints[1].lower() == "natural":
            tau_posix.append(self.t_posix[-1])
            y.append(set_order_convert(0, self.ad, None))
            right_n = 2
        elif self.spline_endpoints[1].lower() == "not_a_knot":
            t_posix.pop(-5)
            right_n = 0
        else:
            raise NotImplementedError(
                f"Endpoint method '{self.spline_endpoints[0]}' not implemented.",
            )

        self.spline = Spline(4, t_posix, None)
        self.spline.csolve(tau_posix, y, left_n, right_n, False)
        return None

    def shift(
        self,
        spread: float,
        id: str | NoInput = NoInput(0),
        composite: bool = True,
        collateral: str | NoInput = NoInput(0),
    ):
        """
        Create a new curve by vertically adjusting the curve by a set number of basis
        points.

        This curve adjustment preserves the shape of the curve but moves it up or
        down as a translation.
        This method is suitable as a way to assess value changes of instruments when
        a parallel move higher or lower in yields is predicted.

        Parameters
        ----------
        spread : float, Dual, Dual2
            The number of basis points added to the existing curve.
        id : str, optional
            Set the id of the returned curve.
        composite: bool, optional
            If True will return a CompositeCurve that adds a flat curve to the existing curve.
            This results in slower calculations but the curve will maintain a dynamic
            association with the underlying curve and will change if the underlying curve changes.
        collateral: str, optional
            Designate a collateral tag for the curve which is used by other methods.

        Returns
        -------
        Curve, CompositeCurve

        Examples
        --------
        .. ipython:: python

           from rateslib.curves import Curve

        .. ipython:: python

           curve = Curve(
               nodes = {
                   dt(2022, 1, 1): 1.0,
                   dt(2023, 1, 1): 0.988,
                   dt(2024, 1, 1): 0.975,
                   dt(2025, 1, 1): 0.965,
                   dt(2026, 1, 1): 0.955,
                   dt(2027, 1, 1): 0.9475
               },
               t = [
                   dt(2024, 1, 1), dt(2024, 1, 1), dt(2024, 1, 1), dt(2024, 1, 1),
                   dt(2025, 1, 1),
                   dt(2026, 1, 1),
                   dt(2027, 1, 1), dt(2027, 1, 1), dt(2027, 1, 1), dt(2027, 1, 1),
               ],
           )
           shifted_curve = curve.shift(25)
           curve.plot("1d", comparators=[shifted_curve], labels=["orig", "shift"])

        .. plot::

           from rateslib.curves import *
           import matplotlib.pyplot as plt
           from datetime import datetime as dt
           curve = Curve(
               nodes = {
                   dt(2022, 1, 1): 1.0,
                   dt(2023, 1, 1): 0.988,
                   dt(2024, 1, 1): 0.975,
                   dt(2025, 1, 1): 0.965,
                   dt(2026, 1, 1): 0.955,
                   dt(2027, 1, 1): 0.9475
               },
               t = [
                   dt(2024, 1, 1), dt(2024, 1, 1), dt(2024, 1, 1), dt(2024, 1, 1),
                   dt(2025, 1, 1),
                   dt(2026, 1, 1),
                   dt(2027, 1, 1), dt(2027, 1, 1), dt(2027, 1, 1), dt(2027, 1, 1),
               ],
           )
           spread_curve = curve.shift(25)
           fig, ax, line = curve.plot("1d", comparators=[spread_curve], labels=["orig", "shift"])
           plt.show()

        """
        if composite:
            start, end = self.node_dates[0], self.node_dates[-1]
            days = (end - start).days
            d = _DCF1d[self.convention.upper()]
            if type(self) is Curve or type(self) is ProxyCurve:
                shifted = Curve(
                    nodes={start: 1.0, end: 1.0 / (1 + d * spread / 10000) ** days},
                    convention=self.convention,
                    calendar=self.calendar,
                    modifier=self.modifier,
                    interpolation="log_linear",
                )
            elif type(self) is LineCurve:
                shifted = LineCurve(
                    nodes={start: spread / 100.0, end: spread / 100.0},
                    convention=self.convention,
                    calendar=self.calendar,
                    modifier=self.modifier,
                    interpolation="linear",
                )
            else:  # type is IndexCurve
                shifted = IndexCurve(
                    nodes={start: 1.0, end: 1.0 / (1 + d * spread / 10000) ** days},
                    convention=self.convention,
                    calendar=self.calendar,
                    modifier=self.modifier,
                    interpolation="log_linear",
                    index_base=self.index_base,
                    index_lag=self.index_lag,
                )

            _ = CompositeCurve(curves=[self, shifted], id=id)
            _.collateral = collateral
            return _

        else:  # use non-composite method, which is faster but does not preserve a dynamic spread.
            v1v2 = [1.0] * (self.n - 1)
            n = [0] * (self.n - 1)
            d = 1 / 365 if self.convention.upper() != "ACT360" else 1 / 360
            v_new = [1.0] * (self.n)
            for i, (k, v) in enumerate(self.nodes.items()):
                if i == 0:
                    continue
                n[i - 1] = (k - self.node_dates[i - 1]).days
                v1v2[i - 1] = (self.nodes[self.node_dates[i - 1]] / v) ** (1 / n[i - 1])
                v_new[i] = v_new[i - 1] / (v1v2[i - 1] + d * spread / 10000) ** n[i - 1]

            nodes = self.nodes.copy()
            for i, (k, _) in enumerate(nodes.items()):
                nodes[k] = v_new[i]

            kwargs = {}
            if type(self) is IndexCurve:
                kwargs = {"index_base": self.index_base, "index_lag": self.index_lag}
            _ = type(self)(
                nodes=nodes,
                interpolation=self.interpolation,
                t=self.t,
                c=NoInput(0),
                endpoints=self.spline_endpoints,
                id=id or uuid4().hex[:5] + "_",  # 1 in a million clash,
                convention=self.convention,
                modifier=self.modifier,
                calendar=self.calendar,
                ad=self.ad,
                **kwargs,
            )
            _.collateral = collateral
            return _

    def _translate_nodes(self, start: datetime):
        scalar = 1 / self[start]
        new_nodes = {k: scalar * v for k, v in self.nodes.items()}

        # re-organise the nodes on the new curve
        del new_nodes[self.node_dates[0]]
        flag, i = (start >= self.node_dates[1]), 1
        while flag:
            del new_nodes[self.node_dates[i]]
            flag, i = (start >= self.node_dates[i + 1]), i + 1

        new_nodes = {start: 1.0, **new_nodes}
        return new_nodes

    def translate(self, start: datetime, t: bool = False):
        """
        Create a new curve with an initial node date moved forward keeping all else
        constant.

        This curve adjustment preserves forward curve expectations as time evolves.
        This method is suitable as a way to create a subsequent *opening* curve from a
        previous day's *closing* curve.

        Parameters
        ----------
        start : datetime
            The new initial node date for the curve, must be in the domain:
            (node_date[0], node_date[1]]
        t : bool
            Set to *True* if the initial knots of the knot sequence should be
            translated forward.

        Returns
        -------
        Curve

        Examples
        ---------
        The basic use of this function translates a curve forward in time and the
        plot demonstrates its rates are exactly the same as initially forecast.

        .. ipython:: python

           curve = Curve(
               nodes = {
                   dt(2022, 1, 1): 1.0,
                   dt(2023, 1, 1): 0.988,
                   dt(2024, 1, 1): 0.975,
                   dt(2025, 1, 1): 0.965,
                   dt(2026, 1, 1): 0.955,
                   dt(2027, 1, 1): 0.9475
               },
               t = [
                   dt(2024, 1, 1), dt(2024, 1, 1), dt(2024, 1, 1), dt(2024, 1, 1),
                   dt(2025, 1, 1),
                   dt(2026, 1, 1),
                   dt(2027, 1, 1), dt(2027, 1, 1), dt(2027, 1, 1), dt(2027, 1, 1),
               ],
           )
           translated_curve = curve.translate(dt(2022, 12, 1))
           curve.plot(
               "1d",
               comparators=[translated_curve],
               labels=["orig", "translated"],
               left=dt(2022, 12, 1),
           )

        .. plot::

           from rateslib.curves import *
           import matplotlib.pyplot as plt
           from datetime import datetime as dt
           curve = Curve(
               nodes = {
                   dt(2022, 1, 1): 1.0,
                   dt(2023, 1, 1): 0.988,
                   dt(2024, 1, 1): 0.975,
                   dt(2025, 1, 1): 0.965,
                   dt(2026, 1, 1): 0.955,
                   dt(2027, 1, 1): 0.9475
               },
               t = [
                   dt(2024, 1, 1), dt(2024, 1, 1), dt(2024, 1, 1), dt(2024, 1, 1),
                   dt(2025, 1, 1),
                   dt(2026, 1, 1),
                   dt(2027, 1, 1), dt(2027, 1, 1), dt(2027, 1, 1), dt(2027, 1, 1),
               ],
               interpolation="log_linear",
           )
           translated_curve = curve.translate(dt(2022, 12, 1))
           fig, ax, line = curve.plot("1d", comparators=[translated_curve], labels=["orig", "translated"], left=dt(2022, 12, 1))
           plt.show()
           plt.close()

        .. ipython:: python

           curve.nodes
           translated_curve.nodes

        When a curve has a log-cubic spline the knot dates can be preserved or
        translated with the ``t`` argument. Preserving the knot dates preserves the
        interpolation of the curve. A knot sequence for a mixed curve which begins
        after ``start`` will not be affected in either case.

        .. ipython:: python

           curve = Curve(
               nodes={
                   dt(2022, 1, 1): 1.0,
                   dt(2022, 2, 1): 0.999,
                   dt(2022, 3, 1): 0.9978,
                   dt(2022, 4, 1): 0.9963,
                   dt(2022, 5, 1): 0.9940
               },
               t = [dt(2022, 1, 1), dt(2022, 1, 1), dt(2022, 1, 1), dt(2022, 1, 1),
                    dt(2022, 2, 1), dt(2022, 3, 1), dt(2022, 4, 1),
                    dt(2022, 5, 1), dt(2022, 5, 1), dt(2022, 5, 1), dt(2022, 5, 1)]
           )
           translated_curve = curve.translate(dt(2022, 1, 15))
           translated_curve2 = curve.translate(dt(2022, 1, 15), t=True)
           curve.plot("1d", left=dt(2022, 1, 15), comparators=[translated_curve, translated_curve2], labels=["orig", "translated", "translated2"])

        .. plot::

           from rateslib.curves import *
           import matplotlib.pyplot as plt
           from datetime import datetime as dt
           curve = Curve(
               nodes={
                   dt(2022, 1, 1): 1.0,
                   dt(2022, 2, 1): 0.999,
                   dt(2022, 3, 1): 0.9978,
                   dt(2022, 4, 1): 0.9963,
                   dt(2022, 5, 1): 0.9940
               },
               t = [dt(2022, 1, 1), dt(2022, 1, 1), dt(2022, 1, 1), dt(2022, 1, 1),
                    dt(2022, 2, 1), dt(2022, 3, 1), dt(2022, 4, 1),
                    dt(2022, 5, 1), dt(2022, 5, 1), dt(2022, 5, 1), dt(2022, 5, 1)]
           )
           translated = curve.translate(dt(2022, 1, 15))
           translated2 = curve.translate(dt(2022, 1, 15), t=True)
           fig, ax, line = curve.plot("1d", left=dt(2022, 1, 15), comparators=[translated, translated2], labels=["orig", "translated", "translated2"])
           plt.show()

        """  # noqa: E501
        if start <= self.node_dates[0]:
            raise ValueError("Cannot translate into the past. Review the docs.")

        new_nodes = self._translate_nodes(start)

        # re-organise the t-knot sequence
        if self.t is NoInput.blank:
            new_t: list[datetime] | NoInput = NoInput(0)
        else:
            new_t = self.t.copy()

            if start <= new_t[0]:
                pass  # do nothing to t
            elif new_t[0] < start < new_t[4]:
                if t:
                    for i in range(4):
                        new_t[i] = start  # adjust left side of t to start
            elif new_t[4] <= start:
                raise ValueError(
                    "Cannot translate spline knots for given `start`, review the docs.",
                )

        kwargs = {}
        if type(self) is IndexCurve:
            kwargs = {
                "index_base": self.index_value(start),
                "index_lag": self.index_lag,
            }
        new_curve = type(self)(
            nodes=new_nodes,
            interpolation=self.interpolation,
            t=new_t,
            c=NoInput(0),
            endpoints=self.spline_endpoints,
            modifier=self.modifier,
            calendar=self.calendar,
            convention=self.convention,
            id=NoInput(0),
            ad=self.ad,
            **kwargs,
        )
        return new_curve

    def _roll_nodes(self, tenor: datetime, days: int):
        """
        Roll nodes by adding days to each one and scaling DF values.

        Parameters
        ----------
        tenor : datetime
            The intended roll datetime
        days : int
            The number of days between ``tenor`` and initial curve node date.

        Returns
        -------
        dict
        """
        on_rate = self.rate(self.node_dates[0], "1d", "NONE")
        d = 1 / 365 if self.convention.upper() != "ACT360" else 1 / 360
        scalar = 1 / ((1 + on_rate * d / 100) ** days)
        new_nodes = {k + timedelta(days=days): v * scalar for k, v in self.nodes.items()}
        if tenor > self.node_dates[0]:
            new_nodes = {self.node_dates[0]: 1.0, **new_nodes}
        return new_nodes

    # Licence: Creative Commons - Attribution-NonCommercial-NoDerivatives 4.0 International
    # Commercial use of this code, and/or copying and redistribution is prohibited.
    # Contact rateslib at gmail.com if this code is observed outside its intended sphere.

    def roll(self, tenor: datetime | str):
        """
        Create a new curve with its shape translated in time but an identical initial
        node date.

        This curve adjustment is a simulation of a future state of the market where
        forward rates are assumed to have moved so that the present day's curve shape
        is reflected in the future (or the past). This is often used in trade
        strategy analysis.

        Parameters
        ----------
        tenor : datetime or str
            The date or tenor by which to roll the curve. If a tenor, as str, will
            derive the datetime as measured from the initial node date. If supplying a
            negative tenor, or a past datetime, there is a limit to how far back the
            curve can be rolled - it will first roll backwards and then attempt to
            :meth:`translate` forward to maintain the initial node date.

        Returns
        -------
        Curve

        Examples
        ---------
        The basic use of this function translates a curve forward in time and the
        plot demonstrates its rates are exactly the same as initially forecast.

        .. ipython:: python

           curve = Curve(
               nodes = {
                   dt(2022, 1, 1): 1.0,
                   dt(2023, 1, 1): 0.988,
                   dt(2024, 1, 1): 0.975,
                   dt(2025, 1, 1): 0.965,
                   dt(2026, 1, 1): 0.955,
                   dt(2027, 1, 1): 0.9475
               },
               t = [
                   dt(2024, 1, 1), dt(2024, 1, 1), dt(2024, 1, 1), dt(2024, 1, 1),
                   dt(2025, 1, 1),
                   dt(2026, 1, 1),
                   dt(2027, 1, 1), dt(2027, 1, 1), dt(2027, 1, 1), dt(2027, 1, 1),
               ],
           )
           rolled_curve = curve.roll("6m")
           rolled_curve2 = curve.roll("-6m")
           curve.plot(
               "1d",
               comparators=[rolled_curve, rolled_curve2],
               labels=["orig", "rolled", "rolled2"],
               right=dt(2026, 6, 30),
           )

        .. plot::

           from rateslib.curves import *
           import matplotlib.pyplot as plt
           from datetime import datetime as dt
           curve = Curve(
               nodes = {
                   dt(2022, 1, 1): 1.0,
                   dt(2023, 1, 1): 0.988,
                   dt(2024, 1, 1): 0.975,
                   dt(2025, 1, 1): 0.965,
                   dt(2026, 1, 1): 0.955,
                   dt(2027, 1, 1): 0.9475
               },
               t = [
                   dt(2024, 1, 1), dt(2024, 1, 1), dt(2024, 1, 1), dt(2024, 1, 1),
                   dt(2025, 1, 1),
                   dt(2026, 1, 1),
                   dt(2027, 1, 1), dt(2027, 1, 1), dt(2027, 1, 1), dt(2027, 1, 1),
               ],
           )
           rolled_curve = curve.roll("6m")
           rolled_curve2 = curve.roll("-6m")
           fig, ax, line = curve.plot("1d", comparators=[rolled_curve, rolled_curve2], labels=["orig", "rolled", "rolled2"], right=dt(2026,6,30))
           plt.show()

        """  # noqa: E501
        if isinstance(tenor, str):
            tenor = add_tenor(self.node_dates[0], tenor, "NONE", NoInput(0))

        if tenor == self.node_dates[0]:
            return self.copy()

        days = (tenor - self.node_dates[0]).days
        new_nodes = self._roll_nodes(tenor, days)
        if self.t is not NoInput.blank:
            new_t = [_ + timedelta(days=days) for _ in self.t]
        else:
            new_t = NoInput(0)
        if type(self) is IndexCurve:
            xtra = dict(index_lag=self.index_lag, index_base=self.index_base)
        else:
            xtra = {}
        new_curve = type(self)(
            nodes=new_nodes,
            interpolation=self.interpolation,
            t=new_t,
            c=NoInput(0),
            endpoints=self.spline_endpoints,
            modifier=self.modifier,
            calendar=self.calendar,
            convention=self.convention,
            id=NoInput(0),
            ad=self.ad,
            **xtra,
        )
        if tenor > self.node_dates[0]:
            return new_curve
        else:  # tenor < self.node_dates[0]
            return new_curve.translate(self.node_dates[0])

    # PLOTTING METHODS

    def plot(
        self,
        tenor: str,
        right: datetime | str | NoInput = NoInput(0),
        left: datetime | str | NoInput = NoInput(0),
        comparators: list[Curve] = [],
        difference: bool = False,
        labels: list[str] = [],
    ):
        """
        Plot given forward tenor rates from the curve.

        Parameters
        ----------
        tenor : str
            The tenor of the forward rates to plot, e.g. "1D", "3M".
        right : datetime or str, optional
            The right bound of the graph. If given as str should be a tenor format
            defining a point measured from the initial node date of the curve.
            Defaults to the final node of the curve minus the ``tenor``.
        left : datetime or str, optional
            The left bound of the graph. If given as str should be a tenor format
            defining a point measured from the initial node date of the curve.
            Defaults to the initial node of the curve.
        comparators: list[Curve]
            A list of curves which to include on the same plot as comparators.
        difference : bool
            Whether to plot as comparator minus base curve or outright curve levels in
            plot. Default is `False`.
        labels : list[str]
            A list of strings associated with the plot and comparators. Must be same
            length as number of plots.

        Returns
        -------
        (fig, ax, line) : Matplotlib.Figure, Matplotplib.Axes, Matplotlib.Lines2D
        """
        upper_tenor = tenor.upper()
        x, y = self._plot_rates(upper_tenor, left, right)
        y_ = [y] if not difference else []
        for _, comparator in enumerate(comparators):
            if difference:
                y_.append([self._plot_diff(_x, tenor, _y, comparator) for _x, _y in zip(x, y)])
            else:
                pm_ = comparator._plot_modifier(tenor)
                y_.append([comparator._plot_rate(_x, tenor, pm_) for _x in x])

        return plot(x, y_, labels)

    def _plot_diff(self, date, tenor, rate, comparator):
        rate2 = comparator._plot_rate(date, tenor, comparator._plot_modifier(tenor))
        return (rate2 - rate) if rate2 is not None else None

    def _plot_modifier(self, upper_tenor):
        """If tenor is in days do not allow modified for plot purposes"""
        if "B" in upper_tenor or "D" in upper_tenor or "W" in upper_tenor:
            if "F" in self.modifier:
                return "F"
            elif "P" in self.modifier:
                return "P"
        return self.modifier

    def _plot_rates(
        self,
        upper_tenor: str,
        left: datetime | str | NoInput = NoInput(0),
        right: datetime | str | NoInput = NoInput(0),
    ):
        if left is NoInput.blank:
            left_: datetime = self.node_dates[0]
        elif isinstance(left, str):
            left_ = add_tenor(self.node_dates[0], left, "F", self.calendar)
        elif isinstance(left, datetime):
            left_ = left
        else:
            raise ValueError("`left` must be supplied as datetime or tenor string.")

        if right is NoInput.blank:
            # pre-adjust the end date to enforce business date.
            right_: datetime = add_tenor(
                self.calendar.roll(self.node_dates[-1], Modifier.P, False),
                "-" + upper_tenor,
                "P",
                self.calendar,
            )
        elif isinstance(right, str):
            right_ = add_tenor(self.node_dates[0], right, "P", NoInput(0))
        elif isinstance(right, datetime):
            right_ = right
        else:
            raise ValueError("`right` must be supplied as datetime or tenor string.")

        dates = self.calendar.cal_date_range(start=left_, end=right_)
        rates = [self._plot_rate(_, upper_tenor, self._plot_modifier(upper_tenor)) for _ in dates]
        return dates, rates

    def _plot_rate(
        self,
        effective,
        termination,
        modifier=NoInput(0),
    ):
        try:
            rate = self.rate(effective, termination, modifier)
        except ValueError:
            return None
        return rate

    def _plot_fx(
        self,
        curve_foreign: Curve,
        fx_rate: float | Dual,
        fx_settlement: datetime | NoInput = NoInput(0),
        left: datetime = None,
        right: datetime = None,
        points: int = None,
    ):  # pragma: no cover
        """
        Debugging method?
        """

        def forward_fx(date, curve_domestic, curve_foreign, fx_rate, fx_settlement):
            _ = self[date] / curve_foreign[date]
            if fx_settlement is not NoInput.blank:
                _ *= curve_foreign[fx_settlement] / curve_domestic[fx_settlement]
            _ *= fx_rate
            return _

        left, right = self.node_dates[0], self.node_dates[-1]
        points = (right - left).days
        x = [left + timedelta(days=i) for i in range(points)]
        rates = [forward_fx(_, self, curve_foreign, fx_rate, fx_settlement) for _ in x]
        return plot(x, [rates])

    def _set_node_vector(self, vector: list[DualTypes], ad):
        """Used to update curve values during a Solver iteration. ``ad`` in {1, 2}."""
        DualType = Dual if ad == 1 else Dual2
        DualArgs = ([],) if ad == 1 else ([], [])
        base_obj = DualType(0.0, [f"{self.id}{i}" for i in range(self.n)], *DualArgs)
        ident = np.eye(self.n)

        if self._ini_solve == 1:
            # then the first node on the Curve is not updated but
            # set it as a dual type with consistent vars.
            self.nodes[self.node_keys[0]] = DualType.vars_from(
                base_obj,
                self.nodes[self.node_keys[0]].real,
                base_obj.vars,
                ident[0, :].tolist(),
                *DualArgs[1:],
            )

        for i, k in enumerate(self.node_keys[self._ini_solve :]):
            self.nodes[k] = DualType.vars_from(
                base_obj,
                vector[i].real,
                base_obj.vars,
                ident[i + self._ini_solve, :].tolist(),
                *DualArgs[1:],
            )
        self.csolve()

    def _get_node_vector(self):
        """Get a 1d array of variables associated with nodes of this object updated by Solver"""
        return np.array(list(self.nodes.values())[self._ini_solve :])

    def _get_node_vars(self):
        """Get the variable names of elements updated by a Solver"""
        return tuple(f"{self.id}{i}" for i in range(self._ini_solve, self.n))


class LineCurve(Curve):
    """
    Curve based on value parametrisation at given node dates with interpolation.

    Parameters
    ----------
    nodes : dict[datetime: float]
        Parameters of the curve denoted by a node date and a corresponding
        value at that point.
    interpolation : str in {"log_linear", "linear"} or callable
        The interpolation used in the non-spline section of the curve. That is the part
        of the curve between the first node in ``nodes`` and the first knot in ``t``.
        If a callable, this allows a user-defined interpolation scheme, and this must
        have the signature ``method(date, nodes)``, where ``date`` is the datetime
        whose DF will be returned and ``nodes`` is as above and is passed to the
        callable.
    t : list[datetime], optional
        The knot locations for the B-spline cubic interpolation section of the
        curve. If *None* all interpolation will be done by the method specified in
        ``interpolation``.
    c : list[float], optional
        The B-spline coefficients used to define the log-cubic spline. If not given,
        which is the expected case, uses :meth:`csolve` to calculate these
        automatically.
    endpoints : str or list, optional
        The left and right endpoint constraint for the spline solution. Valid values are
        in {"natural", "not_a_knot"}. If a list, supply the left endpoint then the
        right endpoint.
    id : str, optional, set by Default
        The unique identifier to distinguish between curves in a multi-curve framework.
    convention : str, optional,
        This argument is **not used** by :class:`LineCurve`. It is included for
        signature consistency with :class:`Curve`.
    modifier : str, optional
        This argument is **not used** by :class:`LineCurve`. It is included for
        signature consistency with :class:`Curve`.
    calendar : calendar or str, optional
        This argument is **not used** by :class:`LineCurve`. It is included for
        signature consistency with :class:`Curve`.
    ad : int in {0, 1, 2}, optional
        Sets the automatic differentiation order. Defines whether to convert node
        values to float, :class:`Dual` or :class:`Dual2`. It is advised against
        using this setting directly. It is mainly used internally.

    Notes
    -----

    This curve type is **value** based and it is parametrised by a set of
    (date, value) pairs set as ``nodes``. The initial node date of the curve is defined
    to be today, and can take a general value. The initial value
    will be affected by a :class:`~rateslib.solver.Solver`.

    .. note::

       This curve type can only ever be used for **forecasting** rates and projecting
       cashflow calculations. It cannot be used to discount cashflows becuase it is
       not DF based and there is no mathematical one-to-one conversion available to
       imply DFs.

    Intermediate values are determined through ``interpolation``. If local interpolation
    is adopted a value for an arbitrary date is dependent only on its immediately
    neighbouring nodes via the interpolation routine. Available options are:

    - *"linear"* (default for this curve type)
    - *"log_linear"* (useful for values that exponential, e.g. stock indexes or GDP)
    - *"flat_forward"*, (useful for replicating a DF based log-linear type curve)
    - *"flat_backward"*,

    And also the following which are not recommended for this curve type:

    - *"linear_index"*
    - *"linear_zero_rate"*,

    Global interpolation in the form of a **cubic** spline is also configurable
    with the parameters ``t``, ``c`` and ``endpoints``. See
    :ref:`splines<splines-doc>` for instruction of knot sequence calibration.
    Values before the first knot in ``t`` will be determined through the local
    interpolation method.

    This curve type cannot return arbitrary tenor rates. It will only return a single
    value which is applicable to that date. It is recommended to review
    :ref:`RFR and IBOR Indexing<c-curves-ibor-rfr>` to ensure indexing is done in a
    way that is consistent with internal instrument configuration.

    Examples
    --------

    .. ipython:: python

       line_curve = LineCurve(
           nodes={
               dt(2022,1,1): 0.975,  # <- initial value is general
               dt(2023,1,1): 1.10,
               dt(2024,1,1): 1.22,
               dt(2025,1,1): 1.14,
               dt(2026,1,1): 1.03,
               dt(2027,1,1): 1.03,
           },
           interpolation="linear",
       )
       line_curve.plot("1d")

    .. plot::

       from rateslib.curves import *
       import matplotlib.pyplot as plt
       from datetime import datetime as dt
       import numpy as np
       line_curve = LineCurve(
           nodes={
               dt(2022,1,1): 0.975,  # <- initial value is general
               dt(2023,1,1): 1.10,
               dt(2024,1,1): 1.22,
               dt(2025,1,1): 1.14,
               dt(2026,1,1): 1.03,
               dt(2027,1,1): 1.03,
           },
           interpolation="linear",
       )
       fig, ax, line = line_curve.plot("1D")
       plt.show()

    """

    _op_exp = staticmethod(lambda x: x)  # LineCurve spline is not log based so no exponent needed
    _op_log = staticmethod(lambda x: x)  # LineCurve spline is not log based so no log needed
    _ini_solve = 0  # No constraint placed on initial node in Solver
    _base_type = "values"

    def __init__(
        self,
        *args,
        **kwargs,
    ):
        super().__init__(*args, **kwargs)

    # def plot(self, *args, **kwargs):
    #     return super().plot(*args, **kwargs)

    def rate(
        self,
        effective: datetime,
        *args,
    ):
        """
        Return the curve value for a given date.

        Note `LineCurve` s do not determine interest rates via DFs therefore do not
        have the concept of tenors or termination dates - the rate is simply the value
        attributed to that date on the curve.

        Parameters
        ----------
        effective : datetime
            The date of the curve value, which will be interpolated if necessary.

        Returns
        -------
        float, Dual, or Dual2
        """
        if effective < self.node_dates[0]:  # Alternative solution to PR 172.
            return None
        return self[effective]

    def shift(
        self,
        spread: float,
        id: str | NoInput = NoInput(0),
        composite: bool = True,
        collateral: str | NoInput = NoInput(0),
    ):
        """
        Raise or lower the curve in parallel by a set number of basis points.

        Parameters
        ----------
        spread : float, Dual, Dual2
            The number of basis points added to the existing curve.
        id : str, optional
            Set the id of the returned curve.
        composite: bool, optional
            If True will return a CompositeCurve that adds a flat curve to the existing curve.
            This results in slower calculations but the curve will maintain a dynamic
            association with the underlying curve and will change if the underlying curve changes.
        collateral: str, optional
            Designate a collateral tag for the curve which is used by other methods.

        Returns
        -------
        LineCurve

        Examples
        --------
        .. ipython:: python

           from rateslib.curves import LineCurve

        .. ipython:: python

           line_curve = LineCurve(
               nodes = {
                   dt(2022, 1, 1): 1.7,
                   dt(2023, 1, 1): 1.65,
                   dt(2024, 1, 1): 1.4,
                   dt(2025, 1, 1): 1.3,
                   dt(2026, 1, 1): 1.25,
                   dt(2027, 1, 1): 1.35
               },
               t = [
                   dt(2024, 1, 1), dt(2024, 1, 1), dt(2024, 1, 1), dt(2024, 1, 1),
                   dt(2025, 1, 1),
                   dt(2026, 1, 1),
                   dt(2027, 1, 1), dt(2027, 1, 1), dt(2027, 1, 1), dt(2027, 1, 1),
               ],
           )
           spread_curve = line_curve.shift(25)
           line_curve.plot("1d", comparators=[spread_curve])

        .. plot::

           from rateslib.curves import *
           import matplotlib.pyplot as plt
           from datetime import datetime as dt
           line_curve = LineCurve(
               nodes = {
                   dt(2022, 1, 1): 1.7,
                   dt(2023, 1, 1): 1.65,
                   dt(2024, 1, 1): 1.4,
                   dt(2025, 1, 1): 1.3,
                   dt(2026, 1, 1): 1.25,
                   dt(2027, 1, 1): 1.35
               },
               t = [
                   dt(2024, 1, 1), dt(2024, 1, 1), dt(2024, 1, 1), dt(2024, 1, 1),
                   dt(2025, 1, 1),
                   dt(2026, 1, 1),
                   dt(2027, 1, 1), dt(2027, 1, 1), dt(2027, 1, 1), dt(2027, 1, 1),
               ],
           )
           spread_curve = line_curve.shift(25)
           fig, ax, line = line_curve.plot("1d", comparators=[spread_curve])
           plt.show()

        """
        if composite:
            return super().shift(spread, id, composite, collateral)
        _ = LineCurve(
            nodes={k: v + spread / 100 for k, v in self.nodes.items()},
            interpolation=self.interpolation,
            t=self.t,
            c=NoInput(0),
            endpoints=self.spline_endpoints,
            id=id,
            convention=self.convention,
            modifier=self.modifier,
            calendar=self.calendar,
            ad=self.ad,
        )
        _.collateral = collateral
        return _

    def _translate_nodes(self, start: datetime):
        new_nodes = self.nodes.copy()

        # re-organise the nodes on the new curve
        del new_nodes[self.node_dates[0]]
        flag, i = (start >= self.node_dates[1]), 1
        while flag:
            del new_nodes[self.node_dates[i]]
            flag, i = (start >= self.node_dates[i + 1]), i + 1

        new_nodes = {start: self[start], **new_nodes}
        return new_nodes

    # Licence: Creative Commons - Attribution-NonCommercial-NoDerivatives 4.0 International
    # Commercial use of this code, and/or copying and redistribution is prohibited.
    # Contact rateslib at gmail.com if this code is observed outside its intended sphere.

    def translate(self, start: datetime, t: bool = False):
        """
        Create a new curve with an initial node date moved forward keeping all else
        constant.

        This curve adjustment preserves forward curve expectations as time evolves.
        This method is suitable as a way to create a subsequent *opening* curve from a
        previous day's *closing* curve.

        Parameters
        ----------
        start : datetime
            The new initial node date for the curve, must be in the domain:
            (node_date[0], node_date[1]]
        t : bool
            Set to *True* if the initial knots of the knot sequence should be
            translated forward.

        Returns
        -------
        Curve

        Examples
        ---------
        The basic use of this function translates a curve forward in time and the
        plot demonstrates its rates are exactly the same as initially forecast.

        .. ipython:: python

           line_curve = LineCurve(
               nodes = {
                   dt(2022, 1, 1): 1.7,
                   dt(2023, 1, 1): 1.65,
                   dt(2024, 1, 1): 1.4,
                   dt(2025, 1, 1): 1.3,
                   dt(2026, 1, 1): 1.25,
                   dt(2027, 1, 1): 1.35
               },
               t = [
                   dt(2024, 1, 1), dt(2024, 1, 1), dt(2024, 1, 1), dt(2024, 1, 1),
                   dt(2025, 1, 1),
                   dt(2026, 1, 1),
                   dt(2027, 1, 1), dt(2027, 1, 1), dt(2027, 1, 1), dt(2027, 1, 1),
               ],
           )
           translated_curve = line_curve.translate(dt(2022, 12, 1))
           line_curve.plot("1d", comparators=[translated_curve], left=dt(2022, 12, 1))

        .. plot::

           from rateslib.curves import *
           import matplotlib.pyplot as plt
           from datetime import datetime as dt
           line_curve = LineCurve(
               nodes = {
                   dt(2022, 1, 1): 1.7,
                   dt(2023, 1, 1): 1.65,
                   dt(2024, 1, 1): 1.4,
                   dt(2025, 1, 1): 1.3,
                   dt(2026, 1, 1): 1.25,
                   dt(2027, 1, 1): 1.35
               },
               t = [
                   dt(2024, 1, 1), dt(2024, 1, 1), dt(2024, 1, 1), dt(2024, 1, 1),
                   dt(2025, 1, 1),
                   dt(2026, 1, 1),
                   dt(2027, 1, 1), dt(2027, 1, 1), dt(2027, 1, 1), dt(2027, 1, 1),
               ],
           )
           translated_curve = line_curve.translate(dt(2022, 12, 1))
           fig, ax, line = line_curve.plot("1d", comparators=[translated_curve], labels=["orig", "translated"], left=dt(2022, 12,1))
           plt.show()
           plt.close()

        .. ipython:: python

           line_curve.nodes
           translated_curve.nodes

        When a line curve has a cubic spline the knot dates can be preserved or
        translated with the ``t`` argument. Preserving the knot dates preserves the
        interpolation of the curve. A knot sequence for a mixed curve which begins
        after ``start`` will not be affected in either case.

        .. ipython:: python

           curve = LineCurve(
               nodes={
                   dt(2022, 1, 1): 1.5,
                   dt(2022, 2, 1): 1.6,
                   dt(2022, 3, 1): 1.4,
                   dt(2022, 4, 1): 1.2,
                   dt(2022, 5, 1): 1.1,
               },
               t = [dt(2022, 1, 1), dt(2022, 1, 1), dt(2022, 1, 1), dt(2022, 1, 1),
                    dt(2022, 2, 1), dt(2022, 3, 1), dt(2022, 4, 1),
                    dt(2022, 5, 1), dt(2022, 5, 1), dt(2022, 5, 1), dt(2022, 5, 1)]
           )
           translated_curve = curve.translate(dt(2022, 1, 15))
           translated_curve2 = curve.translate(dt(2022, 1, 15), t=True)
           curve.plot("1d", left=dt(2022, 1, 15), comparators=[translated_curve, translated_curve2], labels=["orig", "translated", "translated2"])

        .. plot::

           from rateslib.curves import *
           import matplotlib.pyplot as plt
           from datetime import datetime as dt
           curve = LineCurve(
               nodes={
                   dt(2022, 1, 1): 1.5,
                   dt(2022, 2, 1): 1.6,
                   dt(2022, 3, 1): 1.4,
                   dt(2022, 4, 1): 1.2,
                   dt(2022, 5, 1): 1.1,
               },
               t = [dt(2022, 1, 1), dt(2022, 1, 1), dt(2022, 1, 1), dt(2022, 1, 1),
                    dt(2022, 2, 1), dt(2022, 3, 1), dt(2022, 4, 1),
                    dt(2022, 5, 1), dt(2022, 5, 1), dt(2022, 5, 1), dt(2022, 5, 1)]
           )
           translated = curve.translate(dt(2022, 1, 15))
           translated2 = curve.translate(dt(2022, 1, 15), t=True)
           fig, ax, line = curve.plot("1d", left=dt(2022, 1, 15), comparators=[translated, translated2], labels=["orig", "translated", "translated2"])
           plt.show()

        """  # noqa: E501
        return super().translate(start, t)

    def _roll_nodes(self, tenor: datetime, days: int):
        new_nodes = {k + timedelta(days=days): v for k, v in self.nodes.items()}
        if tenor > self.node_dates[0]:
            new_nodes = {self.node_dates[0]: self[self.node_dates[0]], **new_nodes}
        return new_nodes

    def roll(self, tenor: datetime | str):
        """
        Create a new curve with its shape translated in time

        This curve adjustment is a simulation of a future state of the market where
        forward rates are assumed to have moved so that the present day's curve shape
        is reflected in the future (or the past). This is often used in trade
        strategy analysis.

        Parameters
        ----------
        tenor : datetime or str
            The date or tenor by which to roll the curve. If a tenor, as str, will
            derive the datetime as measured from the initial node date. If supplying a
            negative tenor, or a past datetime, there is a limit to how far back the
            curve can be rolled - it will first roll backwards and then attempt to
            :meth:`translate` forward to maintain the initial node date.

        Returns
        -------
        Curve

        Examples
        ---------
        The basic use of this function translates a curve forward in time and the
        plot demonstrates its rates are exactly the same as initially forecast.

        .. ipython:: python

           line_curve = LineCurve(
               nodes = {
                   dt(2022, 1, 1): 1.7,
                   dt(2023, 1, 1): 1.65,
                   dt(2024, 1, 1): 1.4,
                   dt(2025, 1, 1): 1.3,
                   dt(2026, 1, 1): 1.25,
                   dt(2027, 1, 1): 1.35
               },
               t = [
                   dt(2024, 1, 1), dt(2024, 1, 1), dt(2024, 1, 1), dt(2024, 1, 1),
                   dt(2025, 1, 1),
                   dt(2026, 1, 1),
                   dt(2027, 1, 1), dt(2027, 1, 1), dt(2027, 1, 1), dt(2027, 1, 1),
               ],
           )
           rolled_curve = line_curve.roll("6m")
           rolled_curve2 = line_curve.roll("-6m")
           line_curve.plot(
               "1d",
               comparators=[rolled_curve, rolled_curve2],
               labels=["orig", "rolled", "rolled2"],
               right=dt(2026, 7, 1)
           )

        .. plot::

           from rateslib.curves import *
           import matplotlib.pyplot as plt
           from datetime import datetime as dt
           line_curve = LineCurve(
               nodes = {
                   dt(2022, 1, 1): 1.7,
                   dt(2023, 1, 1): 1.65,
                   dt(2024, 1, 1): 1.4,
                   dt(2025, 1, 1): 1.3,
                   dt(2026, 1, 1): 1.25,
                   dt(2027, 1, 1): 1.35
               },
               t = [
                   dt(2024, 1, 1), dt(2024, 1, 1), dt(2024, 1, 1), dt(2024, 1, 1),
                   dt(2025, 1, 1),
                   dt(2026, 1, 1),
                   dt(2027, 1, 1), dt(2027, 1, 1), dt(2027, 1, 1), dt(2027, 1, 1),
               ],
           )
           rolled_curve = line_curve.roll("6m")
           rolled_curve2 = line_curve.roll("-6m")
           fig, ax, line = line_curve.plot("1d", comparators=[rolled_curve, rolled_curve2], labels=["orig", "rolled", "rolled2"], right=dt(2026,6,30))
           plt.show()
           plt.close()

        """  # noqa: E501
        return super().roll(tenor)


class IndexCurve(Curve):
    """
    A subclass of :class:`~rateslib.curves.Curve` with an ``index_base`` value for
    index calculations.

    Parameters
    ----------
    args : tuple
        Position arguments required by :class:`Curve`.
    index_base: float
    index_lag : int
        Number of months of by which the index lags the date. For example if the initial
        curve node date is 1st Sep 2021 based on the inflation index published
        17th June 2023 then the lag is 3 months.
    kwargs : dict
        Keyword arguments required by :class:`Curve`.
    """

    def __init__(
        self,
        *args,
        index_base: float | NoInput = NoInput(0),
        index_lag: int | NoInput = NoInput(0),
        **kwargs,
    ):
        self.index_lag = defaults.index_lag if index_lag is NoInput.blank else index_lag
        self.index_base = index_base
        if self.index_base is NoInput.blank:
            raise ValueError("`index_base` must be given for IndexCurve.")
        super().__init__(*args, **{"interpolation": "linear_index", **kwargs})

    def index_value(self, date: datetime, interpolation: str = "daily"):
        """
        Calculate the accrued value of the index from the ``index_base``.

        Parameters
        ----------
        date : datetime
            The date for which the index value will be returned.
        interpolation : str in {"monthly", "daily"}
            The method for returning the index value. Monthly returns the index value
            for the start of the month and daily returns a value based on the
            interpolation between nodes (which is recommended *"linear_index*) for
            :class:`InflationCurve`.

        Returns
        -------
        None, float, Dual, Dual2

        Examples
        --------
        The SWESTR rate, for reference value date 6th Sep 2021, was published as
        2.375% and the RFR index for that date was 100.73350964. Below we calculate
        the value that was published for the RFR index on 7th Sep 2021 by the Riksbank.

        .. ipython:: python

           index_curve = IndexCurve(
               nodes={
                   dt(2021, 9, 6): 1.0,
                   dt(2021, 9, 7): 1 / (1 + 2.375/36000)
               },
               index_base=100.73350964,
               convention="Act360",
           )
           index_curve.rate(dt(2021, 9, 6), "1d")
           index_curve.index_value(dt(2021, 9, 7))
        """
        if interpolation.lower() == "daily":
            date_ = date
        elif interpolation.lower() == "monthly":
            date_ = datetime(date.year, date.month, 1)
        else:
            raise ValueError("`interpolation` for `index_value` must be in {'daily', 'monthly'}.")
        if date_ < self.node_dates[0]:
            return 0.0
            # return zero for index dates in the past
            # the proper way for instruments to deal with this is to supply i_fixings
        elif date_ == self.node_dates[0]:
            return self.index_base
        else:
            return self.index_base * 1 / self[date_]

    def plot_index(
        self,
        right: datetime | str | NoInput = NoInput(0),
        left: datetime | str | NoInput = NoInput(0),
        comparators: list[Curve] = [],
        difference: bool = False,
        labels: list[str] = [],
    ):
        """
        Plot given forward tenor rates from the curve.

        Parameters
        ----------
        tenor : str
            The tenor of the forward rates to plot, e.g. "1D", "3M".
        right : datetime or str, optional
            The right bound of the graph. If given as str should be a tenor format
            defining a point measured from the initial node date of the curve.
            Defaults to the final node of the curve minus the ``tenor``.
        left : datetime or str, optional
            The left bound of the graph. If given as str should be a tenor format
            defining a point measured from the initial node date of the curve.
            Defaults to the initial node of the curve.
        comparators: list[Curve]
            A list of curves which to include on the same plot as comparators.
        difference : bool
            Whether to plot as comparator minus base curve or outright curve levels in
            plot. Default is `False`.
        labels : list[str]
            A list of strings associated with the plot and comparators. Must be same
            length as number of plots.

        Returns
        -------
        (fig, ax, line) : Matplotlib.Figure, Matplotplib.Axes, Matplotlib.Lines2D
        """
        if left is NoInput.blank:
            left_: datetime = self.node_dates[0]
        elif isinstance(left, str):
            left_ = add_tenor(self.node_dates[0], left, "NONE", NoInput(0))
        elif isinstance(left, datetime):
            left_ = left
        else:
            raise ValueError("`left` must be supplied as datetime or tenor string.")

        if right is NoInput.blank:
            right_: datetime = self.node_dates[-1]
        elif isinstance(right, str):
            right_ = add_tenor(self.node_dates[0], right, "NONE", NoInput(0))
        elif isinstance(right, datetime):
            right_ = right
        else:
            raise ValueError("`right` must be supplied as datetime or tenor string.")

        points: int = (right_ - left_).days + 1
        x = [left_ + timedelta(days=i) for i in range(points)]
        rates = [self.index_value(_) for _ in x]
        if not difference:
            y = [rates]
            if comparators is not None:
                for comparator in comparators:
                    y.append([comparator.index_value(_) for _ in x])
        elif difference and len(comparators) > 0:
            y = []
            for comparator in comparators:
                diff = [comparator.index_value(_) - rates[i] for i, _ in enumerate(x)]
                y.append(diff)
        return plot(x, y, labels)


class CompositeCurve(IndexCurve):
    """
    A dynamic composition of a sequence of other curves.

    .. note::
       Can only composite curves of the same type: :class:`Curve`, :class:`IndexCurve`
       or :class:`LineCurve`. Other curve parameters such as ``modifier``, ``calendar``
       and ``convention`` must also match.

    Parameters
    ----------
    curves : sequence of :class:`Curve`, :class:`LineCurve` or :class:`IndexCurve`
        The curves to be composited.
    id : str, optional, set by Default
        The unique identifier to distinguish between curves in a multi-curve framework.

    Examples
    --------
    Composite two :class:`LineCurve` s. Here, simulating the effect of adding
    quarter-end turns to a cubic spline interpolator, which is otherwise difficult to
    mathematically derive.

    .. ipython:: python
       :suppress:

       from datetime import datetime as dt

    .. ipython:: python

       from rateslib.curves import LineCurve, CompositeCurve
       line_curve1 = LineCurve(
           nodes={
               dt(2022, 1, 1): 2.5,
               dt(2023, 1, 1): 3.5,
               dt(2024, 1, 1): 3.0,
           },
           t=[dt(2022, 1, 1), dt(2022, 1, 1), dt(2022, 1, 1), dt(2022, 1, 1),
              dt(2023, 1, 1),
              dt(2024, 1, 1), dt(2024, 1, 1), dt(2024, 1, 1), dt(2024, 1, 1)],
       )
       line_curve2 = LineCurve(
           nodes={
               dt(2022, 1, 1): 0,
               dt(2022, 3, 31): -0.2,
               dt(2022, 4, 1): 0,
               dt(2022, 6, 30): -0.2,
               dt(2022, 7, 1): 0,
               dt(2022, 9, 30): -0.2,
               dt(2022, 10, 1): 0,
               dt(2022, 12, 31): -0.2,
               dt(2023, 1, 1): 0,
               dt(2023, 3, 31): -0.2,
               dt(2023, 4, 1): 0,
               dt(2023, 6, 30): -0.2,
               dt(2023, 7, 1): 0,
               dt(2023, 9, 30): -0.2,
           },
           interpolation="flat_forward",
       )
       curve = CompositeCurve([line_curve1, line_curve2])
       curve.plot("1d")

    .. plot::

       from rateslib.curves import LineCurve, CompositeCurve
       import matplotlib.pyplot as plt
       from datetime import datetime as dt
       line_curve1 = LineCurve(
           nodes={
               dt(2022, 1, 1): 2.5,
               dt(2023, 1, 1): 3.5,
               dt(2024, 1, 1): 3.0,
           },
           t=[dt(2022, 1, 1), dt(2022, 1, 1), dt(2022, 1, 1), dt(2022, 1, 1),
              dt(2023, 1, 1),
              dt(2024, 1, 1), dt(2024, 1, 1), dt(2024, 1, 1), dt(2024, 1, 1)],
       )
       line_curve2 = LineCurve(
           nodes={
               dt(2022, 1, 1): 0,
               dt(2022, 3, 31): -0.2,
               dt(2022, 4, 1): 0,
               dt(2022, 6, 30): -0.2,
               dt(2022, 7, 1): 0,
               dt(2022, 9, 30): -0.2,
               dt(2022, 10, 1): 0,
               dt(2022, 12, 31): -0.2,
               dt(2023, 1, 1): 0,
               dt(2023, 3, 31): -0.2,
               dt(2023, 4, 1): 0,
               dt(2023, 6, 30): -0.2,
               dt(2023, 7, 1): 0,
               dt(2023, 9, 30): -0.2,
           },
           interpolation="flat_forward",
       )
       curve = CompositeCurve([line_curve1, line_curve2])
       fig, ax, line = curve.plot("1D")
       plt.show()

    We can also composite DF based curves by using a fast approximation or an
    exact match.

    .. ipython:: python

       from rateslib.curves import Curve, CompositeCurve
       curve1 = Curve(
           nodes={
               dt(2022, 1, 1): 1.0,
               dt(2023, 1, 1): 0.98,
               dt(2024, 1, 1): 0.965,
               dt(2025, 1, 1): 0.955
           },
           t=[dt(2023, 1, 1), dt(2023, 1, 1), dt(2023, 1, 1), dt(2023, 1, 1),
              dt(2024, 1, 1),
              dt(2025, 1, 1), dt(2025, 1, 1), dt(2025, 1, 1), dt(2025, 1, 1)],
       )
       curve2 =Curve(
           nodes={
               dt(2022, 1, 1): 1.0,
               dt(2022, 6, 30): 1.0,
               dt(2022, 7, 1): 0.999992,
               dt(2022, 12, 31): 0.999992,
               dt(2023, 1, 1): 0.999984,
               dt(2023, 6, 30): 0.999984,
               dt(2023, 7, 1): 0.999976,
               dt(2023, 12, 31): 0.999976,
               dt(2024, 1, 1): 0.999968,
               dt(2024, 6, 30): 0.999968,
               dt(2024, 7, 1): 0.999960,
               dt(2025, 1, 1): 0.999960,
           },
       )
       curve = CompositeCurve([curve1, curve2])
       curve.plot("1D", comparators=[curve1, curve2], labels=["Composite", "C1", "C2"])

    .. plot::

       from rateslib.curves import Curve, CompositeCurve
       import matplotlib.pyplot as plt
       from datetime import datetime as dt
       curve1 = Curve(
           nodes={
               dt(2022, 1, 1): 1.0,
               dt(2023, 1, 1): 0.98,
               dt(2024, 1, 1): 0.965,
               dt(2025, 1, 1): 0.955
           },
           t=[dt(2023, 1, 1), dt(2023, 1, 1), dt(2023, 1, 1), dt(2023, 1, 1),
              dt(2024, 1, 1),
              dt(2025, 1, 1), dt(2025, 1, 1), dt(2025, 1, 1), dt(2025, 1, 1)],
       )
       curve2 =Curve(
           nodes={
               dt(2022, 1, 1): 1.0,
               dt(2022, 6, 30): 1.0,
               dt(2022, 7, 1): 0.999992,
               dt(2022, 12, 31): 0.999992,
               dt(2023, 1, 1): 0.999984,
               dt(2023, 6, 30): 0.999984,
               dt(2023, 7, 1): 0.999976,
               dt(2023, 12, 31): 0.999976,
               dt(2024, 1, 1): 0.999968,
               dt(2024, 6, 30): 0.999968,
               dt(2024, 7, 1): 0.999960,
               dt(2025, 1, 1): 0.999960,
           },
       )
       curve = CompositeCurve([curve1, curve2])
       fig, ax, line = curve.plot("1D", comparators=[curve1, curve2], labels=["Composite", "C1", "C2"])
       plt.show()

    The :meth:`~rateslib.curves.CompositeCurve.rate` method of a :class:`CompositeCurve`
    composed of either :class:`Curve` or :class:`IndexCurve` s
    accepts an ``approximate`` argument. When *True* by default it used a geometric mean
    approximation to determine composite period rates.
    Below we demonstrate this is more than 1000x faster and within 1e-8 of the true
    value.

    .. ipython:: python

       curve.rate(dt(2022, 6, 1), "1y")
       %timeit curve.rate(dt(2022, 6, 1), "1y")

    .. ipython:: python

       curve.rate(dt(2022, 6, 1), "1y", approximate=False)
       %timeit curve.rate(dt(2022, 6, 1), "1y", approximate=False)

    """  # noqa: E501

    collateral = None

    def __init__(
        self,
        curves: list | tuple,
        id: str | NoInput = NoInput(0),
    ) -> None:
<<<<<<< HEAD
        self._id = id or uuid4().hex[:5] + "_"  # 1 in a million clash
=======
        self.id = _drb(uuid4().hex[:5], id)  # 1 in a million clash
>>>>>>> 1c063e3e

        self.curves = tuple(curves)
        self.node_dates = self.curves[0].node_dates
        self.calendar = curves[0].calendar
        self.modifier = curves[0].modifier
        self._base_type = curves[0]._base_type
        if self._base_type == "dfs":
            self.modifier = curves[0].modifier
            self.convention = curves[0].convention
        if type(curves[0]) is IndexCurve:
            self.index_lag = curves[0].index_lag
            self.index_base = curves[0].index_base

        # validate
        self._validate_curve_collection()

    @property
    def id(self):
        return self._id  # overloads Curve calling CurveObj.id

    def _validate_curve_collection(self):
        """Perform checks to ensure CompositeCurve can exist"""
        if type(self) is MultiCsaCurve and isinstance(self.curves[0], (LineCurve, IndexCurve)):
            raise TypeError("Multi-CSA curves must be of type `Curve`.")

        if type(self) is MultiCsaCurve and self.multi_csa_min_step > self.multi_csa_max_step:
            raise ValueError("`multi_csa_max_step` cannot be less than `min_step`.")

        types = [type(_) for _ in self.curves]
        if any(_ is CompositeCurve for _ in types):
            raise TypeError(
                "Creating a CompositeCurve type containing sub CompositeCurve types is not "
                "yet implemented.",
            )

        if not (
            all(_ is Curve or _ is ProxyCurve for _ in types)
            or all(_ is LineCurve for _ in types)
            or all(_ is IndexCurve for _ in types)
        ):
            raise TypeError(f"`curves` must be a list of similar type curves, got {types}.")

        ini_dates = [_.node_dates[0] for _ in self.curves]
        if not all(_ == ini_dates[0] for _ in ini_dates[1:]):
            raise ValueError(f"`curves` must share the same initial node date, got {ini_dates}")

        if type(self) is not MultiCsaCurve:  # for multi_csa DF curve do not check calendars
            self._check_init_attribute("calendar")

        if self._base_type == "dfs":
            self._check_init_attribute("modifier")
            self._check_init_attribute("convention")

        if types[0] is IndexCurve:
            self._check_init_attribute("index_base")
            self._check_init_attribute("index_lag")

    def _check_init_attribute(self, attr):
        """Ensure attributes are the same across curve collection"""
        attrs = [getattr(_, attr, None) for _ in self.curves]
        if not all(_ == attrs[0] for _ in attrs[1:]):
            raise ValueError(
                f"Cannot composite curves with different attributes, got for '{attr}': {attrs},",
            )

    def rate(
        self,
        effective: datetime,
        termination: datetime | str | NoInput = NoInput(0),
        modifier: str | bool | NoInput = False,
        approximate: bool = True,
    ):
        """
        Calculate the composited rate on the curve.

        If rates are sought for dates prior to the initial node of the curve `None`
        will be returned.

        Parameters
        ----------
        effective : datetime
            The start date of the period for which to calculate the rate.
        termination : datetime or str
            The end date of the period for which to calculate the rate.
        modifier : str, optional
            The day rule if determining the termination from tenor. If `False` is
            determined from the `Curve` modifier.
        approximate : bool, optional
            When compositing :class:`Curve` or :class:`IndexCurve` calculating many
            individual rates is expensive. This uses an approximation typically with
            error less than 1/100th of basis point. Not used if ``multi_csa`` is True.

        Returns
        -------
        Dual, Dual2 or float
        """
        if effective < self.curves[0].node_dates[0]:  # Alternative solution to PR 172.
            return None

        if self._base_type == "values":
            _ = 0.0
            for i in range(len(self.curves)):
                _ += self.curves[i].rate(effective, termination, modifier)
            return _
        elif self._base_type == "dfs":
            modifier = self.modifier if modifier is False else modifier
            if isinstance(termination, str):
                termination = add_tenor(effective, termination, modifier, self.calendar)

            d = _DCF1d[self.convention.upper()]

            if approximate:
                # calculates the geometric mean overnight rates in periods and adds
                _, n = 0.0, (termination - effective).days
                for curve_ in self.curves:
                    r = curve_.rate(effective, termination)
                    _ += ((1 + r * n * d / 100) ** (1 / n) - 1) / d

                _ = ((1 + d * _) ** n - 1) * 100 / (d * n)

            else:
                _, dcf_ = 1.0, 0.0
                date_ = effective
                while date_ < termination:
                    term_ = add_tenor(date_, "1B", None, self.calendar)
                    __, d_ = 0.0, (term_ - date_).days * d
                    dcf_ += d_
                    for curve in self.curves:
                        __ += curve.rate(date_, term_)
                    _ *= 1 + d_ * __ / 100
                    date_ = term_
                _ = 100 * (_ - 1) / dcf_
        else:
            raise TypeError(
                f"Base curve type is unrecognised: {self._base_type}",
            )  # pragma: no cover

        return _

    def __getitem__(self, date: datetime):
        if self._base_type == "dfs":
            # will return a composited discount factor
            if date == self.curves[0].node_dates[0]:
                return 1.0  # TODO (low:?) this is not variable but maybe should be tagged as "id0"?
            elif date < self.curves[0].node_dates[0]:
                return 0.0  # Any DF in the past is set to zero consistent with behaviour on `Curve`
            days = (date - self.curves[0].node_dates[0]).days
            d = _DCF1d[self.convention.upper()]

            total_rate = 0.0
            for curve in self.curves:
                avg_rate = ((1.0 / curve[date]) ** (1.0 / days) - 1) / d
                total_rate += avg_rate
            _ = 1.0 / (1 + total_rate * d) ** days
            return _

        elif self._base_type == "values":
            # will return a composited rate
            _ = 0.0
            for curve in self.curves:
                _ += curve[date]
            return _

        else:
            raise TypeError(
                f"Base curve type is unrecognised: {self._base_type}",
            )  # pragma: no cover

    def shift(
        self,
        spread: float,
        id: str | NoInput = NoInput(0),
        composite: bool | NoInput = True,
        collateral: str | NoInput = NoInput(0),
    ) -> CompositeCurve:
        """
        Create a new curve by vertically adjusting the curve by a set number of basis
        points.

        This curve adjustment preserves the shape of the curve but moves it up or
        down as a translation.
        This method is suitable as a way to assess value changes of instruments when
        a parallel move higher or lower in yields is predicted.

        Parameters
        ----------
        spread : float, Dual, Dual2
            The number of basis points added to the existing curve.
        id : str, optional
            Set the id of the returned curve.
        composite: bool, optional
            If True will return a CompositeCurve that adds a flat curve to the existing curve.
            This results in slower calculations but the curve will maintain a dynamic
            association with the underlying curve and will change if the underlying curve changes.
        collateral: str, optional
            Designate a collateral tag for the curve which is used by other methods.

        Returns
        -------
        CompositeCurve
        """
        if composite:
            # TODO (med) allow composite composite curves
            raise ValueError(
                "Creating a CompositeCurve containing sub CompositeCurves is not yet implemented.\n"
                "Set `composite` to False.",
            )

        curves = (self.curves[0].shift(spread=spread, composite=composite),)
        curves += self.curves[1:]
        _ = CompositeCurve(curves=curves, id=id)
        _.collateral = collateral
        return _

    def translate(self, start: datetime, t: bool = False) -> CompositeCurve:
        """
        Create a new curve with an initial node date moved forward keeping all else
        constant.

        This curve adjustment preserves forward curve expectations as time evolves.
        This method is suitable as a way to create a subsequent *opening* curve from a
        previous day's *closing* curve.

        Parameters
        ----------
        start : datetime
            The new initial node date for the curve, must be in the domain:
            (node_date[0], node_date[1]]
        t : bool
            Set to *True* if the initial knots of the knot sequence should be
            translated forward.

        Returns
        -------
        CompositeCurve
        """
        return CompositeCurve(curves=[curve.translate(start, t) for curve in self.curves])

    def roll(self, tenor: datetime | str) -> CompositeCurve:
        """
        Create a new curve with its shape translated in time

        This curve adjustment is a simulation of a future state of the market where
        forward rates are assumed to have moved so that the present day's curve shape
        is reflected in the future (or the past). This is often used in trade
        strategy analysis.

        Parameters
        ----------
        tenor : datetime or str
            The date or tenor by which to roll the curve. If a tenor, as str, will
            derive the datetime as measured from the initial node date. If supplying a
            negative tenor, or a past datetime, there is a limit to how far back the
            curve can be rolled - it will first roll backwards and then attempt to
            :meth:`translate` forward to maintain the initial node date.

        Returns
        -------
        CompositeCurve
        """
        return CompositeCurve(curves=[curve.roll(tenor) for curve in self.curves])

    def index_value(self, date: datetime, interpolation: str = "daily"):
        """
        Calculate the accrued value of the index from the ``index_base``.

        See :meth:`IndexCurve.index_value()<rateslib.curves.IndexCurve.index_value>`
        """
        if not isinstance(self.curves[0], IndexCurve):
            raise TypeError("`index_value` not available on non `IndexCurve` types.")
        return super().index_value(date, interpolation)

    def _get_node_vector(self):
        return NotImplementedError("Instances of CompositeCurve do not have solvable variables.")


class MultiCsaCurve(CompositeCurve):
    """
    A dynamic composition of a sequence of other curves.

    .. note::
       Can only combine curves of the type: :class:`Curve`. Other curve parameters such as
       ``modifier``, and ``convention`` must also match.

    Parameters
    ----------
    curves : sequence of :class:`Curve`, :class:`LineCurve` or :class:`IndexCurve`
        The curves to be composited.
    id : str, optional, set by Default
        The unique identifier to distinguish between curves in a multi-curve framework.
    multi_csa_min_step: int, optional
        The minimum calculation step between subsequent DF evaluations to determine a multi-CSA
        curve term DF. Higher numbers make faster calculations but are less accurate. Should be
        in [1, max_step].
    multi_csa_max_step: int, optional
        The minimum calculation step between subsequent DF evaluations to determine a multi-CSA
        curve term DF. Higher numbers make faster calculations but are less accurate. Should be
        in [min_step, 1825].

    Notes
    -----
    A *MultiCsaCurve* uses a different calculation methodology than a *CompositeCurve* for
    determining the *rate* by selecting the curve within the collection with the highest rate.
    """

    def __init__(
        self,
        curves: list | tuple,
        id: str | NoInput = NoInput(0),
        multi_csa_min_step: int | NoInput = 1,
        multi_csa_max_step: int | NoInput = 1825,
    ) -> None:
        self.multi_csa_min_step = max(1, multi_csa_min_step)
        self.multi_csa_max_step = min(1825, multi_csa_max_step)
        super().__init__(curves, id)

    def rate(
        self,
        effective: datetime,
        termination: datetime | str | NoInput = NoInput(0),
        modifier: str | bool | NoInput = False,
    ):
        """
        Calculate the cheapest-to-deliver (CTD) rate on the curve.

        If rates are sought for dates prior to the initial node of the curve `None`
        will be returned.

        Parameters
        ----------
        effective : datetime
            The start date of the period for which to calculate the rate.
        termination : datetime or str
            The end date of the period for which to calculate the rate.
        modifier : str, optional
            The day rule if determining the termination from tenor. If `False` is
            determined from the `Curve` modifier.

        Returns
        -------
        Dual, Dual2 or float
        """
        if effective < self.curves[0].node_dates[0]:  # Alternative solution to PR 172.
            return None

        modifier = self.modifier if modifier is False else modifier
        if isinstance(termination, str):
            termination = add_tenor(effective, termination, modifier, self.calendar)

        d = _DCF1d[self.convention.upper()]
        n = (termination - effective).days
        # TODO (low:perf) when these discount factors are looked up the curve repeats
        # the lookup could be vectorised to return two values at once.
        df_num = self[effective]
        df_den = self[termination]
        _ = (df_num / df_den - 1) * 100 / (d * n)
        return _

    def __getitem__(self, date: datetime):
        # will return a composited discount factor
        if date == self.curves[0].node_dates[0]:
            return 1.0  # TODO (low:?) this is not variable but maybe should be tagged as "id0"?
        # days = (date - self.curves[0].node_dates[0]).days
        # d = _DCF1d[self.convention.upper()]

        # method uses the step and picks the highest (cheapest rate)
        # in each period
        _ = 1.0
        d1 = self.curves[0].node_dates[0]

        def _get_step(step):
            return min(max(step, self.multi_csa_min_step), self.multi_csa_max_step)

        d2 = d1 + timedelta(days=_get_step(defaults.multi_csa_steps[0]))
        # cache stores looked up DF values to next loop, avoiding double calc
        cache, k = {i: 1.0 for i in range(len(self.curves))}, 1
        while d2 < date:
            min_ratio = 1e5
            for i, curve in enumerate(self.curves):
                d2_df = curve[d2]
                ratio_ = d2_df / cache[i]
                min_ratio = ratio_ if ratio_ < min_ratio else min_ratio
                cache[i] = d2_df
            _ *= min_ratio
            try:
                step = _get_step(defaults.multi_csa_steps[k])
            except IndexError:
                step = self.multi_csa_max_step
            d1, d2, k = d2, d2 + timedelta(days=step), k + 1

        # finish the loop on the correct date
        if date == d1:
            return _
        else:
            min_ratio = 1e5
            for i, curve in enumerate(self.curves):
                ratio_ = curve[date] / cache[i]  # cache[i] = curve[d1]
                min_ratio = ratio_ if ratio_ < min_ratio else min_ratio
            _ *= min_ratio
            return _

    def translate(self, start: datetime, t: bool = False) -> MultiCsaCurve:
        """
        Create a new curve with an initial node date moved forward keeping all else
        constant.

        This curve adjustment preserves forward curve expectations as time evolves.
        This method is suitable as a way to create a subsequent *opening* curve from a
        previous day's *closing* curve.

        Parameters
        ----------
        start : datetime
            The new initial node date for the curve, must be in the domain:
            (node_date[0], node_date[1]]
        t : bool
            Set to *True* if the initial knots of the knot sequence should be
            translated forward.

        Returns
        -------
        MultiCsaCurve
        """
        return MultiCsaCurve(
            curves=[curve.translate(start, t) for curve in self.curves],
            multi_csa_max_step=self.multi_csa_max_step,
            multi_csa_min_step=self.multi_csa_min_step,
        )

    def roll(self, tenor: datetime | str) -> MultiCsaCurve:
        """
        Create a new curve with its shape translated in time

        This curve adjustment is a simulation of a future state of the market where
        forward rates are assumed to have moved so that the present day's curve shape
        is reflected in the future (or the past). This is often used in trade
        strategy analysis.

        Parameters
        ----------
        tenor : datetime or str
            The date or tenor by which to roll the curve. If a tenor, as str, will
            derive the datetime as measured from the initial node date. If supplying a
            negative tenor, or a past datetime, there is a limit to how far back the
            curve can be rolled - it will first roll backwards and then attempt to
            :meth:`translate` forward to maintain the initial node date.

        Returns
        -------
        MultiCsaCurve
        """
        return MultiCsaCurve(
            curves=[curve.roll(tenor) for curve in self.curves],
            multi_csa_max_step=self.multi_csa_max_step,
            multi_csa_min_step=self.multi_csa_min_step,
        )

    def shift(
        self,
        spread: float,
        id: str | NoInput = NoInput(0),
        composite: bool | NoInput = True,
        collateral: str | NoInput = NoInput(0),
    ) -> MultiCsaCurve:
        """
        Create a new curve by vertically adjusting the curve by a set number of basis
        points.

        This curve adjustment preserves the shape of the curve but moves it up or
        down as a translation.
        This method is suitable as a way to assess value changes of instruments when
        a parallel move higher or lower in yields is predicted.

        Parameters
        ----------
        spread : float, Dual, Dual2
            The number of basis points added to the existing curve.
        id : str, optional
            Set the id of the returned curve.
        composite: bool, optional
            If True will return a CompositeCurve that adds a flat curve to the existing curve.
            This results in slower calculations but the curve will maintain a dynamic
            association with the underlying curve and will change if the underlying curve changes.
        collateral: str, optional
            Designate a collateral tag for the curve which is used by other methods.

        Returns
        -------
        CompositeCurve
        """
        if composite:
            # TODO (med) allow composite composite curves
            raise ValueError(
                "Creating a CompositeCurve containing sub CompositeCurves or MultiCsaCurves is "
                "not yet implemented.\nSet `composite` to False.",
            )

        curves = tuple(_.shift(spread=spread, composite=composite) for _ in self.curves)
        _ = MultiCsaCurve(
            curves=curves,
            id=id,
            multi_csa_max_step=self.multi_csa_max_step,
            multi_csa_min_step=self.multi_csa_min_step,
        )
        _.collateral = collateral
        return _


class ProxyCurve(Curve):
    """
    A subclass of :class:`~rateslib.curves.Curve` which returns dynamic DFs based on
    other curves related via :class:`~rateslib.fx.FXForwards` parity.

    Parameters
    ----------
    cashflow : str
        The currency in which cashflows are represented (3-digit code).
    collateral : str
        The currency of the CSA against which cashflows are collateralised (3-digit
        code).
    fx_forwards : FXForwards
        The :class:`~rateslib.fx.FXForwards` object which contains the relating
        FX information and the available :class:`~rateslib.curves.Curve` s.
    convention : str
        The day count convention used for calculating rates. If `None` defaults
        to the convention in the local cashflow currency.
    modifier : str, optional
        The modification rule, in {"F", "MF", "P", "MP"}, for determining rates.
        If `False` will default to the modifier in the local cashflow currency.
    calendar : calendar or str, optional
        The holiday calendar object to use. If str, lookups named calendar
        from static data. Used for determining rates. If `False` will
        default to the calendar in the local cashflow currency.
    id : str, optional, set by Default
        The unique identifier to distinguish between curves in a multi-curve framework.

    Notes
    -----
    The DFs returned are calculated via the chaining method and the below formula,
    relating the DF curve in the local collateral currency and FX forward rates.

    .. math::

       w_{dom:for,i} = \\frac{f_{DOMFOR,i}}{F_{DOMFOR,0}} v_{for:for,i}

    The returned curve contains contrived methods to calculate this dynamically and
    efficiently from the combination of curves and FX rates that are available within
    the given :class:`FXForwards` instance.
    """

    _base_type = "dfs"

    def __init__(
        self,
        cashflow: str,
        collateral: str,
        fx_forwards: FXForwards,
        convention: str | NoInput = NoInput(0),
        modifier: str | bool | NoInput = False,
        calendar: CalInput | bool | NoInput = False,
        id: str | NoInput = NoInput(0),
    ):
<<<<<<< HEAD
        self._id = id or uuid4().hex[:5] + "_"  # 1 in a million clash
=======
        self.id = _drb(uuid4().hex[:5], id)  # 1 in a million clash
>>>>>>> 1c063e3e
        cash_ccy, coll_ccy = cashflow.lower(), collateral.lower()
        self.collateral = coll_ccy
        self._is_proxy = True
        self.fx_forwards = fx_forwards
        self.cash_currency = cash_ccy
        self.cash_pair = f"{cash_ccy}{cash_ccy}"
        self.cash_idx = self.fx_forwards.currencies[cash_ccy]
        self.coll_currency = coll_ccy
        self.coll_pair = f"{coll_ccy}{coll_ccy}"
        self.coll_idx = self.fx_forwards.currencies[coll_ccy]
        self.pair = f"{cash_ccy}{coll_ccy}"
        self.path = self.fx_forwards._get_recursive_chain(
            self.fx_forwards.transform,
            self.coll_idx,
            self.cash_idx,
        )[1]
        self.terminal = list(self.fx_forwards.fx_curves[self.cash_pair].nodes.keys())[-1]

        default_curve = Curve(
            {},
            convention=(
                self.fx_forwards.fx_curves[self.cash_pair].convention
                if convention is NoInput(0)
                else convention
            ),
            modifier=(
                self.fx_forwards.fx_curves[self.cash_pair].modifier
                if modifier is False
                else modifier
            ),
            calendar=(
                self.fx_forwards.fx_curves[self.cash_pair].calendar
                if calendar is False
                else calendar
            ),
        )
        self.convention = default_curve.convention
        self.modifier = default_curve.modifier
        self.calendar = default_curve.calendar
        self.node_dates = [self.fx_forwards.immediate, self.terminal]

    @property
    def id(self):
        return self._id  # overloads Curve getting id from CurveObj

    def __getitem__(self, date: datetime):
        return (
            self.fx_forwards.rate(self.pair, date, path=self.path)
            / self.fx_forwards.fx_rates_immediate.fx_array[self.cash_idx, self.coll_idx]
            * self.fx_forwards.fx_curves[self.coll_pair][date]
        )

    def to_json(self):  # pragma: no cover
        """
        Not implemented for :class:`~rateslib.fx.ProxyCurve` s.
        :return:
        """
        return NotImplementedError("`to_json` not available on proxy curve.")

    def from_json(self):  # pragma: no cover
        """
        Not implemented for :class:`~rateslib.fx.ProxyCurve` s.
        """
        return NotImplementedError("`from_json` not available on proxy curve.")

    def _set_ad_order(self):  # pragma: no cover
        """
        Not implemented for :class:`~rateslib.fx.ProxyCurve` s.
        """
        return NotImplementedError("`set_ad_order` not available on proxy curve.")

    def _get_node_vector(self):
        return NotImplementedError("Instances of ProxyCurve do not have solvable variables.")


def average_rate(effective, termination, convention, rate):
    """
    Return the geometric, 1 calendar day, average rate for the rate in a period.

    This is used for approximations usually in combination with floating periods.

    Parameters
    ----------
    effective : datetime
        The effective date of the rate.
    termination : datetime
        The termination date of the rate.
    convention : str
        The day count convention of the curve rate.
    rate : float, Dual, Dual2
        The rate to decompose to average, in percentage terms, e.g. 0.04 = 4% rate.

    Returns
    -------
    tuple : The rate, the 1-day DCF, and the number of calendar days
    """
    d = _DCF1d[convention.upper()]
    n = (termination - effective).days
    _ = ((1 + n * d * rate / 100) ** (1 / n) - 1) / d
    return _ * 100, d, n


def interpolate(x, x_1, y_1, x_2, y_2, interpolation, start=None):
    """
    Perform local interpolation between two data points.

    Parameters
    ----------
    x : Any with topology
        The x-value for which the interpolated y-value is sought.
    x_1 : same type as ``x``
        The left bound for the local interpolation.
    y_1 : float, Dual, Dual2
        The value at the left bound.
    x_2 : same type as ``x``
        The right bound for the local interpolation.
    y_2 : float, Dual, Dual2
        The value at the right bound.
    interpolation : str
        The interpolation rule to use in *{"linear", "log_linear", "linear_zero_rate",
        "flat_forward", "flat_backward"}*.
    start : datetime
        Used only if ``interpolation`` is *"linear_zero_rate"* to identify the start
        date of a curve.

    Returns
    -------
    float, Dual, Dual2

    Notes
    -----
    If ``x`` is outside the region ``[x_1, x_2]`` this function will extrapolate
    instead of interpolate using the same mathematical formula.

    Examples
    --------
    .. ipython:: python

       interpolate(50, 0, 10, 100, 50, "linear")
       interpolate(dt(2000, 1, 6), dt(2000, 1, 1), 10, dt(2000, 1, 11), 50, "linear")
    """
    if interpolation == "linear":

        def op(z):
            return z

    elif interpolation == "linear_index":

        def op(z):
            return 1 / z

        y_1, y_2 = 1 / y_1, 1 / y_2
    elif interpolation == "log_linear":
        op, y_1, y_2 = dual_exp, dual_log(y_1), dual_log(y_2)
    elif interpolation == "linear_zero_rate":
        # convention not used here since we just determine linear rate interpolation
        # 86400. scalar relates to using posix timestamp conversion
        y_2 = dual_log(y_2) / ((start - x_2) / (365.0 * 86400.0))
        if start == x_1:
            y_1 = y_2
        else:
            y_1 = dual_log(y_1) / ((start - x_1) / (365.0 * 86400.0))

        def op(z):
            return dual_exp((start - x) / (365.0 * 86400.0) * z)

    elif interpolation == "flat_forward":
        if x >= x_2:
            return y_2
        return y_1
    elif interpolation == "flat_backward":
        if x <= x_1:
            return y_1
        return y_2
    else:
        raise ValueError(
            '`interpolation` must be in {"linear", "log_linear", "linear_index", '
            '"linear_zero_rate", "flat_forward", "flat_backward"}, got: '
            f"{interpolation}.",
        )
    ret = op(y_1 + (y_2 - y_1) * ((x - x_1) / (x_2 - x_1)))
    return ret


def index_left(
    list_input: list[Any],
    list_length: int,
    value: Any,
    left_count: int | None = 0,
):
    """
    Return the interval index of a value from an ordered input list on the left side.

    Parameters
    ----------
    input : list
        Ordered list (lowest to highest) containing datatypes the same as value.
    length : int
        The length of ``input``.
    value : Any
        The value for which to determine the list index of.
    left_count : int
        The counter to pass recursively to determine the output. Users should not
        directly specify, it is used in internal calculation only.

    Returns
    -------
    int : The left index of the interval within which value is found (or extrapolated
          from)

    Notes
    -----
    Uses a binary search method which operates with time :math:`O(log_2 n)`.

    Examples
    --------
    .. ipython:: python

       from rateslib.curves import index_left

    Out of domain values return the left-side index of the closest matching interval.
    100 is attributed to the interval (1, 2].

    .. ipython:: python

       list = [0, 1, 2]
       index_left(list, 3, 100)

    -100 is attributed to the interval (0, 1].

    .. ipython:: python

       index_left(list, 3, -100)

    Interior values return the left-side index of the interval.
    1.45 is attributed to the interval (1, 2].

    .. ipython:: python

       index_left(list, 3, 1.45)

    1 is attributed to the interval (0, 1].

    .. ipython:: python

       index_left(list, 3, 1)

    """
    if list_length == 1:
        raise ValueError("`index_left` designed for intervals. Cannot index list of length 1.")

    if list_length == 2:
        return left_count

    split = floor((list_length - 1) / 2)
    if list_length == 3 and value == list_input[split]:
        return left_count

    if value <= list_input[split]:
        return index_left(list_input[: split + 1], split + 1, value, left_count)
    else:
        return index_left(list_input[split:], list_length - split, value, left_count + split)


# # ALTERNATIVE index_left: exhaustive search which is inferior to binary search
# def index_left_exhaustive(list_input, value, left_count=0):
#     if left_count == 0:
#         if value > list_input[-1]:
#             return len(list_input)-2
#         if value <= list_input[0]:
#             return 0
#
#     if list_input[0] < value <= list_input[1]:
#         return left_count
#     else:
#         return index_left_exhaustive(list_input[1:], value, left_count + 1)


# Licence: Creative Commons - Attribution-NonCommercial-NoDerivatives 4.0 International
# Commercial use of this code, and/or copying and redistribution is prohibited.
# Contact rateslib at gmail.com if this code is observed outside its intended sphere.<|MERGE_RESOLUTION|>--- conflicted
+++ resolved
@@ -22,9 +22,8 @@
 from rateslib.calendars import CalInput, add_tenor, create_calendar, dcf, get_calendar
 from rateslib.calendars.dcfs import _DCF1d
 from rateslib.calendars.rs import Modifier
-<<<<<<< HEAD
 from rateslib.curves.rs import CurveObj, LogLinearInterpolator, _get_interpolator
-from rateslib.default import NoInput, plot
+from rateslib.default import NoInput, _drb, plot
 from rateslib.dual import (
     ADOrder,
     Dual,
@@ -35,10 +34,6 @@
     dual_log,
     set_order_convert,
 )
-=======
-from rateslib.default import NoInput, _drb, plot
-from rateslib.dual import Dual, Dual2, DualTypes, dual_exp, dual_log, set_order_convert
->>>>>>> 1c063e3e
 from rateslib.rs import index_left_f64
 from rateslib.splines import PPSplineDual, PPSplineDual2, PPSplineF64
 
@@ -314,15 +309,10 @@
         ad: int = 0,
         **kwargs,
     ):
-<<<<<<< HEAD
-        id = uuid4().hex[:5] + "_" if id is NoInput.blank else id  # 1 in a million clash
+        id = _drb(uuid4().hex[:5], id)  # 1 in a million clash
         interpolator = self._validate_curve_interpolation(interpolation)
         self.obj = CurveObj(nodes, interpolator, _get_adorder(ad), id)
 
-=======
-        self.id = _drb(uuid4().hex[:5], id)  # 1 in a million clash
-        self.nodes = nodes  # nodes.copy()
->>>>>>> 1c063e3e
         self.node_keys = list(self.nodes.keys())
         self.node_dates = self.node_keys
         self.node_dates_posix = [_.replace(tzinfo=UTC).timestamp() for _ in self.node_dates]
@@ -2165,11 +2155,7 @@
         curves: list | tuple,
         id: str | NoInput = NoInput(0),
     ) -> None:
-<<<<<<< HEAD
-        self._id = id or uuid4().hex[:5] + "_"  # 1 in a million clash
-=======
-        self.id = _drb(uuid4().hex[:5], id)  # 1 in a million clash
->>>>>>> 1c063e3e
+        self._id = _drb(uuid4().hex[:5], id)  # 1 in a million clash
 
         self.curves = tuple(curves)
         self.node_dates = self.curves[0].node_dates
@@ -2732,11 +2718,7 @@
         calendar: CalInput | bool | NoInput = False,
         id: str | NoInput = NoInput(0),
     ):
-<<<<<<< HEAD
-        self._id = id or uuid4().hex[:5] + "_"  # 1 in a million clash
-=======
-        self.id = _drb(uuid4().hex[:5], id)  # 1 in a million clash
->>>>>>> 1c063e3e
+        self._id = _drb(uuid4().hex[:5], id)  # 1 in a million clash
         cash_ccy, coll_ccy = cashflow.lower(), collateral.lower()
         self.collateral = coll_ccy
         self._is_proxy = True
