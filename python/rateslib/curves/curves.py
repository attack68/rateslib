"""
.. ipython:: python
   :suppress:

   from rateslib.curves import *
   from datetime import datetime as dt
"""

from __future__ import annotations

import json
import warnings
from collections.abc import Callable
from datetime import datetime, timedelta
from math import comb, floor
from typing import TYPE_CHECKING, Any
from uuid import uuid4

import numpy as np
from pytz import UTC

from rateslib import defaults
from rateslib.calendars import CalInput, add_tenor, create_calendar, dcf
from rateslib.calendars.dcfs import _DCF1d
<<<<<<< HEAD
from rateslib.calendars.rs import Modifier
from rateslib.curves.rs import CurveObj, LogLinearInterpolator, _get_interpolator
from rateslib.default import NoInput, _drb, plot
from rateslib.dual import (
    ADOrder,
    Dual,
    Dual2,
    DualTypes,
    _get_adorder,
    dual_exp,
    dual_log,
    set_order_convert,
)
=======
from rateslib.calendars.rs import Modifier, _get_calendar_with_kind
from rateslib.default import NoInput, _drb, plot
from rateslib.dual import Dual, Dual2, DualTypes, Number, dual_exp, dual_log, set_order_convert
>>>>>>> 33f58270
from rateslib.rs import index_left_f64
from rateslib.splines import PPSplineDual, PPSplineDual2, PPSplineF64

if TYPE_CHECKING:
    from rateslib.fx import FXForwards  # pragma: no cover


# Licence: Creative Commons - Attribution-NonCommercial-NoDerivatives 4.0 International
# Commercial use of this code, and/or copying and redistribution is prohibited.
# Contact rateslib at gmail.com if this code is observed outside its intended sphere.


class _Serialize:
    """
    Methods mixin for serializing and solving :class:`Curve` or :class:`LineCurve` s.
    """

    def to_json(self) -> str:
        """
        Convert the parameters of the curve to JSON format.

        Returns
        -------
        str
        """
        if self.t is NoInput.blank:
            t = None
        else:
            t = [t.strftime("%Y-%m-%d") for t in self.t]

        container = {
            "nodes": {dt.strftime("%Y-%m-%d"): v.real for dt, v in self.nodes.items()},
            "interpolation": self.interpolation if isinstance(self.interpolation, str) else None,
            "t": t,
            "c": self.spline.c if self.c_init else None,
            "id": self.id,
            "convention": self.convention,
            "endpoints": self.spline_endpoints,
            "modifier": self.modifier,
            "calendar_type": self.calendar_type,
            "ad": self.ad,
        }
        if type(self) is IndexCurve:
            container.update({"index_base": self.index_base, "index_lag": self.index_lag})

        if self.calendar_type == "null":
            container.update({"calendar": None})
        elif "named: " in self.calendar_type:
            container.update({"calendar": self.calendar_type[7:]})
        elif self.calendar_type == "object":
            container.update({"calendar": self.calendar.name})
        else:  # calendar type is custom
            container.update(
                {
                    "calendar": {
                        "weekmask": list(self.calendar.week_mask),
                        "holidays": [d.strftime("%Y-%m-%d") for d in self.calendar.holidays],
                    },
                },
            )

        return json.dumps(container, default=str)

    @classmethod
    def from_json(cls, curve: str, **kwargs) -> Curve | LineCurve:  # type: ignore[no-untyped-def]
        """
        Reconstitute a curve from JSON.

        Parameters
        ----------
        curve : str
            The JSON string representation of the curve.

        Returns
        -------
        Curve or LineCurve
        """
        serial = json.loads(curve)

        serial["nodes"] = {
            datetime.strptime(dt, "%Y-%m-%d"): v for dt, v in serial["nodes"].items()
        }

        if serial["calendar_type"] == "custom":
            # must load and construct a custom holiday calendar from serial dates
            dates = [datetime.strptime(d, "%Y-%m-%d") for d in serial["calendar"]["holidays"]]
            serial["calendar"] = create_calendar(
                rules=dates,
                week_mask=serial["calendar"]["weekmask"],
            )

        if serial["t"] is not None:
            serial["t"] = [datetime.strptime(t, "%Y-%m-%d") for t in serial["t"]]

        serial = {k: v for k, v in serial.items() if v is not None}
        return cls(**{**serial, **kwargs})

    def copy(self):
        """
        Create an identical copy of the curve object.

        Returns
        -------
        Curve or LineCurve
        """
        return self.from_json(self.to_json())

    def __eq__(self, other):
        """Test two curves are identical"""
        if type(self) is not type(other):
            return False
        attrs = [attr for attr in dir(self) if attr[:1] != "_"]
        for attr in attrs:
            if callable(getattr(self, attr, None)):
                continue
            elif getattr(self, attr, None) != getattr(other, attr, None):
                return False
        return True

    def _set_ad_order(self, order: int) -> None:
        """
        Change the node values to float, Dual or Dual2 based on input parameter.
        """
        if order == getattr(self, "ad", None):
            return None
        elif order not in [0, 1, 2]:
            raise ValueError("`order` can only be in {0, 1, 2} for auto diff calcs.")

        self.clear_cache()
        self.ad = order
        self.nodes = {
            k: set_order_convert(v, order, [f"{self.id}{i}"])
            for i, (k, v) in enumerate(self.nodes.items())
        }
        self.csolve()
        return None

    def __repr__(self):
        return f"<rl.{type(self).__name__}:{self.id} at {hex(id(self))}>"


class Curve(_Serialize):
    """
    Curve based on DF parametrisation at given node dates with interpolation.

    Parameters
    ----------
    nodes : dict[datetime: float]
        Parameters of the curve denoted by a node date and a corresponding
        DF at that point.
    interpolation : str or callable
        The interpolation used in the non-spline section of the curve. That is the part
        of the curve between the first node in ``nodes`` and the first knot in ``t``.
        If a callable, this allows a user-defined interpolation scheme, and this must
        have the signature ``method(date, nodes)``, where ``date`` is the datetime
        whose DF will be returned and ``nodes`` is as above and is passed to the
        callable.
    t : list[datetime], optional
        The knot locations for the B-spline log-cubic interpolation section of the
        curve. If *None* all interpolation will be done by the local method specified in
        ``interpolation``.
    c : list[float], optional
        The B-spline coefficients used to define the log-cubic spline. If not given,
        which is the expected case, uses :meth:`csolve` to calculate these
        automatically.
    endpoints : str or list, optional
        The left and right endpoint constraint for the spline solution. Valid values are
        in {"natural", "not_a_knot"}. If a list, supply the left endpoint then the
        right endpoint.
    id : str, optional, set by Default
        The unique identifier to distinguish between curves in a multicurve framework.
    convention : str, optional, set by Default
        The convention of the curve for determining rates. Please see
        :meth:`dcf()<rateslib.calendars.dcf>` for all available options.
    modifier : str, optional
        The modification rule, in {"F", "MF", "P", "MP"}, for determining rates.
    calendar : calendar or str, optional
        The holiday calendar object to use. If str, looks up named calendar from
        static data. Used for determining rates.
    ad : int in {0, 1, 2}, optional
        Sets the automatic differentiation order. Defines whether to convert node
        values to float, :class:`~rateslib.dual.Dual` or
        :class:`~rateslib.dual.Dual2`. It is advised against
        using this setting directly. It is mainly used internally.
    Notes
    -----

    This curve type is **discount factor (DF)** based and is parametrised by a set of
    (date, DF) pairs set as ``nodes``. The initial node date of the curve is defined
    to be today and should **always** have a DF of precisely 1.0. The initial DF
    will **not** be affected by a :class:`~rateslib.solver.Solver`.

    Intermediate DFs are determined through ``interpolation``. If local interpolation
    is adopted a DF for an arbitrary date is dependent only on its immediately
    neighbouring nodes via the interpolation routine. Available options are:

    - *"log_linear"* (default for this curve type)
    - *"linear_index"*

    And also the following which are not recommended for this curve type:

    - *"linear"*,
    - *"linear_zero_rate"*,
    - *"flat_forward"*,
    - *"flat_backward"*,

    Global interpolation in the form of a **log-cubic** spline is also configurable
    with the parameters ``t``, ``c`` and ``endpoints``. See
    :ref:`splines<splines-doc>` for instruction of knot sequence calibration.
    Values before the first knot in ``t`` will be determined through the local
    interpolation method.

    For defining rates by a given tenor, the ``modifier`` and ``calendar`` arguments
    will be used. For correct scaling of the rate a ``convention`` is attached to the
    curve, which is usually one of "Act360" or "Act365F".

    Examples
    --------

    .. ipython:: python

       curve = Curve(
           nodes={
               dt(2022,1,1): 1.0,  # <- initial DF should always be 1.0
               dt(2023,1,1): 0.99,
               dt(2024,1,1): 0.979,
               dt(2025,1,1): 0.967,
               dt(2026,1,1): 0.956,
               dt(2027,1,1): 0.946,
           },
           interpolation="log_linear",
       )
       curve.plot("1d")

    .. plot::

       from rateslib.curves import *
       import matplotlib.pyplot as plt
       from datetime import datetime as dt
       import numpy as np
       curve = Curve(
           nodes={
               dt(2022,1,1): 1.0,
               dt(2023,1,1): 0.99,
               dt(2024,1,1): 0.979,
               dt(2025,1,1): 0.967,
               dt(2026,1,1): 0.956,
               dt(2027,1,1): 0.946,
           },
           interpolation="log_linear",
       )
       fig, ax, line = curve.plot("1D")
       plt.show()
    """

    _op_exp = staticmethod(dual_exp)  # Curve is DF based: log-cubic spline is exp'ed
    _op_log = staticmethod(dual_log)  # Curve is DF based: spline is applied over log
    _ini_solve: int = 1  # Curve is assumed to have initial DF node at 1.0 as constraint
    _base_type: str = "dfs"
    collateral: str | None = None

    def __init__(
        self,
        nodes: dict,
        *,
        interpolation: str | Callable | NoInput = NoInput(0),
        t: list[datetime] | NoInput = NoInput(0),
        c: list[float] | NoInput = NoInput(0),
        endpoints: str | NoInput = NoInput(0),
        id: str | NoInput = NoInput(0),
        convention: str | NoInput = NoInput(0),
        modifier: str | NoInput = NoInput(0),
        calendar: CalInput = NoInput(0),
        ad: int = 0,
        **kwargs,
    ):
        self.clear_cache()
        id = _drb(uuid4().hex[:5], id)  # 1 in a million clash
        interpolator = self._validate_curve_interpolation(interpolation)
        self.obj = CurveObj(nodes, interpolator, _get_adorder(ad), id)

        self.node_keys = list(self.nodes.keys())
        self.node_dates = self.node_keys
        self.node_dates_posix = [_.replace(tzinfo=UTC).timestamp() for _ in self.node_dates]
        self.n = len(self.node_dates)
        for idx in range(1, self.n):
            if self.node_dates[idx - 1] >= self.node_dates[idx]:
                raise ValueError(
                    "Curve node dates are not sorted or contain duplicates. To sort directly "
                    "use: `dict(sorted(nodes.items()))`",
                )

        # Parameters for the rate derivation
        self.convention = defaults.convention if convention is NoInput.blank else convention
        self.modifier = defaults.modifier if modifier is NoInput.blank else modifier.upper()
        self.calendar, self.calendar_type = _get_calendar_with_kind(calendar)
        if self.calendar_type == "named":
            self.calendar_type = f"named: {calendar.lower()}"

        # Parameters for PPSpline
        if endpoints is NoInput.blank:
            self.spline_endpoints = [defaults.endpoints, defaults.endpoints]
        elif isinstance(endpoints, str):
            self.spline_endpoints = [endpoints.lower(), endpoints.lower()]
        else:
            self.spline_endpoints = [_.lower() for _ in endpoints]

        self.t = t
        self.c_init = c is not NoInput.blank
        if t is not NoInput.blank:
            self.t_posix = [_.replace(tzinfo=UTC).timestamp() for _ in t]
            self.spline = PPSplineF64(4, self.t_posix, None if c is NoInput.blank else c)
            if len(self.t) < 10 and "not_a_knot" in self.spline_endpoints:
                raise ValueError(
                    "`endpoints` cannot be 'not_a_knot' with only 1 interior breakpoint",
                )
        else:
            self.t_posix = None
            self.spline = None

        self._set_ad_order(order=ad)

    def _validate_curve_interpolation(self, interpolation: Union[str, Callable, NoInput]):
        """
        Get a user input and convert to the form necessary for object creation
        """
        interpolation = (
            defaults.interpolation[type(self).__name__]
            if interpolation is NoInput.blank
            else interpolation
        )
        interpolator = LogLinearInterpolator()  # placeholder: will not be used by Python
        if isinstance(interpolation, str):
            try:
                interpolator = _get_interpolator(interpolation)
            except ValueError:
                pass
        return interpolator

    def _set_ad_order(self, order):
        """
        Change the node values to float, Dual or Dual2 based on input parameter.
        """
        self.obj._set_ad_order(_get_adorder(order))
        self.csolve()
        return None

    @property
    def id(self):
        return self.obj.id

    @property
    def interpolation(self):
        return self.obj.interpolation

    @property
    def nodes(self):
        return self.obj.nodes

    @property
    def ad(self):
        _ = self.obj.ad
        if _ is ADOrder.One:
            return 1
        elif _ is ADOrder.Two:
            return 2
        return 0

    def __getitem__(self, date: datetime):
        if defaults.curve_caching and date in self._cache:
            return self._cache[date]

        date_posix = date.replace(tzinfo=UTC).timestamp()
        if self.spline is None or date <= self.t[0]:
            if isinstance(self.interpolation, Callable):
                val = self.interpolation(date, self.nodes.copy())
            else:
                val = self._local_interp_(date_posix)
        else:
            if date > self.t[-1]:
                warnings.warn(
                    "Evaluating points on a curve beyond the endpoint of the basic "
                    "spline interval is undefined.\n"
                    f"date: {date.strftime('%Y-%m-%d')}, spline end: "
                    f"{self.t[-1].strftime('%Y-%m-%d')}",
                    UserWarning,
                )
            val = self._op_exp(self.spline.ppev_single(date_posix))

        self._maybe_add_to_cache(date, val)
        return val

    # Licence: Creative Commons - Attribution-NonCommercial-NoDerivatives 4.0 International
    # Commercial use of this code, and/or copying and redistribution is prohibited.
    # Contact rateslib at gmail.com if this code is observed outside its intended sphere.

    def _local_interp_(self, date_posix: float):
        if date_posix < self.node_dates_posix[0]:
            return 0  # then date is in the past and DF is zero
        l_index = index_left_f64(self.node_dates_posix, date_posix, None)
        node_left_posix, node_right_posix = (
            self.node_dates_posix[l_index],
            self.node_dates_posix[l_index + 1],
        )
        node_left, node_right = self.node_dates[l_index], self.node_dates[l_index + 1]
        return interpolate(
            date_posix,
            node_left_posix,
            self.nodes[node_left],
            node_right_posix,
            self.nodes[node_right],
            self.interpolation,
            self.node_dates_posix[0],
        )

    # def plot(self, *args, **kwargs):
    #     return super().plot(*args, **kwargs)

    def rate(
        self,
        effective: datetime,
        termination: datetime | str,
        modifier: str | bool | NoInput = NoInput(0),
        # calendar: CalInput = NoInput(0),
        # convention: Optional[str] = None,
        float_spread: float | NoInput = NoInput(0),
        spread_compound_method: str | NoInput = NoInput(0),
    ):
        """
        Calculate the rate on the `Curve` using DFs.

        If rates are sought for dates prior to the initial node of the curve `None`
        will be returned.

        Parameters
        ----------
        effective : datetime
            The start date of the period for which to calculate the rate.
        termination : datetime or str
            The end date of the period for which to calculate the rate.
        modifier : str, optional
            The day rule if determining the termination from tenor. If `False` is
            determined from the `Curve` modifier.
        float_spread : float, optional
            A float spread can be added to the rate in certain cases.
        spread_compound_method : str in {"none_simple", "isda_compounding"}
            The method if adding a float spread.
            If *"none_simple"* is used this results in an exact calculation.
            If *"isda_compounding"* or *"isda_flat_compounding"* is used this results
            in an approximation.

        Returns
        -------
        Dual, Dual2 or float

        Notes
        -----
        Calculating rates from a curve implies that the conventions attached to the
        specific index, e.g. USD SOFR, or GBP SONIA, are applicable and these should
        be set at initialisation of the ``Curve``. Thus, the convention used to
        calculate the ``rate`` is taken from the ``Curve`` from which ``rate``
        is called.

        ``modifier`` is only used if a tenor is given as the termination.

        Major indexes, such as legacy IBORs, and modern RFRs typically use a
        ``convention`` which is either `"Act365F"` or `"Act360"`. These conventions
        do not need additional parameters, such as the `termination` of a leg,
        the `frequency` or a leg or whether it is a `stub` to calculate a DCF.

        **Adding Floating Spreads**

        An optimised method for adding floating spreads to a curve rate is provided.
        This is quite restrictive and mainly used internally to facilitate other parts
        of the library.

        - When ``spread_compound_method`` is *"none_simple"* the spread is a simple
          linear addition.
        - When using *"isda_compounding"* or *"isda_flat_compounding"* the curve is
          assumed to be comprised of RFR
          rates and an approximation is used to derive to total rate.

        Examples
        --------

        .. ipython:: python

            curve_act365f = Curve(
                nodes={
                    dt(2022, 1, 1): 1.0,
                    dt(2022, 2, 1): 0.98,
                    dt(2022, 3, 1): 0.978,
                },
                convention='Act365F'
            )
            curve_act365f.rate(dt(2022, 2, 1), dt(2022, 3, 1))

        Using a different convention will result in a different rate:

        .. ipython:: python

            curve_act360 = Curve(
                nodes={
                    dt(2022, 1, 1): 1.0,
                    dt(2022, 2, 1): 0.98,
                    dt(2022, 3, 1): 0.978,
                },
                convention='Act360'
            )
            curve_act360.rate(dt(2022, 2, 1), dt(2022, 3, 1))
        """
        modifier = self.modifier if modifier is NoInput.blank else modifier
        # calendar = self.calendar if calendar is False else calendar
        # convention = self.convention if convention is None else convention

        if effective < self.node_dates[0]:  # Alternative solution to PR 172.
            return None
            # raise ValueError(
            #     "`effective` date for rate period is before the initial node date of the Curve.\n"
            #     "If you are trying to calculate a rate for an historical FloatPeriod have you "
            #     "neglected to supply appropriate `fixings`?\n"
            #     "See Documentation > Cookbook > Working with Fixings."
            # )
        if isinstance(termination, str):
            termination = add_tenor(effective, termination, modifier, self.calendar)
        try:
            n_, d_ = self[effective], self[termination]
            df_ratio = n_ / d_
        except ZeroDivisionError:
            return None

        if termination == effective:
            raise ZeroDivisionError(f"effective: {effective}, termination: {termination}")
        n_, d_ = (df_ratio - 1), dcf(effective, termination, self.convention)
        _ = n_ / d_ * 100

        if float_spread is not NoInput(0) and abs(float_spread) > 1e-9:
            if spread_compound_method == "none_simple":
                return _ + float_spread / 100
            elif spread_compound_method == "isda_compounding":
                # this provides an approximated rate
                r_bar, d, n = average_rate(effective, termination, self.convention, _)
                _ = ((1 + (r_bar + float_spread / 100) / 100 * d) ** n - 1) / (n * d)
                return 100 * _
            elif spread_compound_method == "isda_flat_compounding":
                # this provides an approximated rate
                r_bar, d, n = average_rate(effective, termination, self.convention, _)
                rd = r_bar / 100 * d
                _ = (
                    (r_bar + float_spread / 100)
                    / n
                    * (comb(n, 1) + comb(n, 2) * rd + comb(n, 3) * rd**2)
                )
                return _
            else:
                raise ValueError(
                    "Must supply a valid `spread_compound_method`, when `float_spread` "
                    " is not `None`.",
                )

        return _

    def clear_cache(self):
        """
        Clear the cache of values on a *Curve* type.

        Returns
        -------
        None

        Notes
        -----
        This should be used if any modification has been made to the *Curve*.
        Users are advised against making direct modification to *Curve* classes once
        constructed to avoid the issue of un-cleared caches returning erroneous values.

        Alternatively the curve caching as a feature can be set to *False* in ``defaults``.
        """
        self._cache = dict()

    def _maybe_add_to_cache(self, date, val):
        if defaults.curve_caching:
            self._cache[date] = val

    def csolve(self) -> None:
        """
        Solves **and sets** the coefficients, ``c``, of the :class:`PPSpline`.

        Returns
        -------
        None

        Notes
        -----
        Only impacts curves which have a knot sequence, ``t``, and a ``PPSpline``.
        Only solves if ``c`` not given at curve initialisation.

        Uses the ``spline_endpoints`` attribute on the class to determine the solving
        method.
        """
        if self.spline is None or self.c_init:
            return None

        # Get the Spline classs by data types
        if self.ad == 0:
            Spline = PPSplineF64
        elif self.ad == 1:
            Spline = PPSplineDual
        else:
            Spline = PPSplineDual2

        t_posix = self.t_posix.copy()
        tau_posix = [k.replace(tzinfo=UTC).timestamp() for k in self.nodes if k >= self.t[0]]
        y = [self._op_log(v) for k, v in self.nodes.items() if k >= self.t[0]]

        # Left side constraint
        if self.spline_endpoints[0].lower() == "natural":
            tau_posix.insert(0, self.t_posix[0])
            y.insert(0, set_order_convert(0.0, self.ad, None))
            left_n = 2
        elif self.spline_endpoints[0].lower() == "not_a_knot":
            t_posix.pop(4)
            left_n = 0
        else:
            raise NotImplementedError(
                f"Endpoint method '{self.spline_endpoints[0]}' not implemented.",
            )

        # Right side constraint
        if self.spline_endpoints[1].lower() == "natural":
            tau_posix.append(self.t_posix[-1])
            y.append(set_order_convert(0, self.ad, None))
            right_n = 2
        elif self.spline_endpoints[1].lower() == "not_a_knot":
            t_posix.pop(-5)
            right_n = 0
        else:
            raise NotImplementedError(
                f"Endpoint method '{self.spline_endpoints[0]}' not implemented.",
            )

        self.spline = Spline(4, t_posix, None)
        self.spline.csolve(tau_posix, y, left_n, right_n, False)
        return None

    def shift(
        self,
        spread: DualTypes,
        id: str | NoInput = NoInput(0),
        composite: bool = True,
        collateral: str | NoInput = NoInput(0),
    ):
        """
        Create a new curve by vertically adjusting the curve by a set number of basis
        points.

        This curve adjustment preserves the shape of the curve but moves it up or
        down as a translation.
        This method is suitable as a way to assess value changes of instruments when
        a parallel move higher or lower in yields is predicted.

        Parameters
        ----------
        spread : float, Dual, Dual2
            The number of basis points added to the existing curve.

            .. warning::

               If ``composite`` is *True*, users must be aware that adding *Dual* or *Dual2*
               spreads must be compatible with the AD order of *Self*, otherwise *TypeErrors*
               may be raised. If in doubt, only use *float* spread values.

        id : str, optional
            Set the id of the returned curve.
        composite: bool, optional
            If True will return a CompositeCurve that adds a flat curve to the existing curve.
            This results in slower calculations but the curve will maintain a dynamic
            association with the underlying curve and will change if the underlying curve changes.
        collateral: str, optional
            Designate a collateral tag for the curve which is used by other methods.

        Returns
        -------
        Curve, CompositeCurve

        Examples
        --------
        .. ipython:: python

           from rateslib.curves import Curve

        .. ipython:: python

           curve = Curve(
               nodes = {
                   dt(2022, 1, 1): 1.0,
                   dt(2023, 1, 1): 0.988,
                   dt(2024, 1, 1): 0.975,
                   dt(2025, 1, 1): 0.965,
                   dt(2026, 1, 1): 0.955,
                   dt(2027, 1, 1): 0.9475
               },
               t = [
                   dt(2024, 1, 1), dt(2024, 1, 1), dt(2024, 1, 1), dt(2024, 1, 1),
                   dt(2025, 1, 1),
                   dt(2026, 1, 1),
                   dt(2027, 1, 1), dt(2027, 1, 1), dt(2027, 1, 1), dt(2027, 1, 1),
               ],
           )
           shifted_curve = curve.shift(25)
           curve.plot("1d", comparators=[shifted_curve], labels=["orig", "shift"])

        .. plot::

           from rateslib.curves import *
           import matplotlib.pyplot as plt
           from datetime import datetime as dt
           curve = Curve(
               nodes = {
                   dt(2022, 1, 1): 1.0,
                   dt(2023, 1, 1): 0.988,
                   dt(2024, 1, 1): 0.975,
                   dt(2025, 1, 1): 0.965,
                   dt(2026, 1, 1): 0.955,
                   dt(2027, 1, 1): 0.9475
               },
               t = [
                   dt(2024, 1, 1), dt(2024, 1, 1), dt(2024, 1, 1), dt(2024, 1, 1),
                   dt(2025, 1, 1),
                   dt(2026, 1, 1),
                   dt(2027, 1, 1), dt(2027, 1, 1), dt(2027, 1, 1), dt(2027, 1, 1),
               ],
           )
           spread_curve = curve.shift(25)
           fig, ax, line = curve.plot("1d", comparators=[spread_curve], labels=["orig", "shift"])
           plt.show()

        """
        if composite:
            start, end = self.node_dates[0], self.node_dates[-1]
            days = (end - start).days
            d = _DCF1d[self.convention.upper()]
            if type(self) is Curve or type(self) is ProxyCurve:
                shifted = Curve(
                    nodes={start: 1.0, end: 1.0 / (1 + d * spread / 10000) ** days},
                    convention=self.convention,
                    calendar=self.calendar,
                    modifier=self.modifier,
                    interpolation="log_linear",
                )
            elif type(self) is LineCurve:
                shifted = LineCurve(
                    nodes={start: spread / 100.0, end: spread / 100.0},
                    convention=self.convention,
                    calendar=self.calendar,
                    modifier=self.modifier,
                    interpolation="linear",
                )
            else:  # type is IndexCurve
                shifted = IndexCurve(
                    nodes={start: 1.0, end: 1.0 / (1 + d * spread / 10000) ** days},
                    convention=self.convention,
                    calendar=self.calendar,
                    modifier=self.modifier,
                    interpolation="log_linear",
                    index_base=self.index_base,
                    index_lag=self.index_lag,
                )

            _ = CompositeCurve(curves=[self, shifted], id=id)
            _.collateral = collateral
            return _

        else:  # use non-composite method, which is faster but does not preserve a dynamic spread.
            # Make sure base curve ADorder matches the spread ADorder. Floats are universal
            _ad = self.ad
            if isinstance(spread, Dual):
                self._set_ad_order(1)
            elif isinstance(spread, Dual2):
                self._set_ad_order(2)

            v1v2 = [1.0] * (self.n - 1)
            n = [0] * (self.n - 1)
            d = 1 / 365 if self.convention.upper() != "ACT360" else 1 / 360
            v_new = [1.0] * (self.n)
            for i, (k, v) in enumerate(self.nodes.items()):
                if i == 0:
                    continue
                n[i - 1] = (k - self.node_dates[i - 1]).days
                v1v2[i - 1] = (self.nodes[self.node_dates[i - 1]] / v) ** (1 / n[i - 1])
                v_new[i] = v_new[i - 1] / (v1v2[i - 1] + d * spread / 10000) ** n[i - 1]

            nodes = self.nodes.copy()
            for i, (k, _) in enumerate(nodes.items()):
                nodes[k] = v_new[i]

            kwargs = {}
            if type(self) is IndexCurve:
                kwargs = {"index_base": self.index_base, "index_lag": self.index_lag}
            _ = type(self)(
                nodes=nodes,
                interpolation=self.interpolation,
                t=self.t,
                c=NoInput(0),
                endpoints=self.spline_endpoints,
                id=id or uuid4().hex[:5] + "_",  # 1 in a million clash,
                convention=self.convention,
                modifier=self.modifier,
                calendar=self.calendar,
                ad=self.ad,
                **kwargs,
            )
            _.collateral = collateral
            self._set_ad_order(_ad)
            return _

    def _translate_nodes(self, start: datetime):
        scalar = 1 / self[start]
        new_nodes = {k: scalar * v for k, v in self.nodes.items()}

        # re-organise the nodes on the new curve
        del new_nodes[self.node_dates[0]]
        flag, i = (start >= self.node_dates[1]), 1
        while flag:
            del new_nodes[self.node_dates[i]]
            flag, i = (start >= self.node_dates[i + 1]), i + 1

        new_nodes = {start: 1.0, **new_nodes}
        return new_nodes

    def translate(self, start: datetime, t: bool = False):
        """
        Create a new curve with an initial node date moved forward keeping all else
        constant.

        This curve adjustment preserves forward curve expectations as time evolves.
        This method is suitable as a way to create a subsequent *opening* curve from a
        previous day's *closing* curve.

        Parameters
        ----------
        start : datetime
            The new initial node date for the curve, must be in the domain:
            (node_date[0], node_date[1]]
        t : bool
            Set to *True* if the initial knots of the knot sequence should be
            translated forward.

        Returns
        -------
        Curve

        Examples
        ---------
        The basic use of this function translates a curve forward in time and the
        plot demonstrates its rates are exactly the same as initially forecast.

        .. ipython:: python

           curve = Curve(
               nodes = {
                   dt(2022, 1, 1): 1.0,
                   dt(2023, 1, 1): 0.988,
                   dt(2024, 1, 1): 0.975,
                   dt(2025, 1, 1): 0.965,
                   dt(2026, 1, 1): 0.955,
                   dt(2027, 1, 1): 0.9475
               },
               t = [
                   dt(2024, 1, 1), dt(2024, 1, 1), dt(2024, 1, 1), dt(2024, 1, 1),
                   dt(2025, 1, 1),
                   dt(2026, 1, 1),
                   dt(2027, 1, 1), dt(2027, 1, 1), dt(2027, 1, 1), dt(2027, 1, 1),
               ],
           )
           translated_curve = curve.translate(dt(2022, 12, 1))
           curve.plot(
               "1d",
               comparators=[translated_curve],
               labels=["orig", "translated"],
               left=dt(2022, 12, 1),
           )

        .. plot::

           from rateslib.curves import *
           import matplotlib.pyplot as plt
           from datetime import datetime as dt
           curve = Curve(
               nodes = {
                   dt(2022, 1, 1): 1.0,
                   dt(2023, 1, 1): 0.988,
                   dt(2024, 1, 1): 0.975,
                   dt(2025, 1, 1): 0.965,
                   dt(2026, 1, 1): 0.955,
                   dt(2027, 1, 1): 0.9475
               },
               t = [
                   dt(2024, 1, 1), dt(2024, 1, 1), dt(2024, 1, 1), dt(2024, 1, 1),
                   dt(2025, 1, 1),
                   dt(2026, 1, 1),
                   dt(2027, 1, 1), dt(2027, 1, 1), dt(2027, 1, 1), dt(2027, 1, 1),
               ],
               interpolation="log_linear",
           )
           translated_curve = curve.translate(dt(2022, 12, 1))
           fig, ax, line = curve.plot("1d", comparators=[translated_curve], labels=["orig", "translated"], left=dt(2022, 12, 1))
           plt.show()
           plt.close()

        .. ipython:: python

           curve.nodes
           translated_curve.nodes

        When a curve has a log-cubic spline the knot dates can be preserved or
        translated with the ``t`` argument. Preserving the knot dates preserves the
        interpolation of the curve. A knot sequence for a mixed curve which begins
        after ``start`` will not be affected in either case.

        .. ipython:: python

           curve = Curve(
               nodes={
                   dt(2022, 1, 1): 1.0,
                   dt(2022, 2, 1): 0.999,
                   dt(2022, 3, 1): 0.9978,
                   dt(2022, 4, 1): 0.9963,
                   dt(2022, 5, 1): 0.9940
               },
               t = [dt(2022, 1, 1), dt(2022, 1, 1), dt(2022, 1, 1), dt(2022, 1, 1),
                    dt(2022, 2, 1), dt(2022, 3, 1), dt(2022, 4, 1),
                    dt(2022, 5, 1), dt(2022, 5, 1), dt(2022, 5, 1), dt(2022, 5, 1)]
           )
           translated_curve = curve.translate(dt(2022, 1, 15))
           translated_curve2 = curve.translate(dt(2022, 1, 15), t=True)
           curve.plot("1d", left=dt(2022, 1, 15), comparators=[translated_curve, translated_curve2], labels=["orig", "translated", "translated2"])

        .. plot::

           from rateslib.curves import *
           import matplotlib.pyplot as plt
           from datetime import datetime as dt
           curve = Curve(
               nodes={
                   dt(2022, 1, 1): 1.0,
                   dt(2022, 2, 1): 0.999,
                   dt(2022, 3, 1): 0.9978,
                   dt(2022, 4, 1): 0.9963,
                   dt(2022, 5, 1): 0.9940
               },
               t = [dt(2022, 1, 1), dt(2022, 1, 1), dt(2022, 1, 1), dt(2022, 1, 1),
                    dt(2022, 2, 1), dt(2022, 3, 1), dt(2022, 4, 1),
                    dt(2022, 5, 1), dt(2022, 5, 1), dt(2022, 5, 1), dt(2022, 5, 1)]
           )
           translated = curve.translate(dt(2022, 1, 15))
           translated2 = curve.translate(dt(2022, 1, 15), t=True)
           fig, ax, line = curve.plot("1d", left=dt(2022, 1, 15), comparators=[translated, translated2], labels=["orig", "translated", "translated2"])
           plt.show()

        """  # noqa: E501
        if start <= self.node_dates[0]:
            raise ValueError("Cannot translate into the past. Review the docs.")

        new_nodes = self._translate_nodes(start)

        # re-organise the t-knot sequence
        if self.t is NoInput.blank:
            new_t: list[datetime] | NoInput = NoInput(0)
        else:
            new_t = self.t.copy()

            if start <= new_t[0]:
                pass  # do nothing to t
            elif new_t[0] < start < new_t[4]:
                if t:
                    for i in range(4):
                        new_t[i] = start  # adjust left side of t to start
            elif new_t[4] <= start:
                raise ValueError(
                    "Cannot translate spline knots for given `start`, review the docs.",
                )

        kwargs = {}
        if type(self) is IndexCurve:
            kwargs = {
                "index_base": self.index_value(start),
                "index_lag": self.index_lag,
            }
        new_curve = type(self)(
            nodes=new_nodes,
            interpolation=self.interpolation,
            t=new_t,
            c=NoInput(0),
            endpoints=self.spline_endpoints,
            modifier=self.modifier,
            calendar=self.calendar,
            convention=self.convention,
            id=NoInput(0),
            ad=self.ad,
            **kwargs,
        )
        return new_curve

    def _roll_nodes(self, tenor: datetime, days: int):
        """
        Roll nodes by adding days to each one and scaling DF values.

        Parameters
        ----------
        tenor : datetime
            The intended roll datetime
        days : int
            The number of days between ``tenor`` and initial curve node date.

        Returns
        -------
        dict
        """
        on_rate = self.rate(self.node_dates[0], "1d", "NONE")
        d = 1 / 365 if self.convention.upper() != "ACT360" else 1 / 360
        scalar = 1 / ((1 + on_rate * d / 100) ** days)
        new_nodes = {k + timedelta(days=days): v * scalar for k, v in self.nodes.items()}
        if tenor > self.node_dates[0]:
            new_nodes = {self.node_dates[0]: 1.0, **new_nodes}
        return new_nodes

    # Licence: Creative Commons - Attribution-NonCommercial-NoDerivatives 4.0 International
    # Commercial use of this code, and/or copying and redistribution is prohibited.
    # Contact rateslib at gmail.com if this code is observed outside its intended sphere.

    def roll(self, tenor: datetime | str):
        """
        Create a new curve with its shape translated in time but an identical initial
        node date.

        This curve adjustment is a simulation of a future state of the market where
        forward rates are assumed to have moved so that the present day's curve shape
        is reflected in the future (or the past). This is often used in trade
        strategy analysis.

        Parameters
        ----------
        tenor : datetime or str
            The date or tenor by which to roll the curve. If a tenor, as str, will
            derive the datetime as measured from the initial node date. If supplying a
            negative tenor, or a past datetime, there is a limit to how far back the
            curve can be rolled - it will first roll backwards and then attempt to
            :meth:`translate` forward to maintain the initial node date.

        Returns
        -------
        Curve

        Examples
        ---------
        The basic use of this function translates a curve forward in time and the
        plot demonstrates its rates are exactly the same as initially forecast.

        .. ipython:: python

           curve = Curve(
               nodes = {
                   dt(2022, 1, 1): 1.0,
                   dt(2023, 1, 1): 0.988,
                   dt(2024, 1, 1): 0.975,
                   dt(2025, 1, 1): 0.965,
                   dt(2026, 1, 1): 0.955,
                   dt(2027, 1, 1): 0.9475
               },
               t = [
                   dt(2024, 1, 1), dt(2024, 1, 1), dt(2024, 1, 1), dt(2024, 1, 1),
                   dt(2025, 1, 1),
                   dt(2026, 1, 1),
                   dt(2027, 1, 1), dt(2027, 1, 1), dt(2027, 1, 1), dt(2027, 1, 1),
               ],
           )
           rolled_curve = curve.roll("6m")
           rolled_curve2 = curve.roll("-6m")
           curve.plot(
               "1d",
               comparators=[rolled_curve, rolled_curve2],
               labels=["orig", "rolled", "rolled2"],
               right=dt(2026, 6, 30),
           )

        .. plot::

           from rateslib.curves import *
           import matplotlib.pyplot as plt
           from datetime import datetime as dt
           curve = Curve(
               nodes = {
                   dt(2022, 1, 1): 1.0,
                   dt(2023, 1, 1): 0.988,
                   dt(2024, 1, 1): 0.975,
                   dt(2025, 1, 1): 0.965,
                   dt(2026, 1, 1): 0.955,
                   dt(2027, 1, 1): 0.9475
               },
               t = [
                   dt(2024, 1, 1), dt(2024, 1, 1), dt(2024, 1, 1), dt(2024, 1, 1),
                   dt(2025, 1, 1),
                   dt(2026, 1, 1),
                   dt(2027, 1, 1), dt(2027, 1, 1), dt(2027, 1, 1), dt(2027, 1, 1),
               ],
           )
           rolled_curve = curve.roll("6m")
           rolled_curve2 = curve.roll("-6m")
           fig, ax, line = curve.plot("1d", comparators=[rolled_curve, rolled_curve2], labels=["orig", "rolled", "rolled2"], right=dt(2026,6,30))
           plt.show()

        """  # noqa: E501
        if isinstance(tenor, str):
            tenor = add_tenor(self.node_dates[0], tenor, "NONE", NoInput(0))

        if tenor == self.node_dates[0]:
            return self.copy()

        days = (tenor - self.node_dates[0]).days
        new_nodes = self._roll_nodes(tenor, days)
        if self.t is not NoInput.blank:
            new_t = [_ + timedelta(days=days) for _ in self.t]
        else:
            new_t = NoInput(0)
        if type(self) is IndexCurve:
            xtra = dict(index_lag=self.index_lag, index_base=self.index_base)
        else:
            xtra = {}
        new_curve = type(self)(
            nodes=new_nodes,
            interpolation=self.interpolation,
            t=new_t,
            c=NoInput(0),
            endpoints=self.spline_endpoints,
            modifier=self.modifier,
            calendar=self.calendar,
            convention=self.convention,
            id=NoInput(0),
            ad=self.ad,
            **xtra,
        )
        if tenor > self.node_dates[0]:
            return new_curve
        else:  # tenor < self.node_dates[0]
            return new_curve.translate(self.node_dates[0])

    # PLOTTING METHODS

    def plot(
        self,
        tenor: str,
        right: datetime | str | NoInput = NoInput(0),
        left: datetime | str | NoInput = NoInput(0),
        comparators: list[Curve] | NoInput = NoInput(0),
        difference: bool = False,
        labels: list[str] | NoInput = NoInput(0),
    ):
        """
        Plot given forward tenor rates from the curve. See notes.

        Parameters
        ----------
        tenor : str
            The tenor of the forward rates to plot, e.g. "1D", "3M".
        right : datetime or str, optional
            The right bound of the graph. If given as str should be a tenor format
            defining a point measured from the initial node date of the curve.
            Defaults to the final node of the curve minus the ``tenor``.
        left : datetime or str, optional
            The left bound of the graph. If given as str should be a tenor format
            defining a point measured from the initial node date of the curve.
            Defaults to the initial node of the curve.
        comparators: list[Curve]
            A list of curves which to include on the same plot as comparators.
        difference : bool
            Whether to plot as comparator minus base curve or outright curve levels in
            plot. Default is `False`.
        labels : list[str]
            A list of strings associated with the plot and comparators. Must be same
            length as number of plots.

        Returns
        -------
        (fig, ax, line) : Matplotlib.Figure, Matplotplib.Axes, Matplotlib.Lines2D

        Notes
        ------
        This function plots single-period, **simple interest** curve rates, which are defined as:

        .. math::

           1 + r d = \\frac{v_{start}}{v_{end}}

        where *d* is the day count fraction determined using the ``convention`` associated
        with the *Curve*.

        This function does **not** plot swap rates,
        which is impossible since the *Curve* object contains no information regarding the
        parameters of the *'swap'* (e.g. its *frequency* or its *convention* etc.).
        If ``tenors`` longer than one year are sought results may start to deviate from those
        one might expect. See `Issue 246 <https://github.com/attack68/rateslib/issues/246>`_.

        """
        comparators = _drb([], comparators)
        labels = _drb([], labels)
        upper_tenor = tenor.upper()
        x, y = self._plot_rates(upper_tenor, left, right)
        y_ = [y] if not difference else []
        for _, comparator in enumerate(comparators):
            if difference:
                y_.append(
                    [
                        self._plot_diff(_x, tenor, _y, comparator)
                        for _x, _y in zip(x, y, strict=False)
                    ]
                )
            else:
                pm_ = comparator._plot_modifier(tenor)
                y_.append([comparator._plot_rate(_x, tenor, pm_) for _x in x])

        return plot(x, y_, labels)

    def _plot_diff(self, date, tenor, rate, comparator):
        rate2 = comparator._plot_rate(date, tenor, comparator._plot_modifier(tenor))
        return (rate2 - rate) if rate2 is not None else None

    def _plot_modifier(self, upper_tenor):
        """If tenor is in days do not allow modified for plot purposes"""
        if "B" in upper_tenor or "D" in upper_tenor or "W" in upper_tenor:
            if "F" in self.modifier:
                return "F"
            elif "P" in self.modifier:
                return "P"
        return self.modifier

    def _plot_rates(
        self,
        upper_tenor: str,
        left: datetime | str | NoInput = NoInput(0),
        right: datetime | str | NoInput = NoInput(0),
    ):
        if left is NoInput.blank:
            left_: datetime = self.node_dates[0]
        elif isinstance(left, str):
            left_ = add_tenor(self.node_dates[0], left, "F", self.calendar)
        elif isinstance(left, datetime):
            left_ = left
        else:
            raise ValueError("`left` must be supplied as datetime or tenor string.")

        if right is NoInput.blank:
            # pre-adjust the end date to enforce business date.
            right_: datetime = add_tenor(
                self.calendar.roll(self.node_dates[-1], Modifier.P, False),
                "-" + upper_tenor,
                "P",
                self.calendar,
            )
        elif isinstance(right, str):
            right_ = add_tenor(self.node_dates[0], right, "P", NoInput(0))
        elif isinstance(right, datetime):
            right_ = right
        else:
            raise ValueError("`right` must be supplied as datetime or tenor string.")

        dates = self.calendar.cal_date_range(start=left_, end=right_)
        rates = [self._plot_rate(_, upper_tenor, self._plot_modifier(upper_tenor)) for _ in dates]
        return dates, rates

    def _plot_rate(
        self,
        effective,
        termination,
        modifier=NoInput(0),
    ):
        try:
            rate = self.rate(effective, termination, modifier)
        except ValueError:
            return None
        return rate

    def _plot_fx(
        self,
        curve_foreign: Curve,
        fx_rate: float | Dual,
        fx_settlement: datetime | NoInput = NoInput(0),
        left: datetime = None,
        right: datetime = None,
        points: int = None,
    ):  # pragma: no cover
        """
        Debugging method?
        """

        def forward_fx(date, curve_domestic, curve_foreign, fx_rate, fx_settlement):
            _ = self[date] / curve_foreign[date]
            if fx_settlement is not NoInput.blank:
                _ *= curve_foreign[fx_settlement] / curve_domestic[fx_settlement]
            _ *= fx_rate
            return _

        left, right = self.node_dates[0], self.node_dates[-1]
        points = (right - left).days
        x = [left + timedelta(days=i) for i in range(points)]
        rates = [forward_fx(_, self, curve_foreign, fx_rate, fx_settlement) for _ in x]
        return plot(x, [rates])

    def _set_node_vector(self, vector: list[DualTypes], ad):
        """Used to update curve values during a Solver iteration. ``ad`` in {1, 2}."""
        self.clear_cache()

        DualType = Dual if ad == 1 else Dual2
        DualArgs = ([],) if ad == 1 else ([], [])
        base_obj = DualType(0.0, [f"{self.id}{i}" for i in range(self.n)], *DualArgs)
        ident = np.eye(self.n)

        if self._ini_solve == 1:
            # then the first node on the Curve is not updated but
            # set it as a dual type with consistent vars.
            self.nodes[self.node_keys[0]] = DualType.vars_from(
                base_obj,
                self.nodes[self.node_keys[0]].real,
                base_obj.vars,
                ident[0, :].tolist(),
                *DualArgs[1:],
            )

        for i, k in enumerate(self.node_keys[self._ini_solve :]):
            self.nodes[k] = DualType.vars_from(
                base_obj,
                vector[i].real,
                base_obj.vars,
                ident[i + self._ini_solve, :].tolist(),
                *DualArgs[1:],
            )
        self.csolve()

    def _get_node_vector(self):
        """Get a 1d array of variables associated with nodes of this object updated by Solver"""
        return np.array(list(self.nodes.values())[self._ini_solve :])

    def _get_node_vars(self):
        """Get the variable names of elements updated by a Solver"""
        return tuple(f"{self.id}{i}" for i in range(self._ini_solve, self.n))


class LineCurve(Curve):
    """
    Curve based on value parametrisation at given node dates with interpolation.

    Parameters
    ----------
    nodes : dict[datetime: float]
        Parameters of the curve denoted by a node date and a corresponding
        value at that point.
    interpolation : str in {"log_linear", "linear"} or callable
        The interpolation used in the non-spline section of the curve. That is the part
        of the curve between the first node in ``nodes`` and the first knot in ``t``.
        If a callable, this allows a user-defined interpolation scheme, and this must
        have the signature ``method(date, nodes)``, where ``date`` is the datetime
        whose DF will be returned and ``nodes`` is as above and is passed to the
        callable.
    t : list[datetime], optional
        The knot locations for the B-spline cubic interpolation section of the
        curve. If *None* all interpolation will be done by the method specified in
        ``interpolation``.
    c : list[float], optional
        The B-spline coefficients used to define the log-cubic spline. If not given,
        which is the expected case, uses :meth:`csolve` to calculate these
        automatically.
    endpoints : str or list, optional
        The left and right endpoint constraint for the spline solution. Valid values are
        in {"natural", "not_a_knot"}. If a list, supply the left endpoint then the
        right endpoint.
    id : str, optional, set by Default
        The unique identifier to distinguish between curves in a multi-curve framework.
    convention : str, optional,
        This argument is **not used** by :class:`LineCurve`. It is included for
        signature consistency with :class:`Curve`.
    modifier : str, optional
        This argument is **not used** by :class:`LineCurve`. It is included for
        signature consistency with :class:`Curve`.
    calendar : calendar or str, optional
        This argument is **not used** by :class:`LineCurve`. It is included for
        signature consistency with :class:`Curve`.
    ad : int in {0, 1, 2}, optional
        Sets the automatic differentiation order. Defines whether to convert node
        values to float, :class:`Dual` or :class:`Dual2`. It is advised against
        using this setting directly. It is mainly used internally.

    Notes
    -----

    This curve type is **value** based and it is parametrised by a set of
    (date, value) pairs set as ``nodes``. The initial node date of the curve is defined
    to be today, and can take a general value. The initial value
    will be affected by a :class:`~rateslib.solver.Solver`.

    .. note::

       This curve type can only ever be used for **forecasting** rates and projecting
       cashflow calculations. It cannot be used to discount cashflows becuase it is
       not DF based and there is no mathematical one-to-one conversion available to
       imply DFs.

    Intermediate values are determined through ``interpolation``. If local interpolation
    is adopted a value for an arbitrary date is dependent only on its immediately
    neighbouring nodes via the interpolation routine. Available options are:

    - *"linear"* (default for this curve type)
    - *"log_linear"* (useful for values that exponential, e.g. stock indexes or GDP)
    - *"flat_forward"*, (useful for replicating a DF based log-linear type curve)
    - *"flat_backward"*,

    And also the following which are not recommended for this curve type:

    - *"linear_index"*
    - *"linear_zero_rate"*,

    Global interpolation in the form of a **cubic** spline is also configurable
    with the parameters ``t``, ``c`` and ``endpoints``. See
    :ref:`splines<splines-doc>` for instruction of knot sequence calibration.
    Values before the first knot in ``t`` will be determined through the local
    interpolation method.

    This curve type cannot return arbitrary tenor rates. It will only return a single
    value which is applicable to that date. It is recommended to review
    :ref:`RFR and IBOR Indexing<c-curves-ibor-rfr>` to ensure indexing is done in a
    way that is consistent with internal instrument configuration.

    Examples
    --------

    .. ipython:: python

       line_curve = LineCurve(
           nodes={
               dt(2022,1,1): 0.975,  # <- initial value is general
               dt(2023,1,1): 1.10,
               dt(2024,1,1): 1.22,
               dt(2025,1,1): 1.14,
               dt(2026,1,1): 1.03,
               dt(2027,1,1): 1.03,
           },
           interpolation="linear",
       )
       line_curve.plot("1d")

    .. plot::

       from rateslib.curves import *
       import matplotlib.pyplot as plt
       from datetime import datetime as dt
       import numpy as np
       line_curve = LineCurve(
           nodes={
               dt(2022,1,1): 0.975,  # <- initial value is general
               dt(2023,1,1): 1.10,
               dt(2024,1,1): 1.22,
               dt(2025,1,1): 1.14,
               dt(2026,1,1): 1.03,
               dt(2027,1,1): 1.03,
           },
           interpolation="linear",
       )
       fig, ax, line = line_curve.plot("1D")
       plt.show()

    """

    _op_exp = staticmethod(lambda x: x)  # LineCurve spline is not log based so no exponent needed
    _op_log = staticmethod(lambda x: x)  # LineCurve spline is not log based so no log needed
    _ini_solve = 0  # No constraint placed on initial node in Solver
    _base_type = "values"

    def __init__(
        self,
        *args,
        **kwargs,
    ):
        super().__init__(*args, **kwargs)

    # def plot(self, *args, **kwargs):
    #     return super().plot(*args, **kwargs)

    def rate(
        self,
        effective: datetime,
        *args,
    ):
        """
        Return the curve value for a given date.

        Note `LineCurve` s do not determine interest rates via DFs therefore do not
        have the concept of tenors or termination dates - the rate is simply the value
        attributed to that date on the curve.

        Parameters
        ----------
        effective : datetime
            The date of the curve value, which will be interpolated if necessary.

        Returns
        -------
        float, Dual, or Dual2
        """
        if effective < self.node_dates[0]:  # Alternative solution to PR 172.
            return None
        return self[effective]

    def shift(
        self,
        spread: float,
        id: str | NoInput = NoInput(0),
        composite: bool = True,
        collateral: str | NoInput = NoInput(0),
    ):
        """
        Raise or lower the curve in parallel by a set number of basis points.

        Parameters
        ----------
        spread : float, Dual, Dual2
            The number of basis points added to the existing curve.

            .. warning::

               If ``composite`` is *True*, users must be aware that adding *Dual* or *Dual2*
               spreads must be compatible with the AD order of *Self*, otherwise *TypeErrors*
               may be raised. If in doubt, only use *float* spread values.

        id : str, optional
            Set the id of the returned curve.
        composite: bool, optional
            If True will return a CompositeCurve that adds a flat curve to the existing curve.
            This results in slower calculations but the curve will maintain a dynamic
            association with the underlying curve and will change if the underlying curve changes.
        collateral: str, optional
            Designate a collateral tag for the curve which is used by other methods.

        Returns
        -------
        LineCurve

        Examples
        --------
        .. ipython:: python

           from rateslib.curves import LineCurve

        .. ipython:: python

           line_curve = LineCurve(
               nodes = {
                   dt(2022, 1, 1): 1.7,
                   dt(2023, 1, 1): 1.65,
                   dt(2024, 1, 1): 1.4,
                   dt(2025, 1, 1): 1.3,
                   dt(2026, 1, 1): 1.25,
                   dt(2027, 1, 1): 1.35
               },
               t = [
                   dt(2024, 1, 1), dt(2024, 1, 1), dt(2024, 1, 1), dt(2024, 1, 1),
                   dt(2025, 1, 1),
                   dt(2026, 1, 1),
                   dt(2027, 1, 1), dt(2027, 1, 1), dt(2027, 1, 1), dt(2027, 1, 1),
               ],
           )
           spread_curve = line_curve.shift(25)
           line_curve.plot("1d", comparators=[spread_curve])

        .. plot::

           from rateslib.curves import *
           import matplotlib.pyplot as plt
           from datetime import datetime as dt
           line_curve = LineCurve(
               nodes = {
                   dt(2022, 1, 1): 1.7,
                   dt(2023, 1, 1): 1.65,
                   dt(2024, 1, 1): 1.4,
                   dt(2025, 1, 1): 1.3,
                   dt(2026, 1, 1): 1.25,
                   dt(2027, 1, 1): 1.35
               },
               t = [
                   dt(2024, 1, 1), dt(2024, 1, 1), dt(2024, 1, 1), dt(2024, 1, 1),
                   dt(2025, 1, 1),
                   dt(2026, 1, 1),
                   dt(2027, 1, 1), dt(2027, 1, 1), dt(2027, 1, 1), dt(2027, 1, 1),
               ],
           )
           spread_curve = line_curve.shift(25)
           fig, ax, line = line_curve.plot("1d", comparators=[spread_curve])
           plt.show()

        """
        if composite:
            return super().shift(spread, id, composite, collateral)

        # Make sure base curve ADorder matches the spread ADorder. Floats are universal
        _ad = self.ad
        if isinstance(spread, Dual):
            self._set_ad_order(1)
        elif isinstance(spread, Dual2):
            self._set_ad_order(2)

        _ = LineCurve(
            nodes={k: v + spread / 100 for k, v in self.nodes.items()},
            interpolation=self.interpolation,
            t=self.t,
            c=NoInput(0),
            endpoints=self.spline_endpoints,
            id=id,
            convention=self.convention,
            modifier=self.modifier,
            calendar=self.calendar,
            ad=self.ad,
        )
        _.collateral = collateral
        self._set_ad_order(_ad)
        return _

    def _translate_nodes(self, start: datetime):
        new_nodes = self.nodes.copy()

        # re-organise the nodes on the new curve
        del new_nodes[self.node_dates[0]]
        flag, i = (start >= self.node_dates[1]), 1
        while flag:
            del new_nodes[self.node_dates[i]]
            flag, i = (start >= self.node_dates[i + 1]), i + 1

        new_nodes = {start: self[start], **new_nodes}
        return new_nodes

    # Licence: Creative Commons - Attribution-NonCommercial-NoDerivatives 4.0 International
    # Commercial use of this code, and/or copying and redistribution is prohibited.
    # Contact rateslib at gmail.com if this code is observed outside its intended sphere.

    def translate(self, start: datetime, t: bool = False):
        """
        Create a new curve with an initial node date moved forward keeping all else
        constant.

        This curve adjustment preserves forward curve expectations as time evolves.
        This method is suitable as a way to create a subsequent *opening* curve from a
        previous day's *closing* curve.

        Parameters
        ----------
        start : datetime
            The new initial node date for the curve, must be in the domain:
            (node_date[0], node_date[1]]
        t : bool
            Set to *True* if the initial knots of the knot sequence should be
            translated forward.

        Returns
        -------
        Curve

        Examples
        ---------
        The basic use of this function translates a curve forward in time and the
        plot demonstrates its rates are exactly the same as initially forecast.

        .. ipython:: python

           line_curve = LineCurve(
               nodes = {
                   dt(2022, 1, 1): 1.7,
                   dt(2023, 1, 1): 1.65,
                   dt(2024, 1, 1): 1.4,
                   dt(2025, 1, 1): 1.3,
                   dt(2026, 1, 1): 1.25,
                   dt(2027, 1, 1): 1.35
               },
               t = [
                   dt(2024, 1, 1), dt(2024, 1, 1), dt(2024, 1, 1), dt(2024, 1, 1),
                   dt(2025, 1, 1),
                   dt(2026, 1, 1),
                   dt(2027, 1, 1), dt(2027, 1, 1), dt(2027, 1, 1), dt(2027, 1, 1),
               ],
           )
           translated_curve = line_curve.translate(dt(2022, 12, 1))
           line_curve.plot("1d", comparators=[translated_curve], left=dt(2022, 12, 1))

        .. plot::

           from rateslib.curves import *
           import matplotlib.pyplot as plt
           from datetime import datetime as dt
           line_curve = LineCurve(
               nodes = {
                   dt(2022, 1, 1): 1.7,
                   dt(2023, 1, 1): 1.65,
                   dt(2024, 1, 1): 1.4,
                   dt(2025, 1, 1): 1.3,
                   dt(2026, 1, 1): 1.25,
                   dt(2027, 1, 1): 1.35
               },
               t = [
                   dt(2024, 1, 1), dt(2024, 1, 1), dt(2024, 1, 1), dt(2024, 1, 1),
                   dt(2025, 1, 1),
                   dt(2026, 1, 1),
                   dt(2027, 1, 1), dt(2027, 1, 1), dt(2027, 1, 1), dt(2027, 1, 1),
               ],
           )
           translated_curve = line_curve.translate(dt(2022, 12, 1))
           fig, ax, line = line_curve.plot("1d", comparators=[translated_curve], labels=["orig", "translated"], left=dt(2022, 12,1))
           plt.show()
           plt.close()

        .. ipython:: python

           line_curve.nodes
           translated_curve.nodes

        When a line curve has a cubic spline the knot dates can be preserved or
        translated with the ``t`` argument. Preserving the knot dates preserves the
        interpolation of the curve. A knot sequence for a mixed curve which begins
        after ``start`` will not be affected in either case.

        .. ipython:: python

           curve = LineCurve(
               nodes={
                   dt(2022, 1, 1): 1.5,
                   dt(2022, 2, 1): 1.6,
                   dt(2022, 3, 1): 1.4,
                   dt(2022, 4, 1): 1.2,
                   dt(2022, 5, 1): 1.1,
               },
               t = [dt(2022, 1, 1), dt(2022, 1, 1), dt(2022, 1, 1), dt(2022, 1, 1),
                    dt(2022, 2, 1), dt(2022, 3, 1), dt(2022, 4, 1),
                    dt(2022, 5, 1), dt(2022, 5, 1), dt(2022, 5, 1), dt(2022, 5, 1)]
           )
           translated_curve = curve.translate(dt(2022, 1, 15))
           translated_curve2 = curve.translate(dt(2022, 1, 15), t=True)
           curve.plot("1d", left=dt(2022, 1, 15), comparators=[translated_curve, translated_curve2], labels=["orig", "translated", "translated2"])

        .. plot::

           from rateslib.curves import *
           import matplotlib.pyplot as plt
           from datetime import datetime as dt
           curve = LineCurve(
               nodes={
                   dt(2022, 1, 1): 1.5,
                   dt(2022, 2, 1): 1.6,
                   dt(2022, 3, 1): 1.4,
                   dt(2022, 4, 1): 1.2,
                   dt(2022, 5, 1): 1.1,
               },
               t = [dt(2022, 1, 1), dt(2022, 1, 1), dt(2022, 1, 1), dt(2022, 1, 1),
                    dt(2022, 2, 1), dt(2022, 3, 1), dt(2022, 4, 1),
                    dt(2022, 5, 1), dt(2022, 5, 1), dt(2022, 5, 1), dt(2022, 5, 1)]
           )
           translated = curve.translate(dt(2022, 1, 15))
           translated2 = curve.translate(dt(2022, 1, 15), t=True)
           fig, ax, line = curve.plot("1d", left=dt(2022, 1, 15), comparators=[translated, translated2], labels=["orig", "translated", "translated2"])
           plt.show()

        """  # noqa: E501
        return super().translate(start, t)

    def _roll_nodes(self, tenor: datetime, days: int):
        new_nodes = {k + timedelta(days=days): v for k, v in self.nodes.items()}
        if tenor > self.node_dates[0]:
            new_nodes = {self.node_dates[0]: self[self.node_dates[0]], **new_nodes}
        return new_nodes

    def roll(self, tenor: datetime | str):
        """
        Create a new curve with its shape translated in time

        This curve adjustment is a simulation of a future state of the market where
        forward rates are assumed to have moved so that the present day's curve shape
        is reflected in the future (or the past). This is often used in trade
        strategy analysis.

        Parameters
        ----------
        tenor : datetime or str
            The date or tenor by which to roll the curve. If a tenor, as str, will
            derive the datetime as measured from the initial node date. If supplying a
            negative tenor, or a past datetime, there is a limit to how far back the
            curve can be rolled - it will first roll backwards and then attempt to
            :meth:`translate` forward to maintain the initial node date.

        Returns
        -------
        Curve

        Examples
        ---------
        The basic use of this function translates a curve forward in time and the
        plot demonstrates its rates are exactly the same as initially forecast.

        .. ipython:: python

           line_curve = LineCurve(
               nodes = {
                   dt(2022, 1, 1): 1.7,
                   dt(2023, 1, 1): 1.65,
                   dt(2024, 1, 1): 1.4,
                   dt(2025, 1, 1): 1.3,
                   dt(2026, 1, 1): 1.25,
                   dt(2027, 1, 1): 1.35
               },
               t = [
                   dt(2024, 1, 1), dt(2024, 1, 1), dt(2024, 1, 1), dt(2024, 1, 1),
                   dt(2025, 1, 1),
                   dt(2026, 1, 1),
                   dt(2027, 1, 1), dt(2027, 1, 1), dt(2027, 1, 1), dt(2027, 1, 1),
               ],
           )
           rolled_curve = line_curve.roll("6m")
           rolled_curve2 = line_curve.roll("-6m")
           line_curve.plot(
               "1d",
               comparators=[rolled_curve, rolled_curve2],
               labels=["orig", "rolled", "rolled2"],
               right=dt(2026, 7, 1)
           )

        .. plot::

           from rateslib.curves import *
           import matplotlib.pyplot as plt
           from datetime import datetime as dt
           line_curve = LineCurve(
               nodes = {
                   dt(2022, 1, 1): 1.7,
                   dt(2023, 1, 1): 1.65,
                   dt(2024, 1, 1): 1.4,
                   dt(2025, 1, 1): 1.3,
                   dt(2026, 1, 1): 1.25,
                   dt(2027, 1, 1): 1.35
               },
               t = [
                   dt(2024, 1, 1), dt(2024, 1, 1), dt(2024, 1, 1), dt(2024, 1, 1),
                   dt(2025, 1, 1),
                   dt(2026, 1, 1),
                   dt(2027, 1, 1), dt(2027, 1, 1), dt(2027, 1, 1), dt(2027, 1, 1),
               ],
           )
           rolled_curve = line_curve.roll("6m")
           rolled_curve2 = line_curve.roll("-6m")
           fig, ax, line = line_curve.plot("1d", comparators=[rolled_curve, rolled_curve2], labels=["orig", "rolled", "rolled2"], right=dt(2026,6,30))
           plt.show()
           plt.close()

        """  # noqa: E501
        return super().roll(tenor)


class IndexCurve(Curve):
    """
    A subclass of :class:`~rateslib.curves.Curve` with an ``index_base`` value for
    index calculations.

    Parameters
    ----------
    args : tuple
        Position arguments required by :class:`Curve`.
    index_base: float
    index_lag : int
        Number of months of by which the index lags the date. For example if the initial
        curve node date is 1st Sep 2021 based on the inflation index published
        17th June 2023 then the lag is 3 months.
    kwargs : dict
        Keyword arguments required by :class:`Curve`.
    """

    def __init__(
        self,
        *args,
        index_base: float | NoInput = NoInput(0),
        index_lag: int | NoInput = NoInput(0),
        **kwargs,
    ):
        self.index_lag = defaults.index_lag if index_lag is NoInput.blank else index_lag
        self.index_base = index_base
        if self.index_base is NoInput.blank:
            raise ValueError("`index_base` must be given for IndexCurve.")
        super().__init__(*args, **{"interpolation": "linear_index", **kwargs})

    def index_value(self, date: datetime, interpolation: str = "daily"):
        """
        Calculate the accrued value of the index from the ``index_base``.

        Parameters
        ----------
        date : datetime
            The date for which the index value will be returned.
        interpolation : str in {"monthly", "daily"}
            The method for returning the index value. Monthly returns the index value
            for the start of the month and daily returns a value based on the
            interpolation between nodes (which is recommended *"linear_index*) for
            :class:`InflationCurve`.

        Returns
        -------
        None, float, Dual, Dual2

        Examples
        --------
        The SWESTR rate, for reference value date 6th Sep 2021, was published as
        2.375% and the RFR index for that date was 100.73350964. Below we calculate
        the value that was published for the RFR index on 7th Sep 2021 by the Riksbank.

        .. ipython:: python

           index_curve = IndexCurve(
               nodes={
                   dt(2021, 9, 6): 1.0,
                   dt(2021, 9, 7): 1 / (1 + 2.375/36000)
               },
               index_base=100.73350964,
               convention="Act360",
           )
           index_curve.rate(dt(2021, 9, 6), "1d")
           index_curve.index_value(dt(2021, 9, 7))
        """
        if interpolation.lower() == "daily":
            date_ = date
        elif interpolation.lower() == "monthly":
            date_ = datetime(date.year, date.month, 1)
        else:
            raise ValueError("`interpolation` for `index_value` must be in {'daily', 'monthly'}.")
        if date_ < self.node_dates[0]:
            return 0.0
            # return zero for index dates in the past
            # the proper way for instruments to deal with this is to supply i_fixings
        elif date_ == self.node_dates[0]:
            return self.index_base
        else:
            return self.index_base * 1 / self[date_]

    def plot_index(
        self,
        right: datetime | str | NoInput = NoInput(0),
        left: datetime | str | NoInput = NoInput(0),
        comparators: list[Curve] | NoInput = NoInput(0),
        difference: bool = False,
        labels: list[str] | NoInput = NoInput(0),
    ):
        """
        Plot given forward tenor rates from the curve.

        Parameters
        ----------
        tenor : str
            The tenor of the forward rates to plot, e.g. "1D", "3M".
        right : datetime or str, optional
            The right bound of the graph. If given as str should be a tenor format
            defining a point measured from the initial node date of the curve.
            Defaults to the final node of the curve minus the ``tenor``.
        left : datetime or str, optional
            The left bound of the graph. If given as str should be a tenor format
            defining a point measured from the initial node date of the curve.
            Defaults to the initial node of the curve.
        comparators: list[Curve]
            A list of curves which to include on the same plot as comparators.
        difference : bool
            Whether to plot as comparator minus base curve or outright curve levels in
            plot. Default is `False`.
        labels : list[str]
            A list of strings associated with the plot and comparators. Must be same
            length as number of plots.

        Returns
        -------
        (fig, ax, line) : Matplotlib.Figure, Matplotplib.Axes, Matplotlib.Lines2D
        """
        comparators = _drb([], comparators)
        labels = _drb([], labels)
        if left is NoInput.blank:
            left_: datetime = self.node_dates[0]
        elif isinstance(left, str):
            left_ = add_tenor(self.node_dates[0], left, "NONE", NoInput(0))
        elif isinstance(left, datetime):
            left_ = left
        else:
            raise ValueError("`left` must be supplied as datetime or tenor string.")

        if right is NoInput.blank:
            right_: datetime = self.node_dates[-1]
        elif isinstance(right, str):
            right_ = add_tenor(self.node_dates[0], right, "NONE", NoInput(0))
        elif isinstance(right, datetime):
            right_ = right
        else:
            raise ValueError("`right` must be supplied as datetime or tenor string.")

        points: int = (right_ - left_).days + 1
        x = [left_ + timedelta(days=i) for i in range(points)]
        rates = [self.index_value(_) for _ in x]
        if not difference:
            y = [rates]
            if comparators is not None:
                for comparator in comparators:
                    y.append([comparator.index_value(_) for _ in x])
        elif difference and len(comparators) > 0:
            y = []
            for comparator in comparators:
                diff = [comparator.index_value(_) - rates[i] for i, _ in enumerate(x)]
                y.append(diff)
        return plot(x, y, labels)


class CompositeCurve(IndexCurve):
    """
    A dynamic composition of a sequence of other curves.

    .. note::
       Can only composite curves of the same type: :class:`Curve`, :class:`IndexCurve`
       or :class:`LineCurve`. Other curve parameters such as ``modifier``, ``calendar``
       and ``convention`` must also match.

    Parameters
    ----------
    curves : sequence of :class:`Curve`, :class:`LineCurve` or :class:`IndexCurve`
        The curves to be composited.
    id : str, optional, set by Default
        The unique identifier to distinguish between curves in a multi-curve framework.

    Examples
    --------
    Composite two :class:`LineCurve` s. Here, simulating the effect of adding
    quarter-end turns to a cubic spline interpolator, which is otherwise difficult to
    mathematically derive.

    .. ipython:: python
       :suppress:

       from datetime import datetime as dt

    .. ipython:: python

       from rateslib.curves import LineCurve, CompositeCurve
       line_curve1 = LineCurve(
           nodes={
               dt(2022, 1, 1): 2.5,
               dt(2023, 1, 1): 3.5,
               dt(2024, 1, 1): 3.0,
           },
           t=[dt(2022, 1, 1), dt(2022, 1, 1), dt(2022, 1, 1), dt(2022, 1, 1),
              dt(2023, 1, 1),
              dt(2024, 1, 1), dt(2024, 1, 1), dt(2024, 1, 1), dt(2024, 1, 1)],
       )
       line_curve2 = LineCurve(
           nodes={
               dt(2022, 1, 1): 0,
               dt(2022, 3, 31): -0.2,
               dt(2022, 4, 1): 0,
               dt(2022, 6, 30): -0.2,
               dt(2022, 7, 1): 0,
               dt(2022, 9, 30): -0.2,
               dt(2022, 10, 1): 0,
               dt(2022, 12, 31): -0.2,
               dt(2023, 1, 1): 0,
               dt(2023, 3, 31): -0.2,
               dt(2023, 4, 1): 0,
               dt(2023, 6, 30): -0.2,
               dt(2023, 7, 1): 0,
               dt(2023, 9, 30): -0.2,
           },
           interpolation="flat_forward",
       )
       curve = CompositeCurve([line_curve1, line_curve2])
       curve.plot("1d")

    .. plot::

       from rateslib.curves import LineCurve, CompositeCurve
       import matplotlib.pyplot as plt
       from datetime import datetime as dt
       line_curve1 = LineCurve(
           nodes={
               dt(2022, 1, 1): 2.5,
               dt(2023, 1, 1): 3.5,
               dt(2024, 1, 1): 3.0,
           },
           t=[dt(2022, 1, 1), dt(2022, 1, 1), dt(2022, 1, 1), dt(2022, 1, 1),
              dt(2023, 1, 1),
              dt(2024, 1, 1), dt(2024, 1, 1), dt(2024, 1, 1), dt(2024, 1, 1)],
       )
       line_curve2 = LineCurve(
           nodes={
               dt(2022, 1, 1): 0,
               dt(2022, 3, 31): -0.2,
               dt(2022, 4, 1): 0,
               dt(2022, 6, 30): -0.2,
               dt(2022, 7, 1): 0,
               dt(2022, 9, 30): -0.2,
               dt(2022, 10, 1): 0,
               dt(2022, 12, 31): -0.2,
               dt(2023, 1, 1): 0,
               dt(2023, 3, 31): -0.2,
               dt(2023, 4, 1): 0,
               dt(2023, 6, 30): -0.2,
               dt(2023, 7, 1): 0,
               dt(2023, 9, 30): -0.2,
           },
           interpolation="flat_forward",
       )
       curve = CompositeCurve([line_curve1, line_curve2])
       fig, ax, line = curve.plot("1D")
       plt.show()

    We can also composite DF based curves by using a fast approximation or an
    exact match.

    .. ipython:: python

       from rateslib.curves import Curve, CompositeCurve
       curve1 = Curve(
           nodes={
               dt(2022, 1, 1): 1.0,
               dt(2023, 1, 1): 0.98,
               dt(2024, 1, 1): 0.965,
               dt(2025, 1, 1): 0.955
           },
           t=[dt(2023, 1, 1), dt(2023, 1, 1), dt(2023, 1, 1), dt(2023, 1, 1),
              dt(2024, 1, 1),
              dt(2025, 1, 1), dt(2025, 1, 1), dt(2025, 1, 1), dt(2025, 1, 1)],
       )
       curve2 =Curve(
           nodes={
               dt(2022, 1, 1): 1.0,
               dt(2022, 6, 30): 1.0,
               dt(2022, 7, 1): 0.999992,
               dt(2022, 12, 31): 0.999992,
               dt(2023, 1, 1): 0.999984,
               dt(2023, 6, 30): 0.999984,
               dt(2023, 7, 1): 0.999976,
               dt(2023, 12, 31): 0.999976,
               dt(2024, 1, 1): 0.999968,
               dt(2024, 6, 30): 0.999968,
               dt(2024, 7, 1): 0.999960,
               dt(2025, 1, 1): 0.999960,
           },
       )
       curve = CompositeCurve([curve1, curve2])
       curve.plot("1D", comparators=[curve1, curve2], labels=["Composite", "C1", "C2"])

    .. plot::

       from rateslib.curves import Curve, CompositeCurve
       import matplotlib.pyplot as plt
       from datetime import datetime as dt
       curve1 = Curve(
           nodes={
               dt(2022, 1, 1): 1.0,
               dt(2023, 1, 1): 0.98,
               dt(2024, 1, 1): 0.965,
               dt(2025, 1, 1): 0.955
           },
           t=[dt(2023, 1, 1), dt(2023, 1, 1), dt(2023, 1, 1), dt(2023, 1, 1),
              dt(2024, 1, 1),
              dt(2025, 1, 1), dt(2025, 1, 1), dt(2025, 1, 1), dt(2025, 1, 1)],
       )
       curve2 =Curve(
           nodes={
               dt(2022, 1, 1): 1.0,
               dt(2022, 6, 30): 1.0,
               dt(2022, 7, 1): 0.999992,
               dt(2022, 12, 31): 0.999992,
               dt(2023, 1, 1): 0.999984,
               dt(2023, 6, 30): 0.999984,
               dt(2023, 7, 1): 0.999976,
               dt(2023, 12, 31): 0.999976,
               dt(2024, 1, 1): 0.999968,
               dt(2024, 6, 30): 0.999968,
               dt(2024, 7, 1): 0.999960,
               dt(2025, 1, 1): 0.999960,
           },
       )
       curve = CompositeCurve([curve1, curve2])
       fig, ax, line = curve.plot("1D", comparators=[curve1, curve2], labels=["Composite", "C1", "C2"])
       plt.show()

    The :meth:`~rateslib.curves.CompositeCurve.rate` method of a :class:`CompositeCurve`
    composed of either :class:`Curve` or :class:`IndexCurve` s
    accepts an ``approximate`` argument. When *True* by default it used a geometric mean
    approximation to determine composite period rates.
    Below we demonstrate this is more than 1000x faster and within 1e-8 of the true
    value.

    .. ipython:: python

       curve.rate(dt(2022, 6, 1), "1y")
       %timeit curve.rate(dt(2022, 6, 1), "1y")

    .. ipython:: python

       curve.rate(dt(2022, 6, 1), "1y", approximate=False)
       %timeit curve.rate(dt(2022, 6, 1), "1y", approximate=False)

    """  # noqa: E501

    collateral = None

    def __init__(
        self,
        curves: list | tuple,
        id: str | NoInput = NoInput(0),
    ) -> None:
        self._id = _drb(uuid4().hex[:5], id)  # 1 in a million clash

        self.curves = tuple(curves)
        self.node_dates = self.curves[0].node_dates
        self.calendar = curves[0].calendar
        self.modifier = curves[0].modifier
        self._base_type = curves[0]._base_type
        if self._base_type == "dfs":
            self.modifier = curves[0].modifier
            self.convention = curves[0].convention
        if type(curves[0]) is IndexCurve:
            self.index_lag = curves[0].index_lag
            self.index_base = curves[0].index_base

        # validate
        self._validate_curve_collection()

    @property
    def id(self):
        return self._id  # overloads Curve calling CurveObj.id

    def _validate_curve_collection(self):
        """Perform checks to ensure CompositeCurve can exist"""
        if type(self) is MultiCsaCurve and isinstance(self.curves[0], LineCurve | IndexCurve):
            raise TypeError("Multi-CSA curves must be of type `Curve`.")

        if type(self) is MultiCsaCurve and self.multi_csa_min_step > self.multi_csa_max_step:
            raise ValueError("`multi_csa_max_step` cannot be less than `min_step`.")

        types = [type(_) for _ in self.curves]
        if any(_ is CompositeCurve for _ in types):
            raise TypeError(
                "Creating a CompositeCurve type containing sub CompositeCurve types is not "
                "yet implemented.",
            )

        if not (
            all(_ is Curve or _ is ProxyCurve for _ in types)
            or all(_ is LineCurve for _ in types)
            or all(_ is IndexCurve for _ in types)
        ):
            raise TypeError(f"`curves` must be a list of similar type curves, got {types}.")

        ini_dates = [_.node_dates[0] for _ in self.curves]
        if not all(_ == ini_dates[0] for _ in ini_dates[1:]):
            raise ValueError(f"`curves` must share the same initial node date, got {ini_dates}")

        if type(self) is not MultiCsaCurve:  # for multi_csa DF curve do not check calendars
            self._check_init_attribute("calendar")

        if self._base_type == "dfs":
            self._check_init_attribute("modifier")
            self._check_init_attribute("convention")

        if types[0] is IndexCurve:
            self._check_init_attribute("index_base")
            self._check_init_attribute("index_lag")

    def _check_init_attribute(self, attr):
        """Ensure attributes are the same across curve collection"""
        attrs = [getattr(_, attr, None) for _ in self.curves]
        if not all(_ == attrs[0] for _ in attrs[1:]):
            raise ValueError(
                f"Cannot composite curves with different attributes, got for '{attr}': {attrs},",
            )

    def rate(
        self,
        effective: datetime,
        termination: datetime | str | NoInput = NoInput(0),
        modifier: str | bool | NoInput = False,
        approximate: bool = True,
    ):
        """
        Calculate the composited rate on the curve.

        If rates are sought for dates prior to the initial node of the curve `None`
        will be returned.

        Parameters
        ----------
        effective : datetime
            The start date of the period for which to calculate the rate.
        termination : datetime or str
            The end date of the period for which to calculate the rate.
        modifier : str, optional
            The day rule if determining the termination from tenor. If `False` is
            determined from the `Curve` modifier.
        approximate : bool, optional
            When compositing :class:`Curve` or :class:`IndexCurve` calculating many
            individual rates is expensive. This uses an approximation typically with
            error less than 1/100th of basis point. Not used if ``multi_csa`` is True.

        Returns
        -------
        Dual, Dual2 or float
        """
        if effective < self.curves[0].node_dates[0]:  # Alternative solution to PR 172.
            return None

        if self._base_type == "values":
            _ = 0.0
            for i in range(len(self.curves)):
                _ += self.curves[i].rate(effective, termination, modifier)
            return _
        elif self._base_type == "dfs":
            modifier = self.modifier if modifier is False else modifier
            if isinstance(termination, str):
                termination = add_tenor(effective, termination, modifier, self.calendar)

            d = _DCF1d[self.convention.upper()]

            if approximate:
                # calculates the geometric mean overnight rates in periods and adds
                _, n = 0.0, (termination - effective).days
                for curve_ in self.curves:
                    r = curve_.rate(effective, termination)
                    _ += ((1 + r * n * d / 100) ** (1 / n) - 1) / d

                _ = ((1 + d * _) ** n - 1) * 100 / (d * n)

            else:
                _, dcf_ = 1.0, 0.0
                date_ = effective
                while date_ < termination:
                    term_ = add_tenor(date_, "1B", None, self.calendar)
                    __, d_ = 0.0, (term_ - date_).days * d
                    dcf_ += d_
                    for curve in self.curves:
                        __ += curve.rate(date_, term_)
                    _ *= 1 + d_ * __ / 100
                    date_ = term_
                _ = 100 * (_ - 1) / dcf_
        else:
            raise TypeError(
                f"Base curve type is unrecognised: {self._base_type}",
            )  # pragma: no cover

        return _

    def __getitem__(self, date: datetime):
        if self._base_type == "dfs":
            # will return a composited discount factor
            if date == self.curves[0].node_dates[0]:
                return 1.0  # TODO (low:?) this is not variable but maybe should be tagged as "id0"?
            elif date < self.curves[0].node_dates[0]:
                return 0.0  # Any DF in the past is set to zero consistent with behaviour on `Curve`
            days = (date - self.curves[0].node_dates[0]).days
            d = _DCF1d[self.convention.upper()]

            total_rate = 0.0
            for curve in self.curves:
                avg_rate = ((1.0 / curve[date]) ** (1.0 / days) - 1) / d
                total_rate += avg_rate
            _ = 1.0 / (1 + total_rate * d) ** days
            return _

        elif self._base_type == "values":
            # will return a composited rate
            _ = 0.0
            for curve in self.curves:
                _ += curve[date]
            return _

        else:
            raise TypeError(
                f"Base curve type is unrecognised: {self._base_type}",
            )  # pragma: no cover

    def shift(
        self,
        spread: float,
        id: str | NoInput = NoInput(0),
        composite: bool | NoInput = True,
        collateral: str | NoInput = NoInput(0),
    ) -> CompositeCurve:
        """
        Create a new curve by vertically adjusting the curve by a set number of basis
        points.

        This curve adjustment preserves the shape of the curve but moves it up or
        down as a translation.
        This method is suitable as a way to assess value changes of instruments when
        a parallel move higher or lower in yields is predicted.

        Parameters
        ----------
        spread : float, Dual, Dual2
            The number of basis points added to the existing curve.
        id : str, optional
            Set the id of the returned curve.
        composite: bool, optional
            If True will return a CompositeCurve that adds a flat curve to the existing curve.
            This results in slower calculations but the curve will maintain a dynamic
            association with the underlying curve and will change if the underlying curve changes.
        collateral: str, optional
            Designate a collateral tag for the curve which is used by other methods.

        Returns
        -------
        CompositeCurve
        """
        if composite:
            # TODO (med) allow composite composite curves
            raise ValueError(
                "Creating a CompositeCurve containing sub CompositeCurves is not yet implemented.\n"
                "Set `composite` to False.",
            )

        curves = (self.curves[0].shift(spread=spread, composite=composite),)
        curves += self.curves[1:]
        _ = CompositeCurve(curves=curves, id=id)
        _.collateral = collateral
        return _

    def translate(self, start: datetime, t: bool = False) -> CompositeCurve:
        """
        Create a new curve with an initial node date moved forward keeping all else
        constant.

        This curve adjustment preserves forward curve expectations as time evolves.
        This method is suitable as a way to create a subsequent *opening* curve from a
        previous day's *closing* curve.

        Parameters
        ----------
        start : datetime
            The new initial node date for the curve, must be in the domain:
            (node_date[0], node_date[1]]
        t : bool
            Set to *True* if the initial knots of the knot sequence should be
            translated forward.

        Returns
        -------
        CompositeCurve
        """
        return CompositeCurve(curves=[curve.translate(start, t) for curve in self.curves])

    def roll(self, tenor: datetime | str) -> CompositeCurve:
        """
        Create a new curve with its shape translated in time

        This curve adjustment is a simulation of a future state of the market where
        forward rates are assumed to have moved so that the present day's curve shape
        is reflected in the future (or the past). This is often used in trade
        strategy analysis.

        Parameters
        ----------
        tenor : datetime or str
            The date or tenor by which to roll the curve. If a tenor, as str, will
            derive the datetime as measured from the initial node date. If supplying a
            negative tenor, or a past datetime, there is a limit to how far back the
            curve can be rolled - it will first roll backwards and then attempt to
            :meth:`translate` forward to maintain the initial node date.

        Returns
        -------
        CompositeCurve
        """
        return CompositeCurve(curves=[curve.roll(tenor) for curve in self.curves])

    def index_value(self, date: datetime, interpolation: str = "daily"):
        """
        Calculate the accrued value of the index from the ``index_base``.

        See :meth:`IndexCurve.index_value()<rateslib.curves.IndexCurve.index_value>`
        """
        if not isinstance(self.curves[0], IndexCurve):
            raise TypeError("`index_value` not available on non `IndexCurve` types.")
        return super().index_value(date, interpolation)

    def _get_node_vector(self):
        return NotImplementedError("Instances of CompositeCurve do not have solvable variables.")


class MultiCsaCurve(CompositeCurve):
    """
    A dynamic composition of a sequence of other curves.

    .. note::
       Can only combine curves of the type: :class:`Curve`. Other curve parameters such as
       ``modifier``, and ``convention`` must also match.

    Parameters
    ----------
    curves : sequence of :class:`Curve`, :class:`LineCurve` or :class:`IndexCurve`
        The curves to be composited.
    id : str, optional, set by Default
        The unique identifier to distinguish between curves in a multi-curve framework.
    multi_csa_min_step: int, optional
        The minimum calculation step between subsequent DF evaluations to determine a multi-CSA
        curve term DF. Higher numbers make faster calculations but are less accurate. Should be
        in [1, max_step].
    multi_csa_max_step: int, optional
        The minimum calculation step between subsequent DF evaluations to determine a multi-CSA
        curve term DF. Higher numbers make faster calculations but are less accurate. Should be
        in [min_step, 1825].

    Notes
    -----
    A *MultiCsaCurve* uses a different calculation methodology than a *CompositeCurve* for
    determining the *rate* by selecting the curve within the collection with the highest rate.
    """

    def __init__(
        self,
        curves: list | tuple,
        id: str | NoInput = NoInput(0),
        multi_csa_min_step: int | NoInput = 1,
        multi_csa_max_step: int | NoInput = 1825,
    ) -> None:
        self.multi_csa_min_step = max(1, multi_csa_min_step)
        self.multi_csa_max_step = min(1825, multi_csa_max_step)
        super().__init__(curves, id)

    def rate(
        self,
        effective: datetime,
        termination: datetime | str | NoInput = NoInput(0),
        modifier: str | bool | NoInput = False,
    ):
        """
        Calculate the cheapest-to-deliver (CTD) rate on the curve.

        If rates are sought for dates prior to the initial node of the curve `None`
        will be returned.

        Parameters
        ----------
        effective : datetime
            The start date of the period for which to calculate the rate.
        termination : datetime or str
            The end date of the period for which to calculate the rate.
        modifier : str, optional
            The day rule if determining the termination from tenor. If `False` is
            determined from the `Curve` modifier.

        Returns
        -------
        Dual, Dual2 or float
        """
        if effective < self.curves[0].node_dates[0]:  # Alternative solution to PR 172.
            return None

        modifier = self.modifier if modifier is False else modifier
        if isinstance(termination, str):
            termination = add_tenor(effective, termination, modifier, self.calendar)

        d = _DCF1d[self.convention.upper()]
        n = (termination - effective).days
        # TODO (low:perf) when these discount factors are looked up the curve repeats
        # the lookup could be vectorised to return two values at once.
        df_num = self[effective]
        df_den = self[termination]
        _ = (df_num / df_den - 1) * 100 / (d * n)
        return _

    def __getitem__(self, date: datetime):
        # will return a composited discount factor
        if date == self.curves[0].node_dates[0]:
            return 1.0  # TODO (low:?) this is not variable but maybe should be tagged as "id0"?
        # days = (date - self.curves[0].node_dates[0]).days
        # d = _DCF1d[self.convention.upper()]

        # method uses the step and picks the highest (cheapest rate)
        # in each period
        _ = 1.0
        d1 = self.curves[0].node_dates[0]

        def _get_step(step):
            return min(max(step, self.multi_csa_min_step), self.multi_csa_max_step)

        d2 = d1 + timedelta(days=_get_step(defaults.multi_csa_steps[0]))
        # cache stores looked up DF values to next loop, avoiding double calc
        cache, k = {i: 1.0 for i in range(len(self.curves))}, 1
        while d2 < date:
            min_ratio = 1e5
            for i, curve in enumerate(self.curves):
                d2_df = curve[d2]
                ratio_ = d2_df / cache[i]
                min_ratio = ratio_ if ratio_ < min_ratio else min_ratio
                cache[i] = d2_df
            _ *= min_ratio
            try:
                step = _get_step(defaults.multi_csa_steps[k])
            except IndexError:
                step = self.multi_csa_max_step
            d1, d2, k = d2, d2 + timedelta(days=step), k + 1

        # finish the loop on the correct date
        if date == d1:
            return _
        else:
            min_ratio = 1e5
            for i, curve in enumerate(self.curves):
                ratio_ = curve[date] / cache[i]  # cache[i] = curve[d1]
                min_ratio = ratio_ if ratio_ < min_ratio else min_ratio
            _ *= min_ratio
            return _

    def translate(self, start: datetime, t: bool = False) -> MultiCsaCurve:
        """
        Create a new curve with an initial node date moved forward keeping all else
        constant.

        This curve adjustment preserves forward curve expectations as time evolves.
        This method is suitable as a way to create a subsequent *opening* curve from a
        previous day's *closing* curve.

        Parameters
        ----------
        start : datetime
            The new initial node date for the curve, must be in the domain:
            (node_date[0], node_date[1]]
        t : bool
            Set to *True* if the initial knots of the knot sequence should be
            translated forward.

        Returns
        -------
        MultiCsaCurve
        """
        return MultiCsaCurve(
            curves=[curve.translate(start, t) for curve in self.curves],
            multi_csa_max_step=self.multi_csa_max_step,
            multi_csa_min_step=self.multi_csa_min_step,
        )

    def roll(self, tenor: datetime | str) -> MultiCsaCurve:
        """
        Create a new curve with its shape translated in time

        This curve adjustment is a simulation of a future state of the market where
        forward rates are assumed to have moved so that the present day's curve shape
        is reflected in the future (or the past). This is often used in trade
        strategy analysis.

        Parameters
        ----------
        tenor : datetime or str
            The date or tenor by which to roll the curve. If a tenor, as str, will
            derive the datetime as measured from the initial node date. If supplying a
            negative tenor, or a past datetime, there is a limit to how far back the
            curve can be rolled - it will first roll backwards and then attempt to
            :meth:`translate` forward to maintain the initial node date.

        Returns
        -------
        MultiCsaCurve
        """
        return MultiCsaCurve(
            curves=[curve.roll(tenor) for curve in self.curves],
            multi_csa_max_step=self.multi_csa_max_step,
            multi_csa_min_step=self.multi_csa_min_step,
        )

    def shift(
        self,
        spread: float,
        id: str | NoInput = NoInput(0),
        composite: bool | NoInput = True,
        collateral: str | NoInput = NoInput(0),
    ) -> MultiCsaCurve:
        """
        Create a new curve by vertically adjusting the curve by a set number of basis
        points.

        This curve adjustment preserves the shape of the curve but moves it up or
        down as a translation.
        This method is suitable as a way to assess value changes of instruments when
        a parallel move higher or lower in yields is predicted.

        Parameters
        ----------
        spread : float, Dual, Dual2
            The number of basis points added to the existing curve.
        id : str, optional
            Set the id of the returned curve.
        composite: bool, optional
            If True will return a CompositeCurve that adds a flat curve to the existing curve.
            This results in slower calculations but the curve will maintain a dynamic
            association with the underlying curve and will change if the underlying curve changes.
        collateral: str, optional
            Designate a collateral tag for the curve which is used by other methods.

        Returns
        -------
        CompositeCurve
        """
        if composite:
            # TODO (med) allow composite composite curves
            raise ValueError(
                "Creating a CompositeCurve containing sub CompositeCurves or MultiCsaCurves is "
                "not yet implemented.\nSet `composite` to False.",
            )

        curves = tuple(_.shift(spread=spread, composite=composite) for _ in self.curves)
        _ = MultiCsaCurve(
            curves=curves,
            id=id,
            multi_csa_max_step=self.multi_csa_max_step,
            multi_csa_min_step=self.multi_csa_min_step,
        )
        _.collateral = collateral
        return _


# class HazardCurve(Curve):
#     """
#     A subclass of :class:`~rateslib.curves.Curve` with additional methods for
#     credit default calculations.
#
#     Parameters
#     ----------
#     args : tuple
#         Position arguments required by :class:`Curve`.
#     kwargs : dict
#         Keyword arguments required by :class:`Curve`.
#     """
#
#     def __init__(self, *args, **kwargs):
#         super().__init__(*args, **kwargs)
#
#     def survival_rate(self, date: datetime):
#         return self[date]


class ProxyCurve(Curve):
    """
    A subclass of :class:`~rateslib.curves.Curve` which returns dynamic DFs based on
    other curves related via :class:`~rateslib.fx.FXForwards` parity.

    Parameters
    ----------
    cashflow : str
        The currency in which cashflows are represented (3-digit code).
    collateral : str
        The currency of the CSA against which cashflows are collateralised (3-digit
        code).
    fx_forwards : FXForwards
        The :class:`~rateslib.fx.FXForwards` object which contains the relating
        FX information and the available :class:`~rateslib.curves.Curve` s.
    convention : str
        The day count convention used for calculating rates. If `None` defaults
        to the convention in the local cashflow currency.
    modifier : str, optional
        The modification rule, in {"F", "MF", "P", "MP"}, for determining rates.
        If `False` will default to the modifier in the local cashflow currency.
    calendar : calendar or str, optional
        The holiday calendar object to use. If str, lookups named calendar
        from static data. Used for determining rates. If `False` will
        default to the calendar in the local cashflow currency.
    id : str, optional, set by Default
        The unique identifier to distinguish between curves in a multi-curve framework.

    Notes
    -----
    The DFs returned are calculated via the chaining method and the below formula,
    relating the DF curve in the local collateral currency and FX forward rates.

    .. math::

       w_{dom:for,i} = \\frac{f_{DOMFOR,i}}{F_{DOMFOR,0}} v_{for:for,i}

    The returned curve contains contrived methods to calculate this dynamically and
    efficiently from the combination of curves and FX rates that are available within
    the given :class:`FXForwards` instance.
    """

    _base_type = "dfs"

    def __init__(
        self,
        cashflow: str,
        collateral: str,
        fx_forwards: FXForwards,
        convention: str | NoInput = NoInput(0),
        modifier: str | bool | NoInput = False,
        calendar: CalInput | bool | NoInput = False,
        id: str | NoInput = NoInput(0),
    ):
        self._id = _drb(uuid4().hex[:5], id)  # 1 in a million clash
        cash_ccy, coll_ccy = cashflow.lower(), collateral.lower()
        self.collateral = coll_ccy
        self._is_proxy = True
        self.fx_forwards = fx_forwards
        self.cash_currency = cash_ccy
        self.cash_pair = f"{cash_ccy}{cash_ccy}"
        self.cash_idx = self.fx_forwards.currencies[cash_ccy]
        self.coll_currency = coll_ccy
        self.coll_pair = f"{coll_ccy}{coll_ccy}"
        self.coll_idx = self.fx_forwards.currencies[coll_ccy]
        self.pair = f"{cash_ccy}{coll_ccy}"
        self.path = self.fx_forwards._get_recursive_chain(
            self.fx_forwards.transform,
            self.coll_idx,
            self.cash_idx,
            [],
            [],
        )[1]
        self.terminal = list(self.fx_forwards.fx_curves[self.cash_pair].nodes.keys())[-1]

        default_curve = Curve(
            {},
            convention=(
                self.fx_forwards.fx_curves[self.cash_pair].convention
                if convention is NoInput(0)
                else convention
            ),
            modifier=(
                self.fx_forwards.fx_curves[self.cash_pair].modifier
                if modifier is False
                else modifier
            ),
            calendar=(
                self.fx_forwards.fx_curves[self.cash_pair].calendar
                if calendar is False
                else calendar
            ),
        )
        self.convention = default_curve.convention
        self.modifier = default_curve.modifier
        self.calendar = default_curve.calendar
        self.node_dates = [self.fx_forwards.immediate, self.terminal]

<<<<<<< HEAD
    @property
    def id(self):
        return self._id  # overloads Curve getting id from CurveObj

    def __getitem__(self, date: datetime):
=======
    def __getitem__(self, date: datetime) -> Number:
>>>>>>> 33f58270
        return (
            self.fx_forwards._rate_with_path(self.pair, date, path=self.path)[0]
            / self.fx_forwards.fx_rates_immediate.fx_array[self.cash_idx, self.coll_idx]
            * self.fx_forwards.fx_curves[self.coll_pair][date]
        )

    def to_json(self):  # pragma: no cover
        """
        Not implemented for :class:`~rateslib.fx.ProxyCurve` s.
        :return:
        """
        return NotImplementedError("`to_json` not available on proxy curve.")

    def from_json(self):  # pragma: no cover
        """
        Not implemented for :class:`~rateslib.fx.ProxyCurve` s.
        """
        return NotImplementedError("`from_json` not available on proxy curve.")

    def _set_ad_order(self) -> None:  # pragma: no cover
        """
        Not implemented for :class:`~rateslib.fx.ProxyCurve` s.
        """
        raise NotImplementedError("`set_ad_order` not available on proxy curve.")

    def _get_node_vector(self):
        return NotImplementedError("Instances of ProxyCurve do not have solvable variables.")


def average_rate(effective, termination, convention, rate):
    """
    Return the geometric, 1 calendar day, average rate for the rate in a period.

    This is used for approximations usually in combination with floating periods.

    Parameters
    ----------
    effective : datetime
        The effective date of the rate.
    termination : datetime
        The termination date of the rate.
    convention : str
        The day count convention of the curve rate.
    rate : float, Dual, Dual2
        The rate to decompose to average, in percentage terms, e.g. 0.04 = 4% rate.

    Returns
    -------
    tuple : The rate, the 1-day DCF, and the number of calendar days
    """
    d = _DCF1d[convention.upper()]
    n = (termination - effective).days
    _ = ((1 + n * d * rate / 100) ** (1 / n) - 1) / d
    return _ * 100, d, n


def interpolate(x, x_1, y_1, x_2, y_2, interpolation, start=None):
    """
    Perform local interpolation between two data points.

    Parameters
    ----------
    x : Any with topology
        The x-value for which the interpolated y-value is sought.
    x_1 : same type as ``x``
        The left bound for the local interpolation.
    y_1 : float, Dual, Dual2
        The value at the left bound.
    x_2 : same type as ``x``
        The right bound for the local interpolation.
    y_2 : float, Dual, Dual2
        The value at the right bound.
    interpolation : str
        The interpolation rule to use in *{"linear", "log_linear", "linear_zero_rate",
        "flat_forward", "flat_backward"}*.
    start : datetime
        Used only if ``interpolation`` is *"linear_zero_rate"* to identify the start
        date of a curve.

    Returns
    -------
    float, Dual, Dual2

    Notes
    -----
    If ``x`` is outside the region ``[x_1, x_2]`` this function will extrapolate
    instead of interpolate using the same mathematical formula.

    Examples
    --------
    .. ipython:: python

       interpolate(50, 0, 10, 100, 50, "linear")
       interpolate(dt(2000, 1, 6), dt(2000, 1, 1), 10, dt(2000, 1, 11), 50, "linear")
    """
    if interpolation == "linear":

        def op(z):
            return z

    elif interpolation == "linear_index":

        def op(z):
            return 1 / z

        y_1, y_2 = 1 / y_1, 1 / y_2
    elif interpolation == "log_linear":
        op, y_1, y_2 = dual_exp, dual_log(y_1), dual_log(y_2)
    elif interpolation == "linear_zero_rate":
        # convention not used here since we just determine linear rate interpolation
        # 86400. scalar relates to using posix timestamp conversion
        y_2 = dual_log(y_2) / ((start - x_2) / (365.0 * 86400.0))
        if start == x_1:
            y_1 = y_2
        else:
            y_1 = dual_log(y_1) / ((start - x_1) / (365.0 * 86400.0))

        def op(z):
            return dual_exp((start - x) / (365.0 * 86400.0) * z)

    elif interpolation == "flat_forward":
        if x >= x_2:
            return y_2
        return y_1
    elif interpolation == "flat_backward":
        if x <= x_1:
            return y_1
        return y_2
    else:
        raise ValueError(
            '`interpolation` must be in {"linear", "log_linear", "linear_index", '
            '"linear_zero_rate", "flat_forward", "flat_backward"}, got: '
            f"{interpolation}.",
        )
    ret = op(y_1 + (y_2 - y_1) * ((x - x_1) / (x_2 - x_1)))
    return ret


def index_left(
    list_input: list[Any],
    list_length: int,
    value: Any,
    left_count: int | None = 0,
):
    """
    Return the interval index of a value from an ordered input list on the left side.

    Parameters
    ----------
    input : list
        Ordered list (lowest to highest) containing datatypes the same as value.
    length : int
        The length of ``input``.
    value : Any
        The value for which to determine the list index of.
    left_count : int
        The counter to pass recursively to determine the output. Users should not
        directly specify, it is used in internal calculation only.

    Returns
    -------
    int : The left index of the interval within which value is found (or extrapolated
          from)

    Notes
    -----
    Uses a binary search method which operates with time :math:`O(log_2 n)`.

    Examples
    --------
    .. ipython:: python

       from rateslib.curves import index_left

    Out of domain values return the left-side index of the closest matching interval.
    100 is attributed to the interval (1, 2].

    .. ipython:: python

       list = [0, 1, 2]
       index_left(list, 3, 100)

    -100 is attributed to the interval (0, 1].

    .. ipython:: python

       index_left(list, 3, -100)

    Interior values return the left-side index of the interval.
    1.45 is attributed to the interval (1, 2].

    .. ipython:: python

       index_left(list, 3, 1.45)

    1 is attributed to the interval (0, 1].

    .. ipython:: python

       index_left(list, 3, 1)

    """
    if list_length == 1:
        raise ValueError("`index_left` designed for intervals. Cannot index list of length 1.")

    if list_length == 2:
        return left_count

    split = floor((list_length - 1) / 2)
    if list_length == 3 and value == list_input[split]:
        return left_count

    if value <= list_input[split]:
        return index_left(list_input[: split + 1], split + 1, value, left_count)
    else:
        return index_left(list_input[split:], list_length - split, value, left_count + split)


# # ALTERNATIVE index_left: exhaustive search which is inferior to binary search
# def index_left_exhaustive(list_input, value, left_count=0):
#     if left_count == 0:
#         if value > list_input[-1]:
#             return len(list_input)-2
#         if value <= list_input[0]:
#             return 0
#
#     if list_input[0] < value <= list_input[1]:
#         return left_count
#     else:
#         return index_left_exhaustive(list_input[1:], value, left_count + 1)


# Licence: Creative Commons - Attribution-NonCommercial-NoDerivatives 4.0 International
# Commercial use of this code, and/or copying and redistribution is prohibited.
# Contact rateslib at gmail.com if this code is observed outside its intended sphere.<|MERGE_RESOLUTION|>--- conflicted
+++ resolved
@@ -22,8 +22,7 @@
 from rateslib import defaults
 from rateslib.calendars import CalInput, add_tenor, create_calendar, dcf
 from rateslib.calendars.dcfs import _DCF1d
-<<<<<<< HEAD
-from rateslib.calendars.rs import Modifier
+from rateslib.calendars.rs import Modifier, _get_calendar_with_kind
 from rateslib.curves.rs import CurveObj, LogLinearInterpolator, _get_interpolator
 from rateslib.default import NoInput, _drb, plot
 from rateslib.dual import (
@@ -31,16 +30,12 @@
     Dual,
     Dual2,
     DualTypes,
+    Number,
     _get_adorder,
     dual_exp,
     dual_log,
     set_order_convert,
 )
-=======
-from rateslib.calendars.rs import Modifier, _get_calendar_with_kind
-from rateslib.default import NoInput, _drb, plot
-from rateslib.dual import Dual, Dual2, DualTypes, Number, dual_exp, dual_log, set_order_convert
->>>>>>> 33f58270
 from rateslib.rs import index_left_f64
 from rateslib.splines import PPSplineDual, PPSplineDual2, PPSplineF64
 
@@ -2880,15 +2875,11 @@
         self.calendar = default_curve.calendar
         self.node_dates = [self.fx_forwards.immediate, self.terminal]
 
-<<<<<<< HEAD
     @property
     def id(self):
         return self._id  # overloads Curve getting id from CurveObj
 
-    def __getitem__(self, date: datetime):
-=======
     def __getitem__(self, date: datetime) -> Number:
->>>>>>> 33f58270
         return (
             self.fx_forwards._rate_with_path(self.pair, date, path=self.path)[0]
             / self.fx_forwards.fx_rates_immediate.fx_array[self.cash_idx, self.coll_idx]
