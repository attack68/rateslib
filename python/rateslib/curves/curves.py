--- conflicted
+++ resolved
@@ -310,16 +310,11 @@
         ad: int = 0,
         **kwargs,
     ):
-<<<<<<< HEAD
+        self.clear_cache()
         id = _drb(uuid4().hex[:5], id)  # 1 in a million clash
         interpolator = self._validate_curve_interpolation(interpolation)
         self.obj = CurveObj(nodes, interpolator, _get_adorder(ad), id)
 
-=======
-        self.clear_cache()
-        self.id = _drb(uuid4().hex[:5], id)  # 1 in a million clash
-        self.nodes = nodes  # nodes.copy()
->>>>>>> 774b4bf3
         self.node_keys = list(self.nodes.keys())
         self.node_dates = self.node_keys
         self.node_dates_posix = [_.replace(tzinfo=UTC).timestamp() for _ in self.node_dates]
