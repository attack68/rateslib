from __future__ import annotations

import abc
import warnings
from datetime import datetime, timedelta
from typing import TYPE_CHECKING

from pandas import DataFrame, Series

from rateslib import defaults
from rateslib.calendars import add_tenor, dcf
from rateslib.curves import Curve, LineCurve, average_rate, index_left
from rateslib.curves._parsers import (
    _disc_required_maybe_from_curve,
    _validate_curve_is_not_dict,
    _validate_curve_not_no_input,
)
from rateslib.default import NoInput, _drb
from rateslib.dual import Dual, Dual2, gradient, ift_1dim, newton_1dim, quadratic_eqn
from rateslib.dual.utils import _dual_float
from rateslib.instruments.base import Metrics
from rateslib.instruments.bonds.conventions import (
    BILL_MODE_MAP,
    BOND_MODE_MAP,
    BillCalcMode,
    BondCalcMode,
    _get_calc_mode_for_class,
)
from rateslib.instruments.sensitivities import Sensitivities

# from scipy.optimize import brentq
from rateslib.instruments.utils import (
    _get,
    _get_curves_fx_and_base_maybe_from_solver,
    _push,
    _update_with_defaults,
)
from rateslib.legs import FixedLeg, FloatLeg, IndexFixedLeg
from rateslib.periods import (
    FloatPeriod,
    IndexMixin,
)
from rateslib.periods.utils import _maybe_local

if TYPE_CHECKING:
    from rateslib.instruments.bonds.conventions.accrued import AccrualFunction
    from rateslib.instruments.bonds.conventions.discounting import (
        CashflowFunction,
        YtmDiscountFunction,
    )
    from rateslib.typing import (
        FX_,
        NPV,
        Any,
        CalInput,
        Callable,
        Cashflow,
        Curve_,
        CurveOption,
        CurveOption_,
        Curves_,
        DualTypes,
        DualTypes_,
        FixedPeriod,
        FixingsRates_,
        IndexCashflow,
        IndexFixedPeriod,
        Number,
        Solver_,
        bool_,
        datetime_,
        int_,
        str_,
    )


class BondMixin:
    """Inheritable class to provide basic functionality."""

    leg1: FixedLeg | FloatLeg | IndexFixedLeg
    kwargs: dict[str, Any]
    calc_mode: BondCalcMode
    curves: Curves_
    rate: Callable[..., DualTypes]

    def _period_index(self, settlement: datetime) -> int:
        """
        Get the coupon period index for that which the settlement date fall within.
        Uses unadjusted dates.
        """
        _: int = index_left(
            self.leg1.schedule.uschedule,
            len(self.leg1.schedule.uschedule),
            settlement,
        )
        return _

    @abc.abstractmethod
    def _period_cashflow(
        self,
        period: Cashflow | FixedPeriod | FloatPeriod | IndexCashflow | IndexFixedPeriod,
        curve: CurveOption_,
    ) -> DualTypes:
        pass  # pragma: no cover

    # def _accrued_fraction(self, settlement: datetime, calc_mode: str_, acc_idx: int):
    #     """
    #     Return the accrual fraction of period between last coupon and settlement and
    #     coupon period left index.
    #
    #     Branches to a calculation based on the bond `calc_mode`.
    #     """
    #     try:
    #         func = getattr(self, f"_{calc_mode}")["accrual"]
    #         # func = getattr(self, self._acc_frac_mode_map[calc_mode])
    #         return func(settlement, acc_idx)
    #     except KeyError:
    #         raise ValueError(f"Cannot calculate for `calc_mode`: {calc_mode}")

    def _set_base_index_if_none(self, curve: CurveOption_) -> None:
        if type(self) is IndexFixedRateBond and isinstance(self.index_base, NoInput):
            curve_ = _validate_curve_not_no_input(_validate_curve_is_not_dict(curve))
            self.leg1.index_base = curve_.index_value(
                self.leg1.schedule.effective,
                self.leg1.index_method,
            )

    def ex_div(self, settlement: datetime) -> bool:
        """
        Return a boolean whether the security is ex-div at the given settlement.

        Parameters
        ----------
        settlement : datetime
            The settlement date to test.

        Returns
        -------
        bool

        Notes
        -----
        By default uses the UK DMO convention of returning *False* if ``settlement``
        **is on or before** the ex-div date.

        Some ``calc_mode`` options return *True* if ``settlement`` **is on** the ex-div date.

        Ex-div dates are determined as measured by the number of ``ex_div`` business days prior
        to the unadjusted coupon end date.

        With an ``ex_div`` of 1, a ``settlement`` that occurs on the coupon payment date will be
        classified as ex-dividend and not receive that coupon.

        With an ``ex_div`` of 0, a ``settlement`` that occurs on the coupon payment date will
        **not** be classified as ex-dividend and will receive that coupon (in the default
        calculation mode).
        """
        prev_a_idx = index_left(
            self.leg1.schedule.uschedule,
            len(self.leg1.schedule.uschedule),
            settlement,
        )
        ex_div_date = self.leg1.schedule.calendar.lag(
            self.leg1.schedule.uschedule[prev_a_idx + 1],
            -self.kwargs["ex_div"],
            True,
        )
        if self.calc_mode in []:  # currently no identified calc_modes
            return settlement >= ex_div_date  # pragma: no cover
        else:
            return settlement > ex_div_date

    def _accrued(self, settlement: datetime, func: AccrualFunction) -> DualTypes:
        """func is the specific accrued function associated with the bond ``calc_mode``"""
        acc_idx = self._period_index(settlement)
        frac = func(self, settlement, acc_idx)
        if self.ex_div(settlement):
            frac = frac - 1  # accrued is negative in ex-div period
        _: DualTypes = self._period_cashflow(self.leg1._regular_periods[acc_idx], NoInput(0))
        return frac * _ / -self.leg1.notional * 100

    def _ytm(
        self,
        price: DualTypes,
        settlement: datetime,
        curve: CurveOption_,
        dirty: bool,
    ) -> Number:
        """
        Calculate the yield-to-maturity of the security given its price.

        Parameters
        ----------
        price : float, Dual, Dual2
            The price, per 100 nominal, against which to determine the yield.
        settlement : datetime
            The settlement date on which to determine the price.
        dirty : bool, optional
            If `True` will assume the
            :meth:`~rateslib.instruments.FixedRateBond.accrued` is included in the price.

        Returns
        -------
        float, Dual, Dual2

        Notes
        -----
        If ``price`` is given as :class:`~rateslib.dual.Dual` or
        :class:`~rateslib.dual.Dual2` input the result of the yield will be output
        as the same type with the variables passed through accordingly.

        """  # noqa: E501

        def s(g: DualTypes) -> DualTypes:
            return self._price_from_ytm(
                ytm=g, settlement=settlement, calc_mode=self.calc_mode, dirty=dirty, curve=curve
            )

        result = ift_1dim(
            s,
            s_tgt=price,
            h="ytm_quadratic",
            ini_h_args=(-3.0, 2.0, 12.0),
            func_tol=1e-9,
            conv_tol=1e-9,
            raise_on_fail=True,
        )
        return result["g"]  # type: ignore[no-any-return]

    def _price_from_ytm(
        self,
        ytm: DualTypes,
        settlement: datetime,
        calc_mode: str | BondCalcMode | NoInput,
        dirty: bool,
        curve: CurveOption_,
    ) -> DualTypes:
        """
        Loop through all future cashflows and discount them with ``ytm`` to achieve
        correct price.
        """
        calc_mode_ = _drb(self.calc_mode, calc_mode)
        if isinstance(calc_mode_, str):
            calc_mode_ = BOND_MODE_MAP[calc_mode_]
        try:
            return self._generic_price_from_ytm(
                ytm=ytm,
                settlement=settlement,
                dirty=dirty,
                f1=calc_mode_._v1,
                f2=calc_mode_._v2,
                f3=calc_mode_._v3,
                c1=calc_mode_._c1,
                ci=calc_mode_._ci,
                cn=calc_mode_._cn,
                accrual=calc_mode_._ytm_accrual,
                curve=curve,
            )
        except KeyError:
            raise ValueError(f"Cannot calculate with `calc_mode`: {calc_mode}")

    def _generic_price_from_ytm(
        self,
        ytm: DualTypes,
        settlement: datetime,
        dirty: bool,
        f1: YtmDiscountFunction,
        f2: YtmDiscountFunction,
        f3: YtmDiscountFunction,
        c1: CashflowFunction,
        ci: CashflowFunction,
        cn: CashflowFunction,
        accrual: AccrualFunction,
        curve: CurveOption_,
    ) -> DualTypes:
        """
        Refer to supplementary material.

        Note: `curve` is only needed for FloatRate Periods on `_period_cashflow`
        """
        f: int = 12 / defaults.frequency_months[self.leg1.schedule.frequency]  # type: ignore[assignment]
        acc_idx: int = self._period_index(settlement)
        _is_ex_div: bool = self.ex_div(settlement)

<<<<<<< HEAD
        v2 = f2(self, ytm, f, settlement, acc_idx, None, accrual, acc_idx)
        v1 = f1(self, ytm, f, settlement, acc_idx, v2, accrual, acc_idx)
        v3 = f3(self, ytm, f, settlement, self.leg1.schedule.n_periods - 1, v2, accrual, self.leg1.schedule.n_periods - 1)
=======
        v2 = f2(self, ytm, f, settlement, acc_idx, None, accrual, -100000)
        v1 = f1(self, ytm, f, settlement, acc_idx, v2, accrual, acc_idx)
        v3 = f3(
            self,
            ytm,
            f,
            settlement,
            self.leg1.schedule.n_periods - 1,
            v2,
            accrual,
            self.leg1.schedule.n_periods - 1,
        )
>>>>>>> 9b0b7cde

        # Sum up the coupon cashflows discounted by the calculated factors
        d: DualTypes = 0.0
        n = self.leg1.schedule.n_periods
        for i, p_idx in enumerate(range(acc_idx, n)):
            if i == 0 and _is_ex_div:
                # no coupon cashflow is receivable so no addition to the sum
                continue
            elif i == 0:
                # the first period, it may be the only period, discounting handled only by v1
                cf1 = c1(self, ytm, f, acc_idx, p_idx, n, curve)
                d += cf1 * v1
            elif p_idx == (self.leg1.schedule.n_periods - 1):
                # this is last period, but it is not the first (i>0). Tag on v3 at end.
                cfn = cn(self, ytm, f, acc_idx, p_idx, n, curve)
                d += cfn * v2 ** (i - 1) * v3 * v1
            else:
                # this is not the first and not the last period. Discount only with v1 and v2.
                # i >= 1, when i == 1 only v2i will be the multiplier.
                # v2i allows for a per-period adjustment to the v2 discount factor, e.g. BTPs.
                v2i = f2(self, ytm, f, settlement, acc_idx, v2, accrual, p_idx)
                cfi = ci(self, ytm, f, acc_idx, p_idx, n, curve)
                d += cfi * v2 ** (i - 1) * v2i * v1

        # Add the redemption payment discounted by relevant factors
        redemption: Cashflow | IndexCashflow = self.leg1._exchange_periods[1]  # type: ignore[assignment]
        if i == 0:  # only looped 1 period, only use the last discount
            d += self._period_cashflow(redemption, curve) * v1
        elif i == 1:  # only looped 2 periods, no need for v2
            d += self._period_cashflow(redemption, curve) * v3 * v1
        else:  # looped more than 2 periods, regular formula applied
            d += self._period_cashflow(redemption, curve) * v2 ** (i - 1) * v3 * v1

        # discount all by the first period factor and scaled to price
        p = d / -self.leg1.notional * 100

        return p if dirty else p - self._accrued(settlement, accrual)

    def fwd_from_repo(
        self,
        price: DualTypes,
        settlement: datetime,
        forward_settlement: datetime,
        repo_rate: DualTypes,
        convention: str_ = NoInput(0),
        dirty: bool = False,
        method: str = "proceeds",
    ) -> DualTypes:
        """
        Return a forward price implied by a given repo rate.

        Parameters
        ----------
        price : float, Dual, or Dual2
            The initial price of the security at ``settlement``.
        settlement : datetime
            The settlement date of the bond
        forward_settlement : datetime
            The forward date for which to calculate the forward price.
        repo_rate : float, Dual or Dual2
            The rate which is used to calculate values.
        convention : str, optional
            The day count convention applied to the rate. If not given uses default
            values.
        dirty : bool, optional
            Whether the input and output price are specified including accrued interest.
        method : str in {"proceeds", "compounded"}, optional
            The method for determining the forward price.

        Returns
        -------
        float, Dual or Dual2

        Notes
        -----
        Any intermediate (non ex-dividend) cashflows between ``settlement`` and
        ``forward_settlement`` will also be assumed to accrue at ``repo_rate``.
        """
        convention_ = _drb(defaults.convention, convention)
        dcf_ = dcf(settlement, forward_settlement, convention_)
        if not dirty:
            d_price = price + self._accrued(settlement, self.calc_mode._settle_accrual)
        else:
            d_price = price
        if self.leg1.amortization != 0:
            raise NotImplementedError(
                "method for forward price not available with amortization",
            )  # pragma: no cover
        total_rtn = d_price * (1 + repo_rate * dcf_ / 100) * -self.leg1.notional / 100

        # now systematically deduct coupons paid between settle and forward settle
        settlement_idx = index_left(
            self.leg1.schedule.aschedule,
            self.leg1.schedule.n_periods + 1,
            settlement,
        )
        fwd_settlement_idx = index_left(
            self.leg1.schedule.aschedule,
            self.leg1.schedule.n_periods + 1,
            forward_settlement,
        )

        # do not accrue a coupon not received
        settlement_idx += 1 if self.ex_div(settlement) else 0
        # deduct final coupon if received within period
        fwd_settlement_idx += 1 if self.ex_div(forward_settlement) else 0

        for p_idx in range(settlement_idx, fwd_settlement_idx):
            # deduct accrued coupon from dirty price
            c_period = self.leg1._regular_periods[p_idx]
            c_cashflow: DualTypes = c_period.cashflow  # type: ignore[assignment]
            # TODO handle FloatPeriod cashflow fetch if need a curve.
            if method.lower() == "proceeds":
                dcf_ = dcf(c_period.payment, forward_settlement, convention_)
                accrued_coup = c_cashflow * (1 + dcf_ * repo_rate / 100)
                total_rtn -= accrued_coup
            elif method.lower() == "compounded":
                r_bar, d, _ = average_rate(settlement, forward_settlement, convention_, repo_rate)
                n = (forward_settlement - c_period.payment).days
                accrued_coup = c_cashflow * (1 + d * r_bar / 100) ** n
                total_rtn -= accrued_coup
            else:
                raise ValueError("`method` must be in {'proceeds', 'compounded'}.")

        forward_price: DualTypes = total_rtn / -self.leg1.notional * 100
        if dirty:
            return forward_price
        else:
            return forward_price - self._accrued(forward_settlement, self.calc_mode._settle_accrual)

    def repo_from_fwd(
        self,
        price: DualTypes,
        settlement: datetime,
        forward_settlement: datetime,
        forward_price: DualTypes,
        convention: str_ = NoInput(0),
        dirty: bool = False,
    ) -> DualTypes:
        """
        Return an implied repo rate from a forward price.

        Parameters
        ----------
        price : float, Dual, or Dual2
            The initial price of the security at ``settlement``.
        settlement : datetime
            The settlement date of the bond
        forward_settlement : datetime
            The forward date for which to calculate the forward price.
        forward_price : float, Dual or Dual2
            The forward price which iplies the repo rate
        convention : str, optional
            The day count convention applied to the rate. If not given uses default
            values.
        dirty : bool, optional
            Whether the input and output price are specified including accrued interest.

        Returns
        -------
        float, Dual or Dual2

        Notes
        -----
        Any intermediate (non ex-dividend) cashflows between ``settlement`` and
        ``forward_settlement`` will also be assumed to accrue at ``repo_rate``.
        """
        convention_ = _drb(defaults.convention, convention)
        # forward price from repo is linear in repo_rate so reverse calculate with AD
        if not dirty:
            p_t = forward_price + self._accrued(forward_settlement, self.calc_mode._settle_accrual)
            p_0 = price + self._accrued(settlement, self.calc_mode._settle_accrual)
        else:
            p_t, p_0 = forward_price, price

        dcf_ = dcf(settlement, forward_settlement, convention_)
        numerator = p_t - p_0
        denominator = p_0 * dcf_

        # now systematically deduct coupons paid between settle and forward settle
        settlement_idx = index_left(
            self.leg1.schedule.aschedule,
            self.leg1.schedule.n_periods + 1,
            settlement,
        )
        fwd_settlement_idx = index_left(
            self.leg1.schedule.aschedule,
            self.leg1.schedule.n_periods + 1,
            forward_settlement,
        )

        # do not accrue a coupon not received
        settlement_idx += 1 if self.ex_div(settlement) else 0
        # deduct final coupon if received within period
        fwd_settlement_idx += 1 if self.ex_div(forward_settlement) else 0

        for p_idx in range(settlement_idx, fwd_settlement_idx):
            # deduct accrued coupon from dirty price
            c_period = self.leg1._regular_periods[p_idx]
            c_cashflow: DualTypes = c_period.cashflow  # type: ignore[assignment]
            # TODO handle FloatPeriod if it needs a Curve to forecast cashflow
            dcf_ = dcf(c_period.payment, forward_settlement, convention_)
            numerator += 100 * c_cashflow / -self.leg1.notional
            denominator -= 100 * dcf_ * c_cashflow / -self.leg1.notional

        return numerator / denominator * 100

    def _npv_local(
        self,
        curve: CurveOption_,
        disc_curve: Curve,
        settlement: datetime,
        projection: datetime_,
    ) -> DualTypes:
        """
        Return the NPV (local) of the security by summing cashflow valuations.

        Parameters
        ----------
        curve : Curve or LineCurve
            A curve used for projecting cashflows of floating rates.
        disc_curve : Curve, str or list of such
            A single :class:`Curve` for discounting cashflows.
        fx : float, FXRates, FXForwards, optional
            The immediate settlement FX rate that will be used to convert values
            into another currency. A given `float` is used directly. If giving a
            ``FXRates`` or ``FXForwards`` object, converts from local currency
            into ``base``.
        base : str, optional
            The base currency to convert cashflows into (3-digit code), set by default.
            Only used if ``fx`` is an ``FXRates`` or ``FXForwards`` object.
        settlement : datetime
            The date of settlement of the bond which declares which cashflows are
            unpaid and therefore valid for the calculation.
        projection : datetime, optional
           Curves discount cashflows to the initial node of the Curve. This parameter
           allows the NPV to be projected forward to a future date under the appropriate
           discounting mechanism. If *None* is not projected forward.

        Returns
        -------
        float, Dual, Dual2

        Notes
        -----
        The cashflows for determination (excluding an ``ex_div`` cashflow) are
        evaluated by ``settlement``.

        The date for which the PV is returned is by ``projection``, and not the
        initial node date of the ``disc_curve``.
        """
        self._set_base_index_if_none(curve)
        npv: DualTypes = self.leg1.npv(curve, disc_curve, NoInput(0), NoInput(0), local=False)  # type: ignore[assignment]

        # now must systematically deduct any cashflow between the initial node date
        # and the settlement date, including the cashflow after settlement if ex_div.
        initial_idx = index_left(
            self.leg1.schedule.aschedule,
            self.leg1.schedule.n_periods + 1,
            disc_curve.node_dates[0],
        )
        settle_idx = index_left(
            self.leg1.schedule.aschedule,
            self.leg1.schedule.n_periods + 1,
            settlement,
        )

        for period_idx in range(initial_idx, settle_idx):
            # deduct coupon period
            npv -= self.leg1.periods[period_idx].npv(  # type: ignore[operator]
                curve, disc_curve, NoInput(0), NoInput(0), local=False
            )

        if self.ex_div(settlement):
            # deduct coupon after settlement which is also unpaid
            npv -= self.leg1.periods[settle_idx].npv(  # type: ignore[operator]
                curve, disc_curve, NoInput(0), NoInput(0), local=False
            )

        if isinstance(projection, NoInput):
            return npv
        else:
            return npv / disc_curve[projection]

    def npv(
        self,
        curves: Curves_ = NoInput(0),
        solver: Solver_ = NoInput(0),
        fx: FX_ = NoInput(0),
        base: str_ = NoInput(0),
        local: bool = False,
    ) -> NPV:
        """
        Return the NPV of the security by summing cashflow valuations.

        Parameters
        ----------
        curves : Curve, str or list of such
            A single :class:`Curve` or id or a list of such. A list defines the
            following curves in the order:

              - Forecasting :class:`Curve` for ``leg1``.
              - Discounting :class:`Curve` for ``leg1``.
        solver : Solver, optional
            The numerical :class:`Solver` that constructs ``Curves`` from calibrating
            instruments.
        fx : float, FXRates, FXForwards, optional
            The immediate settlement FX rate that will be used to convert values
            into another currency. A given `float` is used directly. If giving a
            ``FXRates`` or ``FXForwards`` object, converts from local currency
            into ``base``.
        base : str, optional
            The base currency to convert cashflows into (3-digit code), set by default.
            Only used if ``fx`` is an ``FXRates`` or ``FXForwards`` object.
        local : bool, optional
            If `True` will ignore the ``base`` request and return a dict identifying
            local currency NPV.

        Returns
        -------
        float, Dual, Dual2 or dict of such

        Notes
        -----
        The ``settlement`` date of the bond is inferred from the objects ``settle``
        days parameter and the initial date of the supplied ``curves``.
        The NPV returned is for immediate settlement.

        If **only one curve** is given this is used as all four curves.

        If **two curves** are given the forecasting curve is used as the forecasting
        curve on both legs and the discounting curve is used as the discounting
        curve for both legs.
        """
        curves_, fx_, base_ = _get_curves_fx_and_base_maybe_from_solver(
            self.curves,
            solver,
            curves,
            fx,
            base,
            self.leg1.currency,
        )
        curves_1 = _validate_curve_not_no_input(curves_[1])
        settlement = self.leg1.schedule.calendar.lag(
            curves_1.node_dates[0],
            self.kwargs["settle"],
            True,
        )
        npv = self._npv_local(curves_[0], curves_1, settlement, NoInput(0))
        return _maybe_local(npv, local, self.leg1.currency, fx_, base_)

    def analytic_delta(
        self,
        curve: CurveOption_ = NoInput(0),
        disc_curve: Curve_ = NoInput(0),
        fx: FX_ = NoInput(0),
        base: str_ = NoInput(0),
    ) -> DualTypes:
        """
        Return the analytic delta of the security via summing all periods.

        For arguments see :meth:`~rateslib.periods.BasePeriod.analytic_delta`.
        """
        disc_curve_ = _disc_required_maybe_from_curve(curve, disc_curve)
        settlement = self.leg1.schedule.calendar.lag(
            disc_curve_.node_dates[0],
            self.kwargs["settle"],
            True,
        )
        a_delta = self.leg1.analytic_delta(curve, disc_curve_, fx, base)
        if self.ex_div(settlement):
            # deduct the next coupon which has otherwise been included in valuation
            current_period = index_left(
                self.leg1.schedule.aschedule,
                self.leg1.schedule.n_periods + 1,
                settlement,
            )
            a_delta -= self.leg1.periods[current_period].analytic_delta(
                curve,  # type: ignore[arg-type]
                disc_curve_,
                fx,
                base,
            )
        return a_delta

    def cashflows(
        self,
        curves: Curves_ = NoInput(0),
        solver: Solver_ = NoInput(0),
        fx: FX_ = NoInput(0),
        base: str_ = NoInput(0),
        settlement: datetime_ = NoInput(0),
    ) -> DataFrame:
        """
        Return the properties of the security used in calculating cashflows.

        Parameters
        ----------
        curves : Curve, str or list of such
            A single :class:`Curve` or id or a list of such. A list defines the
            following curves in the order:

              - Forecasting :class:`Curve` for ``leg1``.
              - Discounting :class:`Curve` for ``leg1``.
        solver : Solver, optional
            The numerical :class:`Solver` that constructs ``Curves`` from calibrating
            instruments.
        fx : float, FXRates, FXForwards, optional
            The immediate settlement FX rate that will be used to convert values
            into another currency. A given `float` is used directly. If giving a
            ``FXRates`` or ``FXForwards`` object, converts from local currency
            into ``base``.
        base : str, optional
            The base currency to convert cashflows into (3-digit code), set by default.
            Only used if ``fx_rate`` is an ``FXRates`` or ``FXForwards`` object.
        settlement : datetime, optional
            The settlement date of the security. If *None* adds the regular ``settle``
            time to the initial node date of the given discount ``curves``.

        Returns
        -------
        DataFrame
        """
        curves_, fx_, base_ = _get_curves_fx_and_base_maybe_from_solver(
            self.curves,
            solver,
            curves,
            fx,
            base,
            self.leg1.currency,
        )
        self._set_base_index_if_none(curves_[0])

        if isinstance(settlement, NoInput):
            if isinstance(curves_[1], NoInput):
                settlement_ = self.leg1.schedule.effective
            else:
                settlement_ = self.leg1.schedule.calendar.lag(
                    curves_[1].node_dates[0],
                    self.kwargs["settle"],
                    True,
                )
        else:
            settlement_ = settlement
        cashflows = self.leg1.cashflows(curves_[0], curves_[1], fx_, base_)
        if self.ex_div(settlement_):
            # deduct the next coupon which has otherwise been included in valuation
            current_period = index_left(
                self.leg1.schedule.aschedule,
                self.leg1.schedule.n_periods + 1,
                settlement_,
            )
            cashflows.loc[current_period, defaults.headers["npv"]] = 0
            cashflows.loc[current_period, defaults.headers["npv_fx"]] = 0
        return cashflows

    def oaspread(
        self,
        curves: Curves_ = NoInput(0),
        solver: Solver_ = NoInput(0),
        fx: FX_ = NoInput(0),
        base: str_ = NoInput(0),
        price: DualTypes_ = NoInput(0),
        dirty: bool = False,
    ) -> DualTypes:
        """
        The option adjusted spread added to the discounting *Curve* to value the security
        at ``price``.

        Parameters
        ----------
        curves : Curve, str or list of such
            A single :class:`Curve` or id or a list of such. A list defines the
            following curves in the order:

              - Forecasting :class:`Curve` for ``leg1``.
              - Discounting :class:`Curve` for ``leg1``.
        solver : Solver, optional
            The numerical :class:`Solver` that constructs ``Curves`` from calibrating
            instruments.
        fx : float, FXRates, FXForwards, optional
            The immediate settlement FX rate that will be used to convert values
            into another currency. A given `float` is used directly. If giving a
            ``FXRates`` or ``FXForwards`` object, converts from local currency
            into ``base``.
        base : str, optional
            The base currency to convert cashflows into (3-digit code), set by default.
            Only used if ``fx`` is an ``FXRates`` or ``FXForwards`` object.
        price : float, Dual, Dual2
            The price of the bond to match.
        dirty : bool
            Whether the price is given clean or dirty.

        Returns
        -------
        float, Dual, Dual2
        """
        if isinstance(price, NoInput):
            raise ValueError("`price` must be supplied in order to derive the `oaspread`.")

        curves_, fx_, base_ = _get_curves_fx_and_base_maybe_from_solver(
            self.curves,
            solver,
            curves,
            fx,
            base,
            self.leg1.currency,
        )
        metric = "dirty_price" if dirty else "clean_price"

        return self._oaspread_algorithm(
            curves_[0], _validate_curve_not_no_input(curves_[1]), metric, _dual_float(price)
        )

    def _oaspread_algorithm(
        self, curve: CurveOption_, disc_curve: Curve, metric: str, price: float
    ) -> float:
        """
        Perform the algorithm as specified in "Coding Interest Rates" to derive an OAS spread
        balancing performance of the iteration with accuracy.

        Not AD safe, returns a float.

        Parameters
        ----------
        curve
        disc_curve
        metric
        price

        Returns
        -------
        float
        """

        def _copy_curve(curve: CurveOption_) -> CurveOption_:
            if isinstance(curve, NoInput) or curve is None:
                return NoInput(0)
            elif isinstance(curve, dict):
                return {k: v.copy() for k, v in curve.items()}
            else:
                return curve.copy()

        def _set_ad_order_of_forecasting_curve(curve: CurveOption_, order: int) -> None:
            if isinstance(curve, NoInput):
                pass
            elif isinstance(curve, dict):
                for _k, v in curve.items():
                    v._set_ad_order(order)
            else:
                curve._set_ad_order(order)

        # attach "z_spread" sensitivity to an AD order 1 curve.
        disc_curve_ = disc_curve.shift(Dual(0.0, ["z_spread"], []), composite=False)
        curve_ = _copy_curve(curve)
        _set_ad_order_of_forecasting_curve(curve_, 1)

        # find a first order approximation of z, z_hat, using a Dual approach:
        npv_price: Dual | Dual2 = self.rate(curves=[curve_, disc_curve_], metric=metric)  # type: ignore[assignment]
        b: float = gradient(npv_price, ["z_spread"], 1)[0]
        c: float = _dual_float(npv_price) - price
        z_hat: float = -c / b

        # shift the curve to the first order approximation and fine tune with 2nd order approxim.
        disc_curve_ = disc_curve.shift(Dual2(z_hat, ["z_spread"], [], []), composite=False)
        _set_ad_order_of_forecasting_curve(curve_, 2)
        npv_price = self.rate(curves=[curve_, disc_curve_], metric=metric)  # type: ignore[assignment]
        coeffs: tuple[float, float, float] = (
            0.5 * gradient(npv_price, ["z_spread"], 2)[0][0],
            gradient(npv_price, ["z_spread"], 1)[0],
            _dual_float(npv_price) - price,
        )
        z_hat2: float = quadratic_eqn(*coeffs, x0=-c / b)["g"]

        # perform one final approximation albeit the additional price calculation slows calc time
        disc_curve_ = disc_curve.shift(z_hat + z_hat2, composite=False)
        disc_curve_._set_ad_order(0)
        _set_ad_order_of_forecasting_curve(curve_, 0)
        npv_price_: float = self.rate(curves=[curve_, disc_curve_], metric=metric)  # type: ignore[assignment]
        b = coeffs[1] + 2 * coeffs[0] * z_hat2  # forecast the new gradient
        c = npv_price_ - price
        z_hat3: float = -c / b

        z = z_hat + z_hat2 + z_hat3
        return z

    # TODO: unit tests for the oaspread_newton algo, and derive the analytics to keep this AD safe
    def _oaspread_newton_algorithm(
        self, curve: CurveOption_, disc_curve: Curve, metric: str, price: float
    ) -> DualTypes:
        """
        NOT FULLY CHECKED or TESTED: DO NOT USE

        Perform the algorithm as specified in "Coding Interest Rates" to derive an OAS spread
        balancing performance of the iteration with accuracy.

        Not AD safe, returns a float.

        Parameters
        ----------
        curve
        disc_curve
        metric
        price

        Returns
        -------
        float
        """

        def _copy_curve(curve: CurveOption_) -> CurveOption_:
            if isinstance(curve, NoInput) or curve is None:
                return NoInput(0)
            elif isinstance(curve, dict):
                return {k: v.copy() for k, v in curve.items()}
            else:
                return curve.copy()

        curve_ = _copy_curve(curve)

        def root(z: DualTypes, P_tgt: DualTypes) -> tuple[DualTypes, float]:
            if isinstance(z, Dual):
                vars_ = [_ for _ in z.vars if _ != "__z_spd__§"]
                z_: DualTypes = Dual(float(z), vars=vars_, dual=gradient(z, vars=vars_, order=1))  # type: ignore[arg-type]
                z_ += Dual(0.0, ["__z_spd__§"], [])
            else:
                z_ = z + Dual(0.0, ["__z_spd__§"], [])

            shifted_curve = disc_curve.shift(z_, composite=False)
            P_iter: Dual | Dual2 = self.rate(curves=[curve_, shifted_curve], metric=metric)  # type: ignore[assignment]
            f_0 = P_tgt - P_iter
            f_1 = -gradient(P_iter, vars=["__z_spd__§"], order=1)[0]
            return f_0, f_1

        soln = newton_1dim(root, 0.0, 10, 1e-7, 1e-5, (price,), raise_on_fail=False)
        _: DualTypes = soln["g"]
        return _


class FixedRateBond(Sensitivities, BondMixin, Metrics):  # type: ignore[misc]
    # TODO (mid) ensure calculations work for amortizing bonds.
    """
    Create a fixed rate bond security.

    Parameters
    ----------
    effective : datetime
        The adjusted or unadjusted effective date.
    termination : datetime or str
        The adjusted or unadjusted termination date. If a string, then a tenor must be
        given expressed in days (`"D"`), months (`"M"`) or years (`"Y"`), e.g. `"48M"`.
    frequency : str in {"M", "B", "Q", "T", "S", "A"}, optional
        The frequency of the schedule. "Z" is **not** permitted. For zero-coupon-bonds use a
        ``fixed_rate`` of zero and set the frequency according to the yield-to-maturity
        convention required.
    stub : str combining {"SHORT", "LONG"} with {"FRONT", "BACK"}, optional
        The stub type to enact on the swap. Can provide two types, for
        example "SHORTFRONTLONGBACK".
    front_stub : datetime, optional
        An adjusted or unadjusted date for the first stub period.
    back_stub : datetime, optional
        An adjusted or unadjusted date for the back stub period.
        See notes for combining ``stub``, ``front_stub`` and ``back_stub``
        and any automatic stub inference.
    roll : int in [1, 31] or str in {"eom", "imm", "som"}, optional
        The roll day of the schedule. Inferred if not given.
    eom : bool, optional
        Use an end of month preference rather than regular rolls for inference. Set by
        default. Not required if ``roll`` is specified.
    modifier : str, optional
        The modification rule, in {"F", "MF", "P", "MP"}
    calendar : calendar or str, optional
        The holiday calendar object to use. If str, looks up named calendar from
        static data.
    payment_lag : int, optional
        The number of business days to lag payments by.
    notional : float, optional
        The leg notional, which is applied to each period.
    currency : str, optional
        The currency of the leg (3-digit code).
    amortization: float, optional
        The amount by which to adjust the notional each successive period. Should have
        sign equal to that of notional if the notional is to reduce towards zero.
    convention: str, optional
        The day count convention applied to calculations of period accrual dates.
        See :meth:`~rateslib.calendars.dcf`.
    fixed_rate : float, optional
        The **coupon** rate applied to determine cashflows. Can be set
        to `None` and designated
        later, perhaps after a mid-market rate for all periods has been calculated.
    ex_div : int
        The number of days prior to a cashflow during which the bond is considered
        ex-dividend.
    settle : int
        The number of business days for regular settlement time, i.e, 1 is T+1.
    calc_mode : str
        A calculation mode for dealing with bonds under different conventions. See notes.
    curves : CurveType, str or list of such, optional
        A single *Curve* or string id or a list of such.

        A list defines the following curves in the order:

        - Forecasting *Curve* for ``leg1``.
        - Discounting :class:`~rateslib.curves.Curve` for ``leg1``.
    spec : str, optional
        An identifier to pre-populate many field with conventional values. See
        :ref:`here<defaults-doc>` for more info and available values.

    Attributes
    ----------
    ex_div_days : int
    settle : int
    curves : str, list, CurveType
    leg1 : FixedLeg

    Notes
    -----

    **Calculation Modes**

    The ``calc_mode`` parameter allows the calculation for **yield-to-maturity** and **accrued interest**
    to branch depending upon the particular convention of different bonds.

    The following modes are currently available with a brief description of its particular
    action:

    - *"us_gb"*: US Treasury Bond Street convention  (deprecated alias *"ust"*)
    - *"us_gb_tsy"*: US Treasury Bond Treasury convention. (deprecated alias *"ust_31bii"*)
    - *"uk_gb"*: UK Gilt DMO method. (deprecated alias *"ukg"*)
    - *"se_gb"*: Swedish Government Bond DMO convention. (deprecated alias *"sgb"*)
    - *"ca_gb"*: Canadian Government Bond DMO convention. (deprecated alias *"cadgb"*)
    - *"de_gb"*: German Government Bond (Bunds/Bobls) ICMA convention.
    - *"fr_gb"*: French Government Bond (OAT) ICMA convention.
    - *"it_gb"*: Italian Government Bond (BTP) ICMA convention.
    - *"nl_gb"*: Dutch Government Bond ICMA convention.
    - *"no_gb"*: Norwegian Government Bond DMO convention.

    More details available in supplementary materials. The table below
    outlines the *rateslib* price result relative to the calculation examples provided
    from official sources.

    .. ipython:: python
       :suppress:

       sgb = FixedRateBond(
           effective=dt(2022, 3, 30), termination=dt(2039, 3, 30),
           frequency="A", convention="ActActICMA", calc_mode="se_gb",
           fixed_rate=3.5, calendar="stk"
       )
       s1c = sgb.price(ytm=2.261, settlement=dt(2023, 3, 15), dirty=False)
       s1d = sgb.price(ytm=2.261, settlement=dt(2023, 3, 15), dirty=True)

       uk1 = FixedRateBond(
           effective=dt(1995, 1, 1), termination=dt(2015, 12, 7),
           frequency="S", convention="ActActICMA", calc_mode="uk_gb",
           fixed_rate=8.0, calendar="ldn", ex_div=7,
       )
       uk11c = uk1.price(ytm=4.445, settlement=dt(1999, 5, 24), dirty=False)
       uk11d = uk1.price(ytm=4.445, settlement=dt(1999, 5, 24), dirty=True)
       uk12c = uk1.price(ytm=4.445, settlement=dt(1999, 5, 26), dirty=False)
       uk12d = uk1.price(ytm=4.445, settlement=dt(1999, 5, 26), dirty=True)
       uk13c = uk1.price(ytm=4.445, settlement=dt(1999, 5, 27), dirty=False)
       uk13d = uk1.price(ytm=4.445, settlement=dt(1999, 5, 27), dirty=True)
       uk14c = uk1.price(ytm=4.445, settlement=dt(1999, 6, 7), dirty=False)
       uk14d = uk1.price(ytm=4.445, settlement=dt(1999, 6, 7), dirty=True)

       uk2 = FixedRateBond(
           effective=dt(1998, 11, 26), termination=dt(2004, 11, 26),
           frequency="S", convention="ActActICMA", calc_mode="uk_gb",
           fixed_rate=6.75, calendar="ldn", ex_div=7,
       )
       uk21c = uk2.price(ytm=4.634, settlement=dt(1999, 5, 10), dirty=False)
       uk21d = uk2.price(ytm=4.634, settlement=dt(1999, 5, 10), dirty=True)
       uk22c = uk2.price(ytm=4.634, settlement=dt(1999, 5, 17), dirty=False)
       uk22d = uk2.price(ytm=4.634, settlement=dt(1999, 5, 17), dirty=True)
       uk23c = uk2.price(ytm=4.634, settlement=dt(1999, 5, 18), dirty=False)
       uk23d = uk2.price(ytm=4.634, settlement=dt(1999, 5, 18), dirty=True)
       uk24c = uk2.price(ytm=4.634, settlement=dt(1999, 5, 26), dirty=False)
       uk24d = uk2.price(ytm=4.634, settlement=dt(1999, 5, 26), dirty=True)

       usA = FixedRateBond(
           effective=dt(1990, 5, 15), termination=dt(2020, 5, 15),
           frequency="S", convention="ActActICMA", calc_mode="us_gb_tsy",
           fixed_rate=8.75, calendar="nyc", ex_div=1, modifier="none",
       )

       usAc = usA.price(ytm=8.84, settlement=dt(1990, 5, 15), dirty=False)
       usAd = usA.price(ytm=8.84, settlement=dt(1990, 5, 15), dirty=True)

       usB = FixedRateBond(
           effective=dt(1990, 4, 2), termination=dt(1992, 3, 31),
           frequency="S", convention="ActActICMA", calc_mode="us_gb_tsy",
           fixed_rate=8.5, calendar="nyc", ex_div=1, modifier="none",
       )

       usBc = usB.price(ytm=8.59, settlement=dt(1990, 4, 2), dirty=False)
       usBd = usB.price(ytm=8.59, settlement=dt(1990, 4, 2), dirty=True)

       usC = FixedRateBond(
           effective=dt(1990, 3, 1), termination=dt(1995, 5, 15),
           front_stub=dt(1990, 11, 15),
           frequency="S", convention="ActActICMA", calc_mode="us_gb_tsy",
           fixed_rate=8.5, calendar="nyc", ex_div=1, modifier="none",
       )

       usCc = usC.price(ytm=8.53, settlement=dt(1990, 3, 1), dirty=False)
       usCd = usC.price(ytm=8.53, settlement=dt(1990, 3, 1), dirty=True)

       usD = FixedRateBond(
           effective=dt(1985, 11, 15), termination=dt(1995, 11, 15),
           frequency="S", convention="ActActICMA", calc_mode="us_gb_tsy",
           fixed_rate=9.5, calendar="nyc", ex_div=1, modifier="none",
       )

       usDc = usD.price(ytm=9.54, settlement=dt(1985, 11, 29), dirty=False)
       usDd = usD.price(ytm=9.54, settlement=dt(1985, 11, 29), dirty=True)

       usE = FixedRateBond(
           effective=dt(1985, 7, 2), termination=dt(2005, 8, 15),
           front_stub=dt(1986, 2, 15),
           frequency="S", convention="ActActICMA", calc_mode="us_gb_tsy",
           fixed_rate=10.75, calendar="nyc", ex_div=1, modifier="none",
       )

       usEc = usE.price(ytm=10.47, settlement=dt(1985, 11, 4), dirty=False)
       usEd = usE.price(ytm=10.47, settlement=dt(1985, 11, 4), dirty=True)

       usF = FixedRateBond(
           effective=dt(1983, 5, 16), termination=dt(1991, 5, 15), roll=15,
           frequency="S", convention="ActActICMA", calc_mode="us_gb_tsy",
           fixed_rate=10.50, calendar="nyc", ex_div=1, modifier="none",
       )

       usFc = usF.price(ytm=10.53, settlement=dt(1983, 8, 15), dirty=False)
       usFd = usF.price(ytm=10.53, settlement=dt(1983, 8, 15), dirty=True)

       usG = FixedRateBond(
           effective=dt(1988, 10, 15), termination=dt(1994, 12, 15),
           front_stub=dt(1989, 6, 15),
           frequency="S", convention="ActActICMA", calc_mode="us_gb_tsy",
           fixed_rate=9.75, calendar="nyc", ex_div=1, modifier="none",
       )

       usGc = usG.price(ytm=9.79, settlement=dt(1988, 11, 15), dirty=False)
       usGd = usG.price(ytm=9.79, settlement=dt(1988, 11, 15), dirty=True)

       data = DataFrame(data=[
               ["Riksgalden Website", "Nominal Bond", 116.514000, 119.868393, "se_gb", s1c, s1d],
               ["UK DMO Website", "Ex 1, Scen 1", None, 145.012268, "uk_gb", uk11c, uk11d],
               ["UK DMO Website", "Ex 1, Scen 2", None, 145.047301, "uk_gb", uk12c, uk12d],
               ["UK DMO Website", "Ex 1, Scen 3", None, 141.070132, "uk_gb", uk13c, uk13d],
               ["UK DMO Website", "Ex 1, Scen 4", None, 141.257676, "uk_gb", uk14c, uk14d],
               ["UK DMO Website", "Ex 2, Scen 1", None, 113.315543, "uk_gb", uk21c, uk21d],
               ["UK DMO Website", "Ex 2, Scen 2", None, 113.415969, "uk_gb", uk22c, uk22d],
               ["UK DMO Website", "Ex 2, Scen 3", None, 110.058738, "uk_gb", uk23c, uk23d],
               ["UK DMO Website", "Ex 2, Scen 4", None, 110.170218, "uk_gb", uk24c, uk24d],
               ["Title-31 Subtitle-B II", "Ex A (reg)",99.057893, 99.057893, "us_gb_tsy", usAc, usAd],
               ["Title-31 Subtitle-B II", "Ex B (stub)", 99.838183, 99.838183, "us_gb_tsy", usBc, usBd],
               ["Title-31 Subtitle-B II", "Ex C (stub)", 99.805118, 99.805118, "us_gb_tsy", usCc, usCd],
               ["Title-31 Subtitle-B II", "Ex D (reg)", 99.730918, 100.098321, "us_gb_tsy", usDc, usDd],
               ["Title-31 Subtitle-B II", "Ex E (stub)", 102.214586, 105.887384, "us_gb_tsy", usEc, usEd],
               ["Title-31 Subtitle-B II", "Ex F (stub)", 99.777074, 102.373541, "us_gb_tsy", usFc, usFd],
               ["Title-31 Subtitle-B II", "Ex G (stub)", 99.738045, 100.563865, "us_gb_tsy", usGc, usGd],
           ],
           columns=["Source", "Example", "Expected clean", "Expected dirty", "Calc mode", "Rateslib clean", "Rateslib dirty"],
       )

    .. ipython:: python

       from pandas import option_context
       with option_context("display.float_format", lambda x: '%.6f' % x):
           print(data)

    Examples
    --------
    This example is taken from the UK debt management office (DMO) website. A copy of
    which is available :download:`here<_static/ukdmoyldconv.pdf>`.

    We demonstrate the use of **analogue methods** which do not need *Curves* or
    *Solvers*,
    :meth:`~rateslib.instruments.FixedRateBond.price`,
    :meth:`~rateslib.instruments.FixedRateBond.ytm`,
    :meth:`~rateslib.instruments.FixedRateBond.ex_div`,
    :meth:`~rateslib.instruments.FixedRateBond.accrued`,
    :meth:`~rateslib.instruments.FixedRateBond.repo_from_fwd`
    :meth:`~rateslib.instruments.FixedRateBond.fwd_from_repo`
    :meth:`~rateslib.instruments.FixedRateBond.duration`,
    :meth:`~rateslib.instruments.FixedRateBond.convexity`.

    .. ipython:: python

       gilt = FixedRateBond(
           effective=dt(1998, 12, 7),
           termination=dt(2015, 12, 7),
           frequency="S",
           calendar="ldn",
           currency="gbp",
           convention="ActActICMA",
           ex_div=7,
           settle=1,
           fixed_rate=8.0,
           notional=-1e6,  # negative notional receives fixed, i.e. buys a bond
           curves="gilt_curve",
       )
       gilt.ex_div(dt(1999, 5, 27))
       gilt.price(ytm=4.445, settlement=dt(1999, 5, 27), dirty=True)
       gilt.ytm(price=141.070132, settlement=dt(1999, 5, 27), dirty=True)
       gilt.accrued(dt(1999, 5, 27))
       gilt.fwd_from_repo(
           price=141.070132,
           settlement=dt(1999, 5, 27),
           forward_settlement=dt(2000, 2, 27),
           repo_rate=4.5,
           convention="Act365F",
           dirty=True,
       )
       gilt.repo_from_fwd(
           price=141.070132,
           settlement=dt(1999, 5, 27),
           forward_settlement=dt(2000, 2, 27),
           forward_price=141.829943,
           convention="Act365F",
           dirty=True,
       )
       gilt.duration(settlement=dt(1999, 5, 27), ytm=4.445, metric="risk")
       gilt.duration(settlement=dt(1999, 5, 27), ytm=4.445, metric="modified")
       gilt.convexity(settlement=dt(1999, 5, 27), ytm=4.445)


    The following **digital methods** consistent with the library's ecosystem are
    also available,
    :meth:`~rateslib.instruments.FixedRateBond.analytic_delta`,
    :meth:`~rateslib.instruments.FixedRateBond.rate`,
    :meth:`~rateslib.instruments.FixedRateBond.npv`,
    :meth:`~rateslib.instruments.FixedRateBond.cashflows`,
    :meth:`~rateslib.instruments.FixedRateBond.delta`,
    :meth:`~rateslib.instruments.FixedRateBond.gamma`.

    .. ipython:: python

       gilt_curve = Curve({dt(1999, 5, 26): 1.0, dt(2019, 5, 26): 1.0}, id="gilt_curve")
       instruments = [
           (gilt, (), {"metric": "ytm"}),
       ]
       solver = Solver(
           curves=[gilt_curve],
           instruments=instruments,
           s=[4.445],
           instrument_labels=["8% Dec15"],
           id="gilt_solver",
       )
       gilt.npv(solver=solver)
       gilt.analytic_delta(disc_curve=gilt_curve)
       gilt.rate(solver=solver, metric="clean_price")

    The sensitivities are also available. In this case the *Solver* is calibrated
    with *instruments* priced in yield terms so sensitivities are measured in basis
    points (bps).

    .. ipython:: python

       gilt.delta(solver=solver)
       gilt.gamma(solver=solver)

    The DataFrame of cashflows.

    .. ipython:: python

       gilt.cashflows(solver=solver)

    """  # noqa: E501

    _fixed_rate_mixin = True
    fixed_rate: DualTypes
    leg1: FixedLeg

    def _period_cashflow(self, period: Cashflow | FixedPeriod, curve: Curve_) -> DualTypes:  # type: ignore[override]
        """Nominal fixed rate bonds use the known "cashflow" attribute on the *Period*."""
        return period.cashflow  # type: ignore[return-value]  # FixedRate on bond cannot be NoInput

    def __init__(
        self,
        effective: datetime_ = NoInput(0),
        termination: datetime | str_ = NoInput(0),
        frequency: str_ = NoInput(0),
        stub: str_ = NoInput(0),
        front_stub: datetime_ = NoInput(0),
        back_stub: datetime_ = NoInput(0),
        roll: str | int_ = NoInput(0),
        eom: bool_ = NoInput(0),
        modifier: str_ = NoInput(0),
        calendar: CalInput = NoInput(0),
        payment_lag: int_ = NoInput(0),
        notional: DualTypes_ = NoInput(0),
        currency: str_ = NoInput(0),
        amortization: DualTypes_ = NoInput(0),
        convention: str_ = NoInput(0),
        fixed_rate: DualTypes_ = NoInput(0),
        ex_div: int_ = NoInput(0),
        settle: int_ = NoInput(0),
        calc_mode: BondCalcMode | BillCalcMode | str_ = NoInput(0),
        curves: Curves_ = NoInput(0),
        spec: str_ = NoInput(0),
    ) -> None:
        self.kwargs = dict(
            effective=effective,
            termination=termination,
            frequency=frequency,
            stub=stub,
            front_stub=front_stub,
            back_stub=back_stub,
            roll=roll,
            eom=eom,
            modifier=modifier,
            calendar=calendar,
            payment_lag=payment_lag,
            notional=notional,
            currency=currency,
            amortization=amortization,
            convention=convention,
            fixed_rate=fixed_rate,
            initial_exchange=NoInput(0),
            final_exchange=NoInput(0),
            ex_div=ex_div,
            settle=settle,
            calc_mode=calc_mode,
        )
        self.kwargs = _push(spec, self.kwargs)

        # set defaults for missing values
        default_kwargs = dict(
            calc_mode=defaults.calc_mode[type(self).__name__],
            initial_exchange=False,
            final_exchange=True,
            payment_lag=defaults.payment_lag_specific[type(self).__name__],
            ex_div=defaults.ex_div,
            settle=defaults.settle,
        )
        self.kwargs = _update_with_defaults(self.kwargs, default_kwargs)

        if isinstance(self.kwargs["frequency"], NoInput):
            raise ValueError("`frequency` must be provided for Bond.")
        if isinstance(self.kwargs["fixed_rate"], NoInput):
            raise ValueError("`fixed_rate` must be provided for Bond.")
        # elif self.kwargs["frequency"].lower() == "z":
        #     raise ValueError("FixedRateBond `frequency` must be in {M, B, Q, T, S, A}.")

        self.calc_mode = _get_calc_mode_for_class(self, self.kwargs["calc_mode"])  # type: ignore[assignment]

        self.curves = curves
        self.spec = spec

        self._fixed_rate = fixed_rate
        self.leg1 = FixedLeg(**_get(self.kwargs, leg=1, filter=("ex_div", "settle", "calc_mode")))

        if self.leg1.amortization != 0:
            # Note if amortization is added to FixedRateBonds must systematically
            # go through and update all methods. Many rely on the quantity
            # self.notional which is currently assumed to be a fixed quantity
            raise NotImplementedError("`amortization` for FixedRateBond must be zero.")

    # Licence: Creative Commons - Attribution-NonCommercial-NoDerivatives 4.0 International
    # Commercial use of this code, and/or copying and redistribution is prohibited.
    # Contact rateslib at gmail.com if this code is observed outside its intended sphere.

    def accrued(self, settlement: datetime) -> DualTypes:
        """
        Calculate the accrued amount per nominal par value of 100.

        Parameters
        ----------
        settlement : datetime
            The settlement date which to measure accrued interest against.

        Notes
        -----
        Fractionally apportions the coupon payment based on calendar days.

        .. math::

           \\text{Accrued} = \\text{Coupon} \\times \\frac{\\text{Settle - Last Coupon}}{\\text{Next Coupon - Last Coupon}}

        """  # noqa: E501
        return self._accrued(settlement, self.calc_mode._settle_accrual)

    def rate(
        self,
        curves: Curves_ = NoInput(0),
        solver: Solver_ = NoInput(0),
        fx: FX_ = NoInput(0),
        base: str_ = NoInput(0),
        metric: str = "clean_price",
        forward_settlement: datetime_ = NoInput(0),
    ) -> DualTypes:
        """
        Return various pricing metrics of the security calculated from
        :class:`~rateslib.curves.Curve` s.

        Parameters
        ----------
        curves : Curve, str or list of such
            A single :class:`Curve` or id or a list of such. A list defines the
            following curves in the order:

              - Forecasting :class:`Curve` for ``leg1``.
              - Discounting :class:`Curve` for ``leg1``.
        solver : Solver, optional
            The numerical :class:`Solver` that constructs ``Curves`` from calibrating
            instruments.
        fx : float, FXRates, FXForwards, optional
            Not used by *FixedRateBond* rate. Output is in local currency.
        base : str, optional
            Not used by *FixedRateBond* rate. Output is in local currency.
        metric : str, optional
            Metric returned by the method. Available options are {"clean_price",
            "dirty_price", "ytm"}
        forward_settlement : datetime, optional
            The forward settlement date. If not given the settlement date is inferred from the
            discount *Curve* and the ``settle`` attribute.

        Returns
        -------
        float, Dual, Dual2
        """
        curves_, fx_, base_ = _get_curves_fx_and_base_maybe_from_solver(
            self.curves,
            solver,
            curves,
            fx,
            base,
            self.leg1.currency,
        )
        curves_1 = _validate_curve_not_no_input(curves_[1])
        metric = metric.lower()
        if metric in ["clean_price", "dirty_price", "ytm"]:
            if isinstance(forward_settlement, NoInput):
                settlement = self.leg1.schedule.calendar.lag(
                    curves_1.node_dates[0],
                    self.kwargs["settle"],
                    True,
                )
            else:
                settlement = forward_settlement
            npv = self._npv_local(curves_[0], curves_1, settlement, settlement)
            # scale price to par 100 (npv is already projected forward to settlement)
            dirty_price = npv * 100 / -self.leg1.notional

            if metric == "dirty_price":
                return dirty_price
            elif metric == "clean_price":
                return dirty_price - self.accrued(settlement)
            elif metric == "ytm":
                return self.ytm(dirty_price, settlement, True)

        raise ValueError("`metric` must be in {'dirty_price', 'clean_price', 'ytm'}.")

    # def par_spread(self, *args, price, settlement, dirty, **kwargs):
    #     """
    #     The spread to the fixed rate added to value the security at par valued from
    #     the given :class:`~rateslib.curves.Curve` s.
    #
    #     Parameters
    #     ----------
    #     args: tuple
    #         Positional arguments to :meth:`~rateslib.periods.BasePeriod.npv`.
    #     price: float
    #         The price of the security.
    #     settlement : datetime
    #         The settlement date.
    #     dirty : bool
    #         Whether the price given includes accrued interest.
    #     kwargs : dict
    #         Keyword arguments to :meth:`~rateslib.periods.BasePeriod.npv`.
    #
    #     Returns
    #     -------
    #     float, Dual, Dual2
    #     """
    #     TODO: calculate this par_spread formula.
    #     return (self.notional - self.npv(*args, **kwargs)) / self.analytic_delta(*args, **kwargs)

    def ytm(self, price: DualTypes, settlement: datetime, dirty: bool = False) -> Number:
        """
        Calculate the yield-to-maturity of the security given its price.

        Parameters
        ----------
        price : float, Dual, Dual2
            The price, per 100 nominal, against which to determine the yield.
        settlement : datetime
            The settlement date on which to determine the price.
        dirty : bool, optional
            If `True` will assume the
            :meth:`~rateslib.instruments.FixedRateBond.accrued` is included in the price.

        Returns
        -------
        float, Dual, Dual2

        Notes
        -----
        If ``price`` is given as :class:`~rateslib.dual.Dual` or
        :class:`~rateslib.dual.Dual2` input the result of the yield will be output
        as the same type with the variables passed through accordingly.

        Examples
        --------
        .. ipython:: python

           gilt = FixedRateBond(
               effective=dt(1998, 12, 7),
               termination=dt(2015, 12, 7),
               frequency="S",
               calendar="ldn",
               currency="gbp",
               convention="ActActICMA",
               ex_div=7,
               fixed_rate=8.0
           )
           gilt.ytm(
               price=141.0701315,
               settlement=dt(1999,5,27),
               dirty=True
           )
           gilt.ytm(Dual(141.0701315, ["price", "a", "b"], [1, -0.5, 2]), dt(1999, 5, 27), True)
           gilt.ytm(Dual2(141.0701315, ["price", "a", "b"], [1, -0.5, 2], []), dt(1999, 5, 27), True)

        """  # noqa: E501
        return self._ytm(price=price, settlement=settlement, dirty=dirty, curve=NoInput(0))

    def duration(self, ytm: DualTypes, settlement: datetime, metric: str = "risk") -> float:
        """
        Return the (negated) derivative of ``price`` w.r.t. ``ytm``.

        Parameters
        ----------
        ytm : float
            The yield-to-maturity for the bond.
        settlement : datetime
            The settlement date of the bond.
        metric : str
            The specific duration calculation to return. See notes.

        Returns
        -------
        float

        Notes
        -----
        The available metrics are:

        - *"risk"*: the derivative of price w.r.t. ytm, scaled to -1bp.

          .. math::

             risk = - \\frac{\\partial P }{\\partial y}

        - *"modified"*: the modified duration which is *risk* divided by price.

          .. math::

             mduration = \\frac{risk}{P} = - \\frac{1}{P} \\frac{\\partial P }{\\partial y}

        - *"duration"*: the duration which is modified duration reverse modified.

          .. math::

             duration = mduration \\times (1 + y / f)

        Examples
        --------
        .. ipython:: python

           gilt = FixedRateBond(
               effective=dt(1998, 12, 7),
               termination=dt(2015, 12, 7),
               frequency="S",
               calendar="ldn",
               currency="gbp",
               convention="ActActICMA",
               ex_div=7,
               fixed_rate=8.0
           )
           gilt.duration(4.445, dt(1999, 5, 27), "risk")
           gilt.duration(4.445, dt(1999, 5, 27), "modified")
           gilt.duration(4.445, dt(1999, 5, 27), "duration")

        This result is interpreted as cents. If the yield is increased by 1bp the price
        will fall by 14.65 cents.

        .. ipython:: python

           gilt.price(4.445, dt(1999, 5, 27))
           gilt.price(4.455, dt(1999, 5, 27))
        """
        # TODO: this is not AD safe: returns only float
        ytm_: float = _dual_float(ytm)
        if metric == "risk":
            price_dual: Dual = self.price(Dual(ytm_, ["y"], []), settlement)  # type: ignore[assignment]
            _: float = -gradient(price_dual, ["y"])[0]
        elif metric == "modified":
            price_dual = -self.price(Dual(ytm_, ["y"], []), settlement, dirty=True)  # type: ignore[assignment]
            _ = -gradient(price_dual, ["y"])[0] / float(price_dual) * 100
        elif metric == "duration":
            price_dual = self.price(Dual(ytm_, ["y"], []), settlement, dirty=True)  # type: ignore[assignment]
            f = 12 / defaults.frequency_months[self.kwargs["frequency"].upper()]
            v = 1 + ytm_ / (100 * f)
            _ = -gradient(price_dual, ["y"])[0] / float(price_dual) * v * 100
        return _

    def convexity(self, ytm: DualTypes, settlement: datetime) -> float:
        """
        Return the second derivative of ``price`` w.r.t. ``ytm``.

        Parameters
        ----------
        ytm : float
            The yield-to-maturity for the bond.
        settlement : datetime
            The settlement date of the bond.

        Returns
        -------
        float

        Examples
        --------
        .. ipython:: python

           gilt = FixedRateBond(
               effective=dt(1998, 12, 7),
               termination=dt(2015, 12, 7),
               frequency="S",
               calendar="ldn",
               currency="gbp",
               convention="ActActICMA",
               ex_div=7,
               fixed_rate=8.0
           )
           gilt.convexity(4.445, dt(1999, 5, 27))

        This number is interpreted as hundredths of a cent. For a 1bp increase in
        yield the duration will decrease by 2 hundredths of a cent.

        .. ipython:: python

           gilt.duration(4.445, dt(1999, 5, 27))
           gilt.duration(4.455, dt(1999, 5, 27))
        """
        # TODO: method is not AD safe: returns float
        ytm_: float = _dual_float(ytm)
        _ = self.price(Dual2(ytm_, ["_ytm__§"], [], []), settlement)
        return gradient(_, ["_ytm__§"], 2)[0][0]  # type: ignore[no-any-return]

    def price(self, ytm: DualTypes, settlement: datetime, dirty: bool = False) -> DualTypes:
        """
        Calculate the price of the security per nominal value of 100, given
        yield-to-maturity.

        Parameters
        ----------
        ytm : float
            The yield-to-maturity against which to determine the price.
        settlement : datetime
            The settlement date on which to determine the price.
        dirty : bool, optional
            If `True` will include the
            :meth:`rateslib.instruments.FixedRateBond.accrued` in the price.

        Returns
        -------
        float, Dual, Dual2

        Examples
        --------
        This example is taken from the UK debt management office website.
        The result should be `141.070132` and the bond is ex-div.

        .. ipython:: python

           gilt = FixedRateBond(
               effective=dt(1998, 12, 7),
               termination=dt(2015, 12, 7),
               frequency="S",
               calendar="ldn",
               currency="gbp",
               convention="ActActICMA",
               ex_div=7,
               fixed_rate=8.0
           )
           gilt.ex_div(dt(1999, 5, 27))
           gilt.price(
               ytm=4.445,
               settlement=dt(1999, 5, 27),
               dirty=True
           )

        This example is taken from the Swedish national debt office website.
        The result of accrued should, apparently, be `0.210417` and the clean
        price should be `99.334778`.

        .. ipython:: python

           bond = FixedRateBond(
               effective=dt(2017, 5, 12),
               termination=dt(2028, 5, 12),
               frequency="A",
               calendar="stk",
               currency="sek",
               convention="ActActICMA",
               ex_div=5,
               fixed_rate=0.75
           )
           bond.ex_div(dt(2017, 8, 23))
           bond.accrued(dt(2017, 8, 23))
           bond.price(
               ytm=0.815,
               settlement=dt(2017, 8, 23),
               dirty=False
           )

        """
        return self._price_from_ytm(
            ytm=ytm, settlement=settlement, calc_mode=self.calc_mode, dirty=dirty, curve=NoInput(0)
        )

    def delta(self, *args: Any, **kwargs: Any) -> DataFrame:
        """
        Calculate the delta of the *Instrument*.

        For arguments see :meth:`Sensitivities.delta()<rateslib.instruments.Sensitivities.delta>`.
        """
        return super().delta(*args, **kwargs)

    def gamma(self, *args: Any, **kwargs: Any) -> DataFrame:
        """
        Calculate the gamma of the *Instrument*.

        For arguments see :meth:`Sensitivities.gamma()<rateslib.instruments.Sensitivities.gamma>`.
        """
        return super().gamma(*args, **kwargs)


class IndexFixedRateBond(FixedRateBond):
    # TODO (mid) ensure calculations work for amortizing bonds.
    """
    Create an indexed fixed rate bond security.

    Parameters
    ----------
    args : tuple
        Required positional args for :class:`~rateslib.instruments.FixedRateBond`.
    index_base : float or None, optional
        The base index applied to all periods.
    index_fixings : float, or Series, optional
        If a float scalar, will be applied as the index fixing for the first
        period.
        If a list of *n* fixings will be used as the index fixings for the first *n*
        periods.
        If a datetime indexed ``Series`` will use the fixings that are available in
        that object, and derive the rest from the ``curve``.
    index_method : str
        Whether the indexing uses a daily measure for settlement or the most recently
        monthly data taken from the first day of month.
    index_lag : int, optional
        The number of months by which the index value is lagged. Used to ensure
        consistency between curves and forecast values. Defined by default.
    kwargs : dict
        Required keyword args for :class:`~rateslib.instruments.FixedRateBond`.

    Examples
    --------
    See :class:`~rateslib.instruments.FixedRateBond` for similar.
    """

    _fixed_rate_mixin = True
    _index_base_mixin = True

    leg1: IndexFixedLeg  # type: ignore[assignment]

    def _period_cashflow(
        self,
        period: IndexCashflow | IndexFixedPeriod,  # type: ignore[override]
        curve: CurveOption_,
    ) -> DualTypes:
        """Indexed bonds use the known "real_cashflow" attribute on the *Period*."""
        return period.real_cashflow  # type: ignore[return-value]

    def __init__(
        self,
        effective: datetime_ = NoInput(0),
        termination: datetime | str_ = NoInput(0),
        frequency: int_ = NoInput(0),
        stub: str_ = NoInput(0),
        front_stub: datetime_ = NoInput(0),
        back_stub: datetime_ = NoInput(0),
        roll: str | int_ = NoInput(0),
        eom: bool_ = NoInput(0),
        modifier: str_ = NoInput(0),
        calendar: CalInput = NoInput(0),
        payment_lag: int_ = NoInput(0),
        notional: DualTypes_ = NoInput(0),
        currency: str_ = NoInput(0),
        amortization: DualTypes_ = NoInput(0),
        convention: str_ = NoInput(0),
        fixed_rate: DualTypes_ = NoInput(0),
        index_base: DualTypes_ | Series[DualTypes] = NoInput(0),  # type: ignore[type-var]
        index_fixings: DualTypes_ | Series[DualTypes] = NoInput(0),  # type: ignore[type-var]
        index_method: str_ = NoInput(0),
        index_lag: int_ = NoInput(0),
        ex_div: int_ = NoInput(0),
        settle: int_ = NoInput(0),
        calc_mode: str_ | BondCalcMode = NoInput(0),
        curves: Curves_ = NoInput(0),
        spec: str_ = NoInput(0),
    ):
        self.kwargs = dict(
            effective=effective,
            termination=termination,
            frequency=frequency,
            stub=stub,
            front_stub=front_stub,
            back_stub=back_stub,
            roll=roll,
            eom=eom,
            modifier=modifier,
            calendar=calendar,
            payment_lag=payment_lag,
            notional=notional,
            currency=currency,
            amortization=amortization,
            convention=convention,
            fixed_rate=fixed_rate,
            initial_exchange=NoInput(0),
            final_exchange=NoInput(0),
            ex_div=ex_div,
            settle=settle,
            calc_mode=calc_mode,
            index_base=index_base,
            index_method=index_method,
            index_lag=index_lag,
            index_fixings=index_fixings,
        )
        self.kwargs = _push(spec, self.kwargs)

        # set defaults for missing values
        default_kwargs = dict(
            calc_mode=defaults.calc_mode[type(self).__name__],
            initial_exchange=False,
            final_exchange=True,
            payment_lag=defaults.payment_lag_specific[type(self).__name__],
            ex_div=defaults.ex_div,
            settle=defaults.settle,
            index_method=defaults.index_method,
            index_lag=defaults.index_lag,
        )
        self.kwargs = _update_with_defaults(self.kwargs, default_kwargs)

        if isinstance(self.kwargs["frequency"], NoInput):
            raise ValueError("`frequency` must be provided for Bond.")
        # elif self.kwargs["frequency"].lower() == "z":
        #     raise ValueError("FixedRateBond `frequency` must be in {M, B, Q, T, S, A}.")

        self.calc_mode = _get_calc_mode_for_class(self, self.kwargs["calc_mode"])  # type: ignore[assignment]

        self.curves = curves
        self.spec = spec

        self._fixed_rate = fixed_rate
        self._index_base = index_base  # type: ignore[assignment]

        self.leg1 = IndexFixedLeg(
            **_get(self.kwargs, leg=1, filter=("ex_div", "settle", "calc_mode")),
        )
        if self.leg1.amortization != 0:
            # Note if amortization is added to IndexFixedRateBonds must systematically
            # go through and update all methods. Many rely on the quantity
            # self.notional which is currently assumed to be a fixed quantity
            raise NotImplementedError("`amortization` for IndexFixedRateBond must be zero.")

    def index_ratio(self, settlement: datetime, curve: Curve_) -> DualTypes:
        """
        Return the index ratio assigned to an *IndexFixedRateBond* for a given settlement.

        Parameters
        ----------
        settlement:
            The settlement date of the bond.
        curve: Curve
            A curve capable of forecasting index values.

        Returns
        -------
        float, Dual, Dual2, Variable
        """
        if not isinstance(self.leg1.index_fixings, NoInput) and not isinstance(
            self.leg1.index_fixings,
            Series,
        ):
            raise ValueError(
                "Must provide `index_fixings` as a Series for inter-period settlement.",
            )
        # TODO: this indexing of periods assumes no amortization
        index_val: DualTypes = IndexMixin._index_value(  # type: ignore[assignment]
            i_fixings=self.leg1.index_fixings,
            i_curve=curve,
            i_lag=self.leg1.index_lag,
            i_method=self.leg1.index_method,
            i_date=settlement,
        )
        index_base: DualTypes = IndexMixin._index_value(  # type: ignore[assignment]
            i_fixings=self.index_base,
            i_date=self.leg1.schedule.effective,
            i_lag=self.leg1.index_lag,
            i_method=self.leg1.index_method,
            i_curve=curve,
        )
        return index_val / index_base

    def rate(
        self,
        curves: Curves_ = NoInput(0),
        solver: Solver_ = NoInput(0),
        fx: FX_ = NoInput(0),
        base: str_ = NoInput(0),
        metric: str = "clean_price",
        forward_settlement: datetime_ = NoInput(0),
    ) -> DualTypes:
        """
        Return various pricing metrics of the security calculated from
        :class:`~rateslib.curves.Curve` s.

        Parameters
        ----------
        curves : Curve, str or list of such
            A single :class:`Curve` or id or a list of such. A list defines the
            following curves in the order:

              - Forecasting :class:`Curve` for ``leg1``.
              - Discounting :class:`Curve` for ``leg1``.
        solver : Solver, optional
            The numerical :class:`Solver` that constructs ``Curves`` from calibrating
            instruments.
        fx : float, FXRates, FXForwards, optional
            The immediate settlement FX rate that will be used to convert values
            into another currency. A given `float` is used directly. If giving a
            ``FXRates`` or ``FXForwards`` object, converts from local currency
            into ``base``.
        base : str, optional
            The base currency to convert cashflows into (3-digit code), set by default.
            Only used if ``fx`` is an ``FXRates`` or ``FXForwards`` object.
        metric : str, optional
            Metric returned by the method. Available options are {"clean_price",
            "dirty_price", "ytm", "index_clean_price", "index_dirty_price"}
        forward_settlement : datetime, optional
            The forward settlement date. If not given uses the discount *Curve* and the ``settle``
            attribute of the bond.

        Returns
        -------
        float, Dual, Dual2
        """

        curves_, fx_, base_ = _get_curves_fx_and_base_maybe_from_solver(
            self.curves,
            solver,
            curves,
            fx,
            base,
            self.leg1.currency,
        )
        curves_1 = _validate_curve_not_no_input(curves_[1])
        metric = metric.lower()
        if metric in [
            "clean_price",
            "dirty_price",
            "index_clean_price",
            "ytm",
            "index_dirty_price",
        ]:
            if isinstance(forward_settlement, NoInput):
                settlement = self.leg1.schedule.calendar.lag(
                    curves_1.node_dates[0],
                    self.kwargs["settle"],
                    True,
                )
            else:
                settlement = forward_settlement
            npv = self._npv_local(curves_[0], curves_1, settlement, settlement)
            # scale price to par 100 (npv is already projected forward to settlement)
            index_dirty_price = npv * 100 / -self.leg1.notional
            index_ratio = self.index_ratio(settlement, _validate_curve_is_not_dict(curves_[0]))
            dirty_price = index_dirty_price / index_ratio

            if metric == "dirty_price":
                return dirty_price
            elif metric == "clean_price":
                return dirty_price - self.accrued(settlement)
            elif metric == "ytm":
                return self.ytm(dirty_price, settlement, True)
            elif metric == "index_dirty_price":
                return index_dirty_price
            elif metric == "index_clean_price":
                return index_dirty_price - self.accrued(settlement) * index_ratio

        raise ValueError(
            "`metric` must be in {'dirty_price', 'clean_price', 'ytm', "
            "'index_dirty_price', 'index_clean_price'}.",
        )


class Bill(FixedRateBond):
    """
    Create a discount security.

    Parameters
    ----------
    effective : datetime
        The adjusted or unadjusted effective date.
    termination : datetime or str
        The adjusted or unadjusted termination date. If a string, then a tenor must be
        given expressed in days (`"D"`), months (`"M"`) or years (`"Y"`), e.g. `"7M"`.
    frequency : str in {"M", "B", "Q", "T", "S", "A"}, optional
        The frequency used only by the :meth:`~rateslib.instruments.Bill.ytm` method.
        All *Bills* have an implicit frequency of "Z" for schedule construction.
    modifier : str, optional
        The modification rule, in {"F", "MF", "P", "MP"}
    calendar : calendar or str, optional
        The holiday calendar object to use. If str, looks up named calendar from
        static data.
    payment_lag : int, optional
        The number of business days to lag payments by.
    notional : float, optional
        The leg notional, which is applied to each period.
    currency : str, optional
        The currency of the leg (3-digit code).
    convention: str, optional
        The day count convention applied to calculations of period accrual dates.
        See :meth:`~rateslib.calendars.dcf`.
    settle : int
        The number of business days for regular settlement time, i.e, 1 is T+1.
    calc_mode : str, optional (defaults.calc_mode["Bill"])
        A calculation mode for dealing with bonds that are in short stub or accrual
        periods. All modes give the same value for YTM at issue date for regular
        bonds but differ slightly for bonds with stubs or with accrued.
    curves : CurveType, str or list of such, optional
        A single *Curve* or string id or a list of such.

        A list defines the following curves in the order:

        - Forecasting *Curve* for ``leg1``.
        - Discounting :class:`~rateslib.curves.Curve` for ``leg1``.
    spec : str, optional
        An identifier to pre-populate many field with conventional values. See
        :ref:`here<defaults-doc>` for more info and available values.

    Examples
    --------
    This example is taken from the US Treasury Federal website. A copy of
    which is available :download:`here<_static/ofcalc6decTbill.pdf>`.

    We demonstrate the use of **analogue methods** which do not need *Curves* or
    *Solvers*,
    :meth:`~rateslib.instruments.Bill.price`,
    :meth:`~rateslib.instruments.Bill.simple_rate`,
    :meth:`~rateslib.instruments.Bill.discount_rate`,
    :meth:`~rateslib.instruments.FixedRateBond.ytm`,
    :meth:`~rateslib.instruments.FixedRateBond.ex_div`,
    :meth:`~rateslib.instruments.FixedRateBond.accrued`,
    :meth:`~rateslib.instruments.FixedRateBond.repo_from_fwd`
    :meth:`~rateslib.instruments.FixedRateBond.fwd_from_repo`
    :meth:`~rateslib.instruments.FixedRateBond.duration`,
    :meth:`~rateslib.instruments.FixedRateBond.convexity`.

    .. ipython:: python

       bill = Bill(
           effective=dt(2004, 1, 22),
           termination=dt(2004, 2, 19),
           calendar="nyc",
           modifier="NONE",
           currency="usd",
           convention="Act360",
           settle=1,
           notional=-1e6,  # negative notional receives fixed, i.e. buys a bill
           curves="bill_curve",
           calc_mode="us_gbb",
       )
       bill.ex_div(dt(2004, 1, 22))
       bill.price(rate=0.80, settlement=dt(2004, 1, 22))
       bill.simple_rate(price=99.937778, settlement=dt(2004, 1, 22))
       bill.discount_rate(price=99.937778, settlement=dt(2004, 1, 22))
       bill.ytm(price=99.937778, settlement=dt(2004, 1, 22))
       bill.accrued(dt(2004, 1, 22))
       bill.fwd_from_repo(
           price=99.937778,
           settlement=dt(2004, 1, 22),
           forward_settlement=dt(2004, 2, 19),
           repo_rate=0.8005,
           convention="Act360",
       )
       bill.repo_from_fwd(
           price=99.937778,
           settlement=dt(2004, 1, 22),
           forward_settlement=dt(2004, 2, 19),
           forward_price=100.00,
           convention="Act360",
       )
       bill.duration(settlement=dt(2004, 1, 22), ytm=0.8005, metric="risk")
       bill.duration(settlement=dt(2004, 1, 22), ytm=0.8005, metric="modified")
       bill.convexity(settlement=dt(2004, 1, 22), ytm=0.8005)


    The following **digital methods** consistent with the library's ecosystem are
    also available,
    :meth:`~rateslib.instruments.Bill.rate`,
    :meth:`~rateslib.instruments.FixedRateBond.npv`,
    :meth:`~rateslib.instruments.FixedRateBond.analytic_delta`,
    :meth:`~rateslib.instruments.FixedRateBond.cashflows`,
    :meth:`~rateslib.instruments.FixedRateBond.delta`,
    :meth:`~rateslib.instruments.FixedRateBond.gamma`,

    .. ipython:: python

       bill_curve = Curve({dt(2004, 1, 21): 1.0, dt(2004, 3, 21): 1.0}, id="bill_curve")
       instruments = [
           (bill, (), {"metric": "ytm"}),
       ]
       solver = Solver(
           curves=[bill_curve],
           instruments=instruments,
           s=[0.8005],
           instrument_labels=["Feb04 Tbill"],
           id="bill_solver",
       )
       bill.npv(solver=solver)
       bill.analytic_delta(disc_curve=bill_curve)
       bill.rate(solver=solver, metric="price")

    The sensitivities are also available. In this case the *Solver* is calibrated
    with *instruments* priced in yield terms so sensitivities are measured in basis
    points (bps).

    .. ipython:: python

       bill.delta(solver=solver)
       bill.gamma(solver=solver)

    The DataFrame of cashflows.

    .. ipython:: python

       bill.cashflows(solver=solver)

    """

    calc_mode: BillCalcMode  # type: ignore[assignment]

    def __init__(
        self,
        effective: datetime_ = NoInput(0),
        termination: datetime | str_ = NoInput(0),
        frequency: str_ = NoInput(0),
        modifier: str_ = NoInput(0),
        calendar: CalInput = NoInput(0),
        payment_lag: int_ = NoInput(0),
        notional: DualTypes_ = NoInput(0),
        currency: str_ = NoInput(0),
        convention: str_ = NoInput(0),
        settle: int_ = NoInput(0),
        calc_mode: BillCalcMode | str_ = NoInput(0),
        curves: Curves_ = NoInput(0),
        spec: str_ = NoInput(0),
    ):
        super().__init__(
            effective=effective,
            termination=termination,
            frequency="z",
            stub=NoInput(0),
            front_stub=NoInput(0),
            back_stub=NoInput(0),
            roll=NoInput(0),
            eom=NoInput(0),
            modifier=modifier,
            calendar=calendar,
            payment_lag=payment_lag,
            notional=notional,
            currency=currency,
            amortization=NoInput(0),
            convention=convention,
            fixed_rate=0,
            ex_div=0,
            settle=settle,
            curves=curves,
            calc_mode=calc_mode,
            spec=spec,
        )
        self.kwargs["frequency"] = _drb(
            self.calc_mode._ytm_clone_kwargs["frequency"],
            frequency,
        )

    @property
    def dcf(self) -> float:
        # bills will typically have 1 period since they are configured with frequency "z".
        d = 0.0
        for i in range(self.leg1.schedule.n_periods):
            d += self.leg1._regular_periods[i].dcf
        return d

    def rate(  # type: ignore[override]
        self,
        curves: Curves_ = NoInput(0),
        solver: Solver_ = NoInput(0),
        fx: FX_ = NoInput(0),
        base: str_ = NoInput(0),
        metric: str = "price",
    ) -> DualTypes:
        """
        Return various pricing metrics of the security calculated from
        :class:`~rateslib.curves.Curve` s.

        Parameters
        ----------
        curves : Curve, str or list of such
            A single :class:`Curve` or id or a list of such. A list defines the
            following curves in the order:

              - Forecasting :class:`Curve` for ``leg1``.
              - Discounting :class:`Curve` for ``leg1``.
        solver : Solver, optional
            The numerical :class:`Solver` that constructs ``Curves`` from calibrating
            instruments.
        fx : float, FXRates, FXForwards, optional
            The immediate settlement FX rate that will be used to convert values
            into another currency. A given `float` is used directly. If giving a
            ``FXRates`` or ``FXForwards`` object, converts from local currency
            into ``base``.
        base : str, optional
            The base currency to convert cashflows into (3-digit code), set by default.
            Only used if ``fx`` is an ``FXRates`` or ``FXForwards`` object.
        metric : str in {"price", "discount_rate", "ytm", "simple_rate"}
            Metric returned by the method.

        Returns
        -------
        float, Dual, Dual2
        """
        curves_, fx_, base_ = _get_curves_fx_and_base_maybe_from_solver(
            self.curves,
            solver,
            curves,
            fx,
            base,
            self.leg1.currency,
        )
        curves_1 = _validate_curve_not_no_input(curves_[1])
        settlement = self.leg1.schedule.calendar.lag(
            curves_1.node_dates[0],
            self.kwargs["settle"],
            True,
        )
        # scale price to par 100 and make a fwd adjustment according to curve
        price = (
            self.npv(curves, solver, fx_, base_, local=False)  # type: ignore[operator]
            * 100
            / (-self.leg1.notional * curves_1[settlement])
        )
        if metric in ["price", "clean_price", "dirty_price"]:
            return price
        elif metric == "discount_rate":
            return self.discount_rate(price, settlement)
        elif metric == "simple_rate":
            return self.simple_rate(price, settlement)
        elif metric == "ytm":
            return self.ytm(price, settlement, NoInput(0))
        raise ValueError("`metric` must be in {'price', 'discount_rate', 'ytm', 'simple_rate'}")

    def simple_rate(self, price: DualTypes, settlement: datetime) -> DualTypes:
        """
        Return the simple rate of the security from its ``price``.

        Parameters
        ----------
        price : float, Dual, or Dual2
            The price of the security.
        settlement : datetime
            The settlement date of the security.

        Returns
        -------
        float, Dual, or Dual2
        """
        acc_frac = self.calc_mode._settle_accrual(self, settlement, 0)
        dcf = (1 - acc_frac) * self.dcf
        return ((100 / price - 1) / dcf) * 100

    def discount_rate(self, price: DualTypes, settlement: datetime) -> DualTypes:
        """
        Return the discount rate of the security from its ``price``.

        Parameters
        ----------
        price : float, Dual, or Dual2
            The price of the security.
        settlement : datetime
            The settlement date of the security.

        Returns
        -------
        float, Dual, or Dual2
        """
        acc_frac = self.calc_mode._settle_accrual(self, settlement, 0)
        dcf = (1 - acc_frac) * self.dcf
        rate = ((1 - price / 100) / dcf) * 100
        return rate

    def price(
        self,
        rate: DualTypes,
        settlement: datetime,
        dirty: bool = False,
        calc_mode: str_ = NoInput(0),
    ) -> DualTypes:
        """
        Return the price of the bill given the ``discount_rate``.

        Parameters
        ----------
        rate : float
            The rate used by the pricing formula.
        settlement : datetime
            The settlement date.
        dirty : bool, not required
            Discount securities have no coupon, the concept of clean or dirty is not
            relevant. Argument is included for signature consistency with
            :meth:`FixedRateBond.price<rateslib.instruments.FixedRateBond.price>`.
        calc_mode : str, optional
            A calculation mode to force, which is used instead of that attributed the
            *Bill* instance.

        Returns
        -------
        float, Dual, Dual2
        """
        if isinstance(calc_mode, NoInput):
            calc_mode_ = self.calc_mode
        else:
            if isinstance(calc_mode, str):
                calc_mode_ = BILL_MODE_MAP[calc_mode.lower()]
            else:
                calc_mode_ = calc_mode

        price_func = getattr(self, f"_price_{calc_mode_._price_type}")
        return price_func(rate, settlement)  # type: ignore[no-any-return]

    def _price_discount(self, rate: DualTypes, settlement: datetime) -> DualTypes:
        acc_frac = self.calc_mode._settle_accrual(self, settlement, 0)
        dcf = (1 - acc_frac) * self.dcf
        return 100 - rate * dcf

    def _price_simple(self, rate: DualTypes, settlement: datetime) -> DualTypes:
        acc_frac = self.calc_mode._settle_accrual(self, settlement, 0)
        dcf = (1 - acc_frac) * self.dcf
        return 100 / (1 + rate * dcf / 100)

    def ytm(  # type: ignore[override]
        self,
        price: DualTypes,
        settlement: datetime,
        calc_mode: BillCalcMode | str_ = NoInput(0),
    ) -> Number:
        """
        Calculate the yield-to-maturity on an equivalent bond with a coupon of 0%.

        Parameters
        ----------
        price: float, Dual, Dual2
            The price of the *Bill*.
        settlement: datetime
            The settlement date of the *Bill*.
        calc_mode : str, optional
            A calculation mode to force, which is used instead of that attributed the
            *Bill* instance.

        Notes
        -----
        Maps the following *Bill* ``calc_mode`` to the following *Bond* specifications:

        - *NoInput* -> "ust"
        - *"ustb"* -> "ust"
        - *"uktb"* -> "ukt"
        - *"sgbb"* -> "sgb"

        This method calculates by constructing a :class:`~rateslib.instruments.FixedRateBond`
        with a regular 0% coupon measured from the termination date of the bill.
        """

        if isinstance(calc_mode, NoInput):
            calc_mode = self.calc_mode
            # kwargs["frequency"] is populated as the ytm_clone frequency at __init__
            freq = self.kwargs["frequency"]
        else:
            if isinstance(calc_mode, str):
                calc_mode = BILL_MODE_MAP[calc_mode.lower()]
            freq = calc_mode._ytm_clone_kwargs["frequency"]

        frequency_months = defaults.frequency_months[freq.upper()]
        quasi_start = self.leg1.schedule.termination
        while quasi_start > settlement:
            quasi_start = add_tenor(
                quasi_start,
                f"-{frequency_months}M",
                "NONE",
                NoInput(0),
                NoInput(0),
            )
        equiv_bond = FixedRateBond(
            effective=quasi_start,
            termination=self.leg1.schedule.termination,
            fixed_rate=0.0,
            **_get(
                calc_mode._ytm_clone_kwargs,
                leg=1,
                filter=("initial_exchange", "final_exchange", "payment_lag_exchange"),
            ),
        )
        return equiv_bond.ytm(price, settlement)

    def duration(self, *args: Any, **kwargs: Any) -> float:
        """
        Return the duration of the *Bill*. See :class:`~rateslib.instruments.FixedRateBond.duration` for arguments.

        Notes
        ------

        .. warning::

           This function returns a *duration* that is consistent with a
           *FixedRateBond* yield-to-maturity definition. It currently does not use the
           specified ``convention`` of the *Bill*, and can be sensitive to the
           ``frequency`` of the representative *FixedRateBond* equivalent.

        .. ipython:: python

           bill = Bill(effective=dt(2024, 2, 29), termination=dt(2024, 8, 29), spec="ustb")
           bill.duration(settlement=dt(2024, 5, 30), ytm=5.2525, metric="duration")

           bill = Bill(effective=dt(2024, 2, 29), termination=dt(2024, 8, 29), spec="ustb", frequency="A")
           bill.duration(settlement=dt(2024, 5, 30), ytm=5.2525, metric="duration")

        """  # noqa: E501
        return super().duration(*args, **kwargs)


# Licence: Creative Commons - Attribution-NonCommercial-NoDerivatives 4.0 International
# Commercial use of this code, and/or copying and redistribution is prohibited.
# Contact rateslib at gmail.com if this code is observed outside its intended sphere.


class FloatRateNote(Sensitivities, BondMixin, Metrics):  # type: ignore[misc]
    """
    Create a floating rate note (FRN) security.

    Parameters
    ----------
    effective : datetime
        The adjusted or unadjusted effective date.
    termination : datetime or str
        The adjusted or unadjusted termination date. If a string, then a tenor must be
        given expressed in days (`"D"`), months (`"M"`) or years (`"Y"`), e.g. `"48M"`.
    frequency : str in {"M", "B", "Q", "T", "S", "A"}, optional
        The frequency of the schedule. "Z" is not permitted.
    stub : str combining {"SHORT", "LONG"} with {"FRONT", "BACK"}, optional
        The stub type to enact on the swap. Can provide two types, for
        example "SHORTFRONTLONGBACK".
    front_stub : datetime, optional
        An adjusted or unadjusted date for the first stub period.
    back_stub : datetime, optional
        An adjusted or unadjusted date for the back stub period.
        See notes for combining ``stub``, ``front_stub`` and ``back_stub``
        and any automatic stub inference.
    roll : int in [1, 31] or str in {"eom", "imm", "som"}, optional
        The roll day of the schedule. Inferred if not given.
    eom : bool, optional
        Use an end of month preference rather than regular rolls for inference. Set by
        default. Not required if ``roll`` is specified.
    modifier : str, optional
        The modification rule, in {"F", "MF", "P", "MP"}
    calendar : calendar or str, optional
        The holiday calendar object to use. If str, looks up named calendar from
        static data.
    payment_lag : int, optional
        The number of business days to lag payments by.
    notional : float, optional
        The leg notional, which is applied to each period.
    currency : str, optional
        The currency of the leg (3-digit code).
    amortization: float, optional
        The amount by which to adjust the notional each successive period. Should have
        sign equal to that of notional if the notional is to reduce towards zero.
    convention: str, optional
        The day count convention applied to calculations of period accrual dates.
        See :meth:`~rateslib.calendars.dcf`.
    float_spread : float, optional
        The spread applied to determine cashflows. Can be set to `None` and designated
        later, perhaps after a mid-market spread for all periods has been calculated.
    spread_compound_method : str, optional
        The method to use for adding a floating spread to compounded rates. Available
        options are `{"none_simple", "isda_compounding", "isda_flat_compounding"}`.
    fixings : float or list, optional
        If a float scalar, will be applied as the determined fixing for the first
        period. If a list of *n* fixings will be used as the fixings for the first *n*
        periods. If any sublist of length *m* is given as the first *m* RFR fixings
        within individual curve and composed into the overall rate.
    fixing_method : str, optional
        The method by which floating rates are determined, set by default. See notes.
    method_param : int, optional
        A parameter that is used for the various ``fixing_method`` s. See notes.
    ex_div : int
        The number of days prior to a cashflow during which the bond is considered
        ex-dividend.
    settle : int
        The number of business days for regular settlement time, i.e, 1 is T+1.
    calc_mode : str
        A calculation mode for dealing with bonds under different conventions. See notes.
    curves : CurveType, str or list of such, optional
        A single *Curve* or string id or a list of such.

        A list defines the following curves in the order:

        - Forecasting *Curve* for ``leg1``.
        - Discounting :class:`~rateslib.curves.Curve` for ``leg1``.
    spec : str, optional
        An identifier to pre-populate many field with conventional values. See
        :ref:`here<defaults-doc>` for more info and available values.

    Notes
    -----
    .. warning::

       FRNs based on RFR rates which have ex-div days must ensure that fixings are
       available to define the entire period. This means that `ex_div` days must be less
       than the `fixing_method` `method_param` lag minus the time to settlement time.

        That is, a bond with a `method_param` of 5 and a settlement time of 2 days
        can have an `ex_div` period of at maximum 3.

        A bond with a `method_param` of 2 and a settlement time of 1 day cnan have an
        `ex_div` period of at maximum 1.

    Attributes
    ----------
    ex_div_days : int
    leg1 : FloatLeg
    """

    _float_spread_mixin = True

    leg1: FloatLeg

    def __init__(
        self,
        effective: datetime_ = NoInput(0),
        termination: datetime | str_ = NoInput(0),
        frequency: int_ = NoInput(0),
        stub: str_ = NoInput(0),
        front_stub: datetime_ = NoInput(0),
        back_stub: datetime_ = NoInput(0),
        roll: str | int_ = NoInput(0),
        eom: bool | NoInput = NoInput(0),
        modifier: str_ = NoInput(0),
        calendar: CalInput = NoInput(0),
        payment_lag: int_ = NoInput(0),
        notional: DualTypes_ = NoInput(0),
        currency: str_ = NoInput(0),
        amortization: DualTypes_ = NoInput(0),
        convention: str_ = NoInput(0),
        float_spread: DualTypes_ = NoInput(0),
        fixings: FixingsRates_ = NoInput(0),  # type: ignore[type-var]
        fixing_method: str_ = NoInput(0),
        method_param: int_ = NoInput(0),
        spread_compound_method: str_ = NoInput(0),
        ex_div: int_ = NoInput(0),
        settle: int_ = NoInput(0),
        calc_mode: str_ = NoInput(0),
        curves: Curves_ = NoInput(0),
        spec: str_ = NoInput(0),
    ):
        self.kwargs = dict(
            effective=effective,
            termination=termination,
            frequency=frequency,
            stub=stub,
            front_stub=front_stub,
            back_stub=back_stub,
            roll=roll,
            eom=eom,
            modifier=modifier,
            calendar=calendar,
            payment_lag=payment_lag,
            notional=notional,
            currency=currency,
            amortization=amortization,
            convention=convention,
            float_spread=float_spread,
            fixings=fixings,
            fixing_method=fixing_method,
            method_param=method_param,
            spread_compound_method=spread_compound_method,
            initial_exchange=NoInput(0),
            final_exchange=NoInput(0),
            ex_div=ex_div,
            settle=settle,
            calc_mode=calc_mode,
        )
        self.kwargs = _push(spec, self.kwargs)

        # set defaults for missing values
        default_kwargs = dict(
            calc_mode=defaults.calc_mode[type(self).__name__],
            initial_exchange=False,
            final_exchange=True,
            payment_lag=defaults.payment_lag_specific[type(self).__name__],
            ex_div=defaults.ex_div,
            settle=defaults.settle,
        )
        self.kwargs = _update_with_defaults(self.kwargs, default_kwargs)

        if isinstance(self.kwargs["frequency"], NoInput):
            raise ValueError("`frequency` must be provided for Bond.")
        elif self.kwargs["frequency"].lower() == "z":
            raise ValueError("FloatRateNote `frequency` must be in {M, B, Q, T, S, A}.")

        if isinstance(self.kwargs["calc_mode"], str):
            map_ = {
                "FloatRateNote": BOND_MODE_MAP,
            }
            self.calc_mode = map_[type(self).__name__][self.kwargs["calc_mode"].lower()]
        else:
            self.calc_mode = self.kwargs["calc_mode"]

        self.curves = curves
        self.spec = spec

        self._float_spread = float_spread
        self.leg1 = FloatLeg(**_get(self.kwargs, leg=1, filter=("ex_div", "settle", "calc_mode")))

        if "rfr" in self.leg1.fixing_method and self.kwargs["ex_div"] > (
            self.leg1.method_param + 1
        ):
            raise ValueError(
                "For RFR FRNs `ex_div` must be less than or equal to (`method_param` + 1) "
                "otherwise negative accrued payments cannot be explicitly "
                "determined due to unknown fixings.",
            )

        if self.leg1.amortization != 0:
            # Note if amortization is added to FloatRateNote must systematically
            # go through and update all methods. Many rely on the quantity
            # self.notional which is currently assumed to be a fixed quantity
            raise NotImplementedError("`amortization` for FloatRateNote must be zero.")

    def _period_cashflow(self, period: Cashflow | FloatPeriod, curve: Curve_) -> DualTypes:  # type: ignore[override]
        """FloatRateNotes must forecast cashflows with a *Curve* on the *Period*."""
        if isinstance(period, FloatPeriod):
            _: DualTypes = period.cashflow(curve)  # type: ignore[assignment]
        else:
            _ = period.cashflow
        return _

    def _accrual_rate(
        self, pseudo_period: FloatPeriod, curve: CurveOption_, method_param: int
    ) -> float:
        """
        Take a period and try to forecast the rate which determines the accrual,
        either from known fixings, a curve or forward filling historical fixings.

        This method is required to handle the case where a curve is not provided and
        fixings are enough.
        """
        # TODO: make this AD safe and not return a float.
        if pseudo_period.dcf < 1e-10:
            return 0.0  # there are no fixings in the period.

        if not isinstance(curve, NoInput):
            curve_ = curve
        else:
            # Test to see if any missing fixings are required:
            # The fixings calendar and convention are taken from Curve so the pseudo curve
            # can only get them from the instrument and assume that they align. Otherwise
            # it is best practice to supply a forecast curve when calculating accrued interest.
            pseudo_curve = Curve(
                {},
                calendar=pseudo_period.calendar,
                convention=pseudo_period.convention,
                modifier="F",
            )
            try:
                _: DualTypes = pseudo_period.rate(pseudo_curve)
                return _  # type: ignore[return-value]
            except IndexError:
                # the pseudo_curve has no nodes so when it needs to calculate a rate it cannot
                # be indexed.
                # Try to revert back to using the last fixing as forward projection.
                try:
                    if isinstance(pseudo_period.fixings, Series):
                        last_fixing = pseudo_period.fixings.iloc[-1]  # type: ignore[attr-defined]
                    else:
                        last_fixing = pseudo_period.fixings[-1]  # type: ignore[index]
                    warnings.warn(
                        "A `Curve` was not supplied. Residual required fixings not yet "
                        "published are forecast from the last known fixing.",
                        UserWarning,
                    )
                    # For negative accr in ex-div we need to forecast unpublished rates.
                    # Build a curve which replicates the last fixing value from fixings.
                except TypeError:
                    # then rfr fixing cannot be fetched from attribute
                    if pseudo_period.dcf < 1e-10:
                        # then settlement is same as period.start so no rate necessary
                        # create a dummy curve
                        last_fixing = 0.0
                    else:
                        raise TypeError(
                            "`fixings` or `curve` are not available for RFR float period. If"
                            "supplying `fixings` must be a Series or list, "
                            f"got: {pseudo_period.fixings}",
                        )
                curve_ = LineCurve(
                    {
                        pseudo_period.start
                        - timedelta(
                            days=0 if isinstance(method_param, NoInput) else method_param,
                        ): last_fixing,
                        pseudo_period.end: last_fixing,
                    },
                    convention=pseudo_period.convention,
                    calendar=pseudo_period.calendar,
                )

        # Otherwise rate to settle is determined fully by known fixings.
        _ = _dual_float(pseudo_period.rate(curve_))
        return _

    def accrued(
        self,
        settlement: datetime,
        curve: CurveOption_ = NoInput(0),
    ) -> DualTypes:
        """
        Calculate the accrued amount per nominal par value of 100.

        Parameters
        ----------
        settlement : datetime
            The settlement date which to measure accrued interest against.
        curve : Curve, optional
            If ``forecast`` is *True* and fixings are future based then must provide
            a forecast curve.

        Notes
        -----
        The settlement of an FRN will always be a definite amount. The
        ``fixing_method``, ``method_param`` and ``ex_div`` will contain a
        valid combination of parameters such that when payments need to be
        cleared these definitive amounts can be calculated
        via previously published fixings.

        If the coupon is IBOR based then the accrued
        fractionally apportions the coupon payment based on calendar days, including
        negative accrued during ex div periods. This rarely poses a problem since
        IBOR is fixed well in advance of settlement.

        .. math::

           \\text{Accrued} = \\text{Coupon} \\times \\frac{\\text{Settle - Last Coupon}}{\\text{Next Coupon - Last Coupon}}

        With RFR rates, however, and since ``settlement`` typically occurs
        in the future, e.g. T+2, it may be
        possible, particularly if the bond is *ex-div* that some fixings are not known
        today, but they will be known by ``settlement``. This is also true if we
        wish to calculate the forward dirty price of a bond and need to forecast
        the accrued amount (and also for a forecast IBOR period).

        Thus, there are two options:

        - In the analogue mode where very few fixings might be missing, and we require
          these values to calculate negative accrued in an ex-div period we do not
          require a ``curve`` but repeat the last historic fixing.
        - In the digital mode where the ``settlement`` is likely in the future we
          use a ``curve`` to forecast rates,

        Examples
        --------
        An RFR based FRN where the fixings are known up to the end of period.

        .. ipython:: python

           fixings = Series(2.0, index=date_range(dt(1999, 12, 1), dt(2000, 6, 2)))
           frn = FloatRateNote(
               effective=dt(1998, 12, 7),
               termination=dt(2015, 12, 7),
               frequency="S",
               currency="gbp",
               convention="Act365F",
               ex_div=3,
               fixings=fixings,
               fixing_method="rfr_observation_shift",
               method_param=5,
           )
           frn.accrued(dt(2000, 3, 27))
           frn.accrued(dt(2000, 6, 4))


        An IBOR based FRN where the coupon is known in advance.

        .. ipython:: python

           fixings = Series(2.0, index=[dt(1999, 12, 5)])
           frn = FloatRateNote(
               effective=dt(1998, 12, 7),
               termination=dt(2015, 12, 7),
               frequency="S",
               currency="gbp",
               convention="Act365F",
               ex_div=7,
               fixings=fixings,
               fixing_method="ibor",
               method_param=2,
           )
           frn.accrued(dt(2000, 3, 27))
           frn.accrued(dt(2000, 6, 4))
        """  # noqa: E501
        if self.leg1.fixing_method == "ibor":
            acc_idx = self._period_index(settlement)
            frac = self.calc_mode._settle_accrual(self, settlement, acc_idx)
            if self.ex_div(settlement):
                frac = frac - 1  # accrued is negative in ex-div period

            if isinstance(curve, NoInput):
                curve_: CurveOption = Curve(
                    {  # create a dummy curve. rate() will return the fixing
                        self.leg1._regular_periods[acc_idx].start: 1.0,
                        self.leg1._regular_periods[acc_idx].end: 1.0,
                    },
                )
            else:
                curve_ = curve

            rate = self.leg1._regular_periods[acc_idx].rate(curve_)

            cashflow = (
                -self.leg1._regular_periods[acc_idx].notional
                * self.leg1._regular_periods[acc_idx].dcf
                * rate
                / 100
            )
            return frac * cashflow / -self.leg1.notional * 100
        else:  # is "rfr"
            acc_idx = index_left(
                self.leg1.schedule.aschedule,
                len(self.leg1.schedule.aschedule),
                settlement,
            )
            p = FloatPeriod(
                start=self.leg1.schedule.aschedule[acc_idx],
                end=settlement,
                payment=settlement,
                frequency=self.leg1.schedule.frequency,
                notional=-100,
                currency=self.leg1.currency,
                convention=self.leg1.convention,
                termination=self.leg1.schedule.aschedule[acc_idx + 1],
                stub=True,
                float_spread=self.float_spread,
                fixing_method=self.leg1.fixing_method,
                fixings=self.leg1.fixings[acc_idx],
                method_param=self.leg1.method_param,
                spread_compound_method=self.leg1.spread_compound_method,
                roll=self.leg1.schedule.roll,
                calendar=self.leg1.schedule.calendar,
            )
            rate_to_settle = self._accrual_rate(p, curve, self.leg1.method_param)
            accrued_to_settle = 100 * p.dcf * rate_to_settle / 100

            if self.ex_div(settlement):
                rate_to_end = self._accrual_rate(
                    self.leg1._regular_periods[acc_idx],
                    curve,
                    self.leg1.method_param,
                )
                accrued_to_end = 100 * self.leg1._regular_periods[acc_idx].dcf * rate_to_end / 100
                return accrued_to_settle - accrued_to_end
            else:
                return accrued_to_settle

    def rate(
        self,
        curves: Curves_ = NoInput(0),
        solver: Solver_ = NoInput(0),
        fx: FX_ = NoInput(0),
        base: str_ = NoInput(0),
        metric: str = "clean_price",
        forward_settlement: datetime_ = NoInput(0),
    ) -> DualTypes:
        """
        Return various pricing metrics of the security calculated from
        :class:`~rateslib.curves.Curve` s.

        Parameters
        ----------
        curves : Curve, str or list of such
            A single :class:`Curve` or id or a list of such. A list defines the
            following curves in the order:

              - Forecasting :class:`Curve` for ``leg1``.
              - Discounting :class:`Curve` for ``leg1``.
        solver : Solver, optional
            The numerical :class:`Solver` that constructs ``Curves`` from calibrating
            instruments.
        fx : float, FXRates, FXForwards, optional
            The immediate settlement FX rate that will be used to convert values
            into another currency. A given `float` is used directly. If giving a
            ``FXRates`` or ``FXForwards`` object, converts from local currency
            into ``base``.
        base : str, optional
            The base currency to convert cashflows into (3-digit code), set by default.
            Only used if ``fx`` is an ``FXRates`` or ``FXForwards`` object.
        metric : str, optional
            Metric returned by the method. Available options are {"clean_price",
            "dirty_price", "spread", "ytm"}
        forward_settlement : datetime, optional
            The forward settlement date. If not give uses the discount *Curve* and the bond's
            ``settle`` attribute.}.

        Returns
        -------
        float, Dual, Dual2

        """
        curves_, fx_, base_ = _get_curves_fx_and_base_maybe_from_solver(
            self.curves,
            solver,
            curves,
            fx,
            base,
            self.leg1.currency,
        )

        metric = metric.lower()
        if metric in ["clean_price", "dirty_price", "spread", "ytm"]:
            curves_1 = _validate_curve_not_no_input(curves_[1])
            if isinstance(forward_settlement, NoInput):
                settlement = self.leg1.schedule.calendar.lag(
                    curves_1.node_dates[0],  # discount curve
                    self.kwargs["settle"],
                    True,
                )
            else:
                settlement = forward_settlement
            npv = self._npv_local(curves_[0], curves_1, settlement, settlement)
            # scale price to par 100 (npv is already projected forward to settlement)
            dirty_price = npv * 100 / -self.leg1.notional

            if metric == "dirty_price":
                return dirty_price
            elif metric == "clean_price":
                return dirty_price - self.accrued(settlement, curve=curves_[0])
            elif metric == "spread":
                _: DualTypes = self.leg1._spread(-(npv + self.leg1.notional), curves_[0], curves_1)
                z: DualTypes = _drb(0.0, self.float_spread)
                return _ + z
            elif metric == "ytm":
                return self.ytm(
                    price=dirty_price, settlement=settlement, dirty=True, curve=curves_[0]
                )

        raise ValueError("`metric` must be in {'dirty_price', 'clean_price', 'spread', 'ytm'}.")

    def delta(self, *args: Any, **kwargs: Any) -> DataFrame:
        """
        Calculate the delta of the *Instrument*.

        For arguments see :meth:`Sensitivities.delta()<rateslib.instruments.Sensitivities.delta>`.
        """
        return super().delta(*args, **kwargs)

    def gamma(self, *args: Any, **kwargs: Any) -> DataFrame:
        """
        Calculate the gamma of the *Instrument*.

        For arguments see :meth:`Sensitivities.gamma()<rateslib.instruments.Sensitivities.gamma>`.
        """
        return super().gamma(*args, **kwargs)

    def fixings_table(
        self,
        curves: Curves_ = NoInput(0),
        solver: Solver_ = NoInput(0),
        fx: FX_ = NoInput(0),
        base: str_ = NoInput(0),
        approximate: bool = False,
        right: datetime_ = NoInput(0),
    ) -> DataFrame:
        """
        Return a DataFrame of fixing exposures on the :class:`~rateslib.legs.FloatLeg`.

        Parameters
        ----------
        curves : Curve, str or list of such
            A single :class:`~rateslib.curves.Curve` or id or a list of such.
            A list defines the following curves in the order:

            - Forecasting :class:`~rateslib.curves.Curve` for floating leg.
            - Discounting :class:`~rateslib.curves.Curve` for both legs.

        solver : Solver, optional
            The numerical :class:`~rateslib.solver.Solver` that constructs
            :class:`~rateslib.curves.Curve` from calibrating instruments.

            .. note::

               The arguments ``fx`` and ``base`` are unused by single currency
               *Instruments* rates calculations.

        approximate : bool, optional
            Perform a calculation that is broadly 10x faster but potentially loses
            precision upto 0.1%.
        right : datetime, optional
            Only calculate fixing exposures upto and including this date.

        Returns
        -------
        DataFrame
        """
        curves_, _, _ = _get_curves_fx_and_base_maybe_from_solver(
            self.curves,
            solver,
            curves,
            NoInput(0),
            NoInput(0),
            self.leg1.currency,
        )
        df = self.leg1.fixings_table(
            curve=curves_[0], approximate=approximate, disc_curve=curves_[1], right=right
        )
        return df

    def ytm(
        self,
        price: DualTypes,
        settlement: datetime,
        curve: CurveOption_ = NoInput(0),
        dirty: bool = False,
    ) -> Number:
        """
        Calculate the yield-to-maturity of the security given its price.

        Parameters
        ----------
        price : float, Dual, Dual2
            The price, per 100 nominal, against which to determine the yield.
        settlement : datetime
            The settlement date on which to determine the price.
        curve : Curve, dict[str, Curve]
            Curve used to forecast cashflows.
        dirty : bool, optional
            If `True` will assume the
            :meth:`~rateslib.instruments.FixedRateBond.accrued` is included in the price.

        Returns
        -------
        float, Dual, Dual2

        Notes
        -----
        If ``price`` is given as :class:`~rateslib.dual.Dual` or
        :class:`~rateslib.dual.Dual2` input the result of the yield will be output
        as the same type with the variables passed through accordingly.

        """  # noqa: E501
        return self._ytm(price=price, settlement=settlement, dirty=dirty, curve=curve)<|MERGE_RESOLUTION|>--- conflicted
+++ resolved
@@ -282,11 +282,6 @@
         acc_idx: int = self._period_index(settlement)
         _is_ex_div: bool = self.ex_div(settlement)
 
-<<<<<<< HEAD
-        v2 = f2(self, ytm, f, settlement, acc_idx, None, accrual, acc_idx)
-        v1 = f1(self, ytm, f, settlement, acc_idx, v2, accrual, acc_idx)
-        v3 = f3(self, ytm, f, settlement, self.leg1.schedule.n_periods - 1, v2, accrual, self.leg1.schedule.n_periods - 1)
-=======
         v2 = f2(self, ytm, f, settlement, acc_idx, None, accrual, -100000)
         v1 = f1(self, ytm, f, settlement, acc_idx, v2, accrual, acc_idx)
         v3 = f3(
@@ -299,7 +294,6 @@
             accrual,
             self.leg1.schedule.n_periods - 1,
         )
->>>>>>> 9b0b7cde
 
         # Sum up the coupon cashflows discounted by the calculated factors
         d: DualTypes = 0.0
