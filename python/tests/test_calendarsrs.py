from datetime import datetime as dt

import pytest
from rateslib.calendars import _get_modifier, get_calendar
from rateslib.json import from_json
from rateslib.rs import Cal, Modifier, NamedCal, RollDay, UnionCal


@pytest.mark.parametrize(
    "modifier",
    [
        Modifier.Act,
        Modifier.F,
        Modifier.ModF,
        Modifier.P,
        Modifier.ModP,
    ],
)
def test_modifier_pickle(modifier) -> None:
    import pickle

    assert modifier == pickle.loads(pickle.dumps(modifier))


@pytest.fixture
def simple_cal():
    return Cal([dt(2015, 9, 5), dt(2015, 9, 7)], [5, 6])  # Saturday and Monday


@pytest.fixture
def simple_union(simple_cal):
    return UnionCal([simple_cal], None)


@pytest.fixture
def multi_union(simple_cal):
    add_cal = Cal([dt(2015, 9, 3), dt(2015, 9, 8)], [5, 6])
    return UnionCal([simple_cal, add_cal], None)


class TestCal:
    def test_cal_construct(self) -> None:
        cal = Cal([dt(2015, 9, 5), dt(2015, 9, 7)], [5, 6])
        UnionCal([cal], None)

    def test_is_business_day(self, simple_cal, simple_union) -> None:
        assert not simple_cal.is_bus_day(dt(2015, 9, 7))
        assert simple_cal.is_bus_day(dt(2015, 9, 8))
        assert not simple_union.is_bus_day(dt(2015, 9, 7))
        assert simple_union.is_bus_day(dt(2015, 9, 8))

    @pytest.mark.parametrize("cal", ["basic", "union"])
    def test_add_days(self, simple_cal, simple_union, cal) -> None:
        cal = simple_cal if cal == "basic" else simple_union
        expected = dt(2015, 9, 8)
        result = cal.add_days(dt(2015, 9, 4), 2, Modifier.F, True)
        assert result == expected

        expected = dt(2015, 9, 6)
        result = cal.add_days(dt(2015, 9, 5), 1, Modifier.Act, True)
        assert result == expected

    def test_get_modifier_raises(self, simple_cal, simple_union) -> None:
        with pytest.raises(ValueError, match="`modifier` must be in {'F'"):
            _get_modifier("bad", True)

    @pytest.mark.parametrize("cal", ["basic", "union"])
    @pytest.mark.parametrize(
        ("start", "days", "expected"),
        [
            (dt(2015, 9, 4), 0, dt(2015, 9, 4)),
            (dt(2015, 9, 4), 1, dt(2015, 9, 8)),
            (dt(2015, 9, 8), -1, dt(2015, 9, 4)),
            (dt(2015, 9, 4), -1, dt(2015, 9, 3)),
            (dt(2015, 9, 8), 1, dt(2015, 9, 9)),
        ],
    )
    def test_add_bus_days(self, simple_cal, simple_union, cal, start, days, expected) -> None:
        cal = simple_cal if cal == "basic" else simple_union

        result = cal.add_bus_days(start, days, True)
        assert result == expected

    def test_add_bus_days_raises(self, simple_cal, simple_union) -> None:
        with pytest.raises(ValueError, match="Cannot add business days"):
            simple_cal.add_bus_days(dt(2015, 9, 5), 1, True)

    @pytest.mark.parametrize("cal", ["basic", "union"])
    @pytest.mark.parametrize(
        ("start", "months", "expected"),
        [
            (dt(2015, 9, 4), 2, dt(2015, 11, 4)),
            (dt(2015, 9, 4), 36, dt(2018, 9, 4)),
        ],
    )
    def test_add_months(self, cal, simple_cal, simple_union, start, months, expected) -> None:
        cal = simple_cal if cal == "basic" else simple_union
        result = cal.add_months(start, months, Modifier.F, RollDay.Unspecified(), True)
        assert result == expected

    def test_pickle_cal(self, simple_cal) -> None:
        import pickle

        pickled_cal = pickle.dumps(simple_cal)
        pickle.loads(pickled_cal)

    def test_pickle_union(self, simple_union) -> None:
        import pickle

        pickled_cal = pickle.dumps(simple_union)
        pickle.loads(pickled_cal)

    @pytest.mark.parametrize(
        ("cal", "exp"),
        [
            ("basic", [dt(2015, 9, 5), dt(2015, 9, 7)]),
            ("union", [dt(2015, 9, 3), dt(2015, 9, 5), dt(2015, 9, 7), dt(2015, 9, 8)]),
        ],
    )
    def test_holidays(self, cal, exp, simple_cal, multi_union) -> None:
        cal = simple_cal if cal == "basic" else multi_union
        assert cal.holidays == exp

    # def test_rules(self):
    #     rules = get_calendar("tyo").rules
    #     assert rules[:10] == "Jan 1 (New"

    def test_tyo_cal(self) -> None:
        tokyo = get_calendar("tyo")
        assert tokyo.holidays[0] == dt(1970, 1, 1)

    def test_fed_cal(self) -> None:
        cal = get_calendar("fed")
        assert cal.holidays[0] == dt(1970, 1, 1)

<<<<<<< HEAD
    def test_wlg_cal(self):
        cal = get_calendar("wlg")
        assert cal.holidays[0] == dt(1970, 1, 1)

    def test_json_round_trip(self, simple_cal):
=======
    def test_json_round_trip(self, simple_cal) -> None:
>>>>>>> 93e8d620
        json = simple_cal.to_json()
        from_cal = from_json(json)
        assert simple_cal == from_cal

    def test_json_round_trip_union(self, multi_union) -> None:
        json = multi_union.to_json()
        from_cal = from_json(json)
        assert multi_union == from_cal

    def test_json_raises(self) -> None:
        with pytest.raises(ValueError, match="Could not create Class or Struct from given JSON"):
            from_json('{"Cal":{"holidays":[]}}')

        with pytest.raises(ValueError, match="Could not create Class or Struct from given JSON"):
            from_json('{"UnionCal":{"settlement_calendars":[]}}')

    @pytest.mark.parametrize(
        ("left", "right", "expected"),
        [
            (Cal([], [5, 6]), Cal([], [5, 6]), True),
            (Cal([dt(2006, 1, 2)], [5, 6]), Cal([dt(2006, 1, 2)], [5, 6]), True),
            (Cal([dt(2006, 1, 2)], [5, 6]), Cal([dt(2007, 1, 2)], [5, 6]), False),
            (Cal([], [4, 6]), Cal([], [5, 6]), False),
            (UnionCal([Cal([], [5, 6])]), Cal([], [5, 6]), True),
            (UnionCal([Cal([dt(2006, 1, 2)], [5, 6])]), Cal([], [5, 6]), False),
            (
                UnionCal([Cal([dt(2006, 1, 2)], [5, 6])]),
                Cal([dt(2006, 1, 2)], [5, 6]),
                True,
            ),
            (
                UnionCal([Cal([dt(2006, 1, 2)], [5, 6]), Cal([dt(2006, 1, 3)], [5, 6])]),
                Cal([dt(2006, 1, 2), dt(2006, 1, 3)], [5, 6]),
                True,
            ),
            (
                UnionCal([Cal([dt(2006, 1, 2)], [5, 6]), Cal([dt(2006, 1, 3)], [5, 6])]),
                UnionCal([Cal([dt(2006, 1, 2), dt(2006, 1, 3)], [5, 6])]),
                True,
            ),
        ],
    )
    def test_equality(self, left, right, expected) -> None:
        assert (left == right) is expected
        assert (right == left) is expected

    def test_attributes(self) -> None:
        ncal = get_calendar("tgt,LDN|Fed")
        assert ncal.name == "tgt,ldn|fed"
        assert isinstance(ncal.union_cal, UnionCal)
        assert len(ncal.union_cal.calendars) == 2
        assert len(ncal.union_cal.settlement_calendars) == 1

        ncal = get_calendar("tgt")
        assert ncal.union_cal.settlement_calendars is None


class TestUnionCal:
    def test_week_mask(self, multi_union) -> None:
        result = multi_union.week_mask
        assert result == {5, 6}


class TestNamedCal:
    def test_equality_named_cal(self) -> None:
        cal = get_calendar("fed", named=False)
        ncal = NamedCal("fed")
        assert cal == ncal
        assert ncal == cal

        ucal = get_calendar("ldn,tgt|fed", named=False)
        ncal = NamedCal("ldn,tgt|fed")
        assert ucal == ncal
        assert ncal == ucal<|MERGE_RESOLUTION|>--- conflicted
+++ resolved
@@ -133,15 +133,12 @@
         cal = get_calendar("fed")
         assert cal.holidays[0] == dt(1970, 1, 1)
 
-<<<<<<< HEAD
+    def test_json_round_trip(self, simple_cal) -> None:
     def test_wlg_cal(self):
         cal = get_calendar("wlg")
         assert cal.holidays[0] == dt(1970, 1, 1)
 
-    def test_json_round_trip(self, simple_cal):
-=======
     def test_json_round_trip(self, simple_cal) -> None:
->>>>>>> 93e8d620
         json = simple_cal.to_json()
         from_cal = from_json(json)
         assert simple_cal == from_cal
