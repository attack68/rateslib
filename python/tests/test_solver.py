--- conflicted
+++ resolved
@@ -2415,22 +2415,6 @@
             )
             pf.gamma(solver=solver, base="eur")
 
-<<<<<<< HEAD
-    def test_fxrates_update_is_autochecked_by_solver(self):
-        curve = Curve({dt(2025, 1, 1): 1.0, dt(2026, 1, 1): 1.0})
-        fxr = FXRates({"eurusd": 1.10}, settlement=dt(2025, 1, 5))
-        fxf = FXForwards(fx_rates=fxr,
-                         fx_curves={"eureur": curve, "usdusd": curve, "eurusd": curve})
-        solver1 = Solver(curves=[curve],
-                         instruments=[IRS(dt(2025, 1, 1), "1m", spec="usd_irs", curves=curve)],
-                         s=[1.0], fx=fxf)
-
-        # user updates the FXrates
-        fxr.update({"eurusd": 1.20})
-
-        # Try to price with solver1...
-        res = IRS(dt(2025, 1, 1), "2m", spec="usd_irs", curves=curve).rate(solver=solver1)
-=======
     def test_pre_solvers_fx_is_updated_and_does_not_cause_validation_issue(self):
         with warnings.catch_warnings():
             warnings.simplefilter(action="error", category=UserWarning)
@@ -2573,5 +2557,4 @@
 
         solver._do_not_validate = True
         result = irs.rate(solver=solver)
-        assert abs(result - 0.989345) < 1e-5
->>>>>>> 9315053a
+        assert abs(result - 0.989345) < 1e-5