--- conflicted
+++ resolved
@@ -14,11 +14,8 @@
     FXRates,
     forward_fx,
 )
-<<<<<<< HEAD
+from rateslib.fx.fx_forwards import _recursive_pair_population
 from rateslib.fx.fx_forwards import _FXForwardsAggregator
-=======
-from rateslib.fx.fx_forwards import _recursive_pair_population
->>>>>>> e93a5aef
 from rateslib.json import from_json
 
 
@@ -1536,143 +1533,6 @@
         after = fxf._state
         assert before != after
 
-<<<<<<< HEAD
-
-class TestFXForwardsAggregator:
-    def test_overspecified_currencies(self):
-        c = Curve({dt(2000, 1, 1): 1.0, dt(2000, 1, 2): 0.99})
-        fxf1 = FXForwards(
-            fx_rates=FXRates({"eursek": 1.0}, settlement=dt(2000, 1, 1)),
-            fx_curves={"eureur": c, "eursek": c, "seksek": c},
-        )
-        fxf2 = FXForwards(
-            fx_rates=FXRates({"eurnok": 1.0}, settlement=dt(2000, 1, 1)),
-            fx_curves={"eureur": c, "eurnok": c, "noknok": c},
-        )
-        fxf3 = FXForwards(
-            fx_rates=FXRates({"noksek": 1.0}, settlement=dt(2000, 1, 1)),
-            fx_curves={"noknok": c, "seksek": c, "noksek": c},
-        )
-        with pytest.raises(ValueError, match="Overspecified currencies detected"):
-            _FXForwardsAggregator([fxf1, fxf2, fxf3])
-
-    def test_completely_specified_currencies(self):
-        c = Curve({dt(2000, 1, 1): 1.0, dt(2000, 1, 2): 0.99})
-        fxf1 = FXForwards(
-            fx_rates=FXRates({"eursek": 1.0}, settlement=dt(2000, 1, 1)),
-            fx_curves={"eureur": c, "eursek": c, "seksek": c},
-        )
-        fxf2 = FXForwards(
-            fx_rates=FXRates({"usdnok": 1.0}, settlement=dt(2000, 1, 1)),
-            fx_curves={"usdusd": c, "usdnok": c, "noknok": c},
-        )
-        fxf3 = FXForwards(
-            fx_rates=FXRates({"noksek": 1.0}, settlement=dt(2000, 1, 1)),
-            fx_curves={"noknok": c, "seksek": c, "noksek": c},
-        )
-        fxf = _FXForwardsAggregator([fxf1, fxf2, fxf3])
-
-        expected = {
-            "eurnok": "sek",
-            "eursek": 0,
-            "eurusd": "nok",
-            "nokeur": "sek",
-            "noksek": 2,
-            "nokusd": 1,
-            "sekeur": 0,
-            "seknok": 2,
-            "sekusd": "nok",
-            "usdeur": "nok",
-            "usdnok": 1,
-            "usdsek": "nok",
-        }
-        assert fxf.paths == expected
-
-    def test_underspecified_currencies(self):
-        c = Curve({dt(2000, 1, 1): 1.0, dt(2000, 1, 2): 0.99})
-        fxf1 = FXForwards(
-            fx_rates=FXRates({"eursek": 1.0}, settlement=dt(2000, 1, 1)),
-            fx_curves={"eureur": c, "eursek": c, "seksek": c},
-        )
-        fxf2 = FXForwards(
-            fx_rates=FXRates({"jpynok": 1.0}, settlement=dt(2000, 1, 1)),
-            fx_curves={"jpyjpy": c, "jpynok": c, "noknok": c},
-        )
-        with pytest.raises(ValueError, match="Underspecified currencies detected"):
-            _FXForwardsAggregator([fxf1, fxf2])
-
-    def test_mismatched_horizons(self):
-        c = Curve({dt(2000, 1, 1): 1.0, dt(2000, 1, 2): 0.99})
-        c2 = Curve({dt(2000, 1, 2): 1.0, dt(2000, 1, 3): 0.99})
-        fxf1 = FXForwards(
-            fx_rates=FXRates({"eursek": 1.0}, settlement=dt(2000, 1, 1)),
-            fx_curves={"eureur": c, "eursek": c, "seksek": c},
-        )
-        fxf3 = FXForwards(
-            fx_rates=FXRates({"noksek": 1.0}, settlement=dt(2000, 1, 2)),
-            fx_curves={"noknok": c2, "seksek": c2, "noksek": c2},
-        )
-        with pytest.raises(ValueError, match=r"The `immediate` date \(or horizon\) date must"):
-            _FXForwardsAggregator([fxf1, fxf3])
-
-    def test_state_and_update(self):
-        c = Curve({dt(2000, 1, 1): 1.0, dt(2000, 1, 2): 0.99})
-        fxf1 = FXForwards(
-            fx_rates=FXRates({"eursek": 1.0}, settlement=dt(2000, 1, 1)),
-            fx_curves={"eureur": c, "eursek": c, "seksek": c},
-        )
-        fxf2 = FXForwards(
-            fx_rates=FXRates({"usdnok": 1.0}, settlement=dt(2000, 1, 1)),
-            fx_curves={"usdusd": c, "usdnok": c, "noknok": c},
-        )
-        fxf3 = FXForwards(
-            fx_rates=FXRates({"noksek": 1.0}, settlement=dt(2000, 1, 1)),
-            fx_curves={"noknok": c, "seksek": c, "noksek": c},
-        )
-        fxf = _FXForwardsAggregator([fxf1, fxf2, fxf3])
-        assert isinstance(fxf._state, int)
-        fxf1.update([{"eursek": 1.0}])
-        assert fxf._state != fxf._get_composited_state()
-        fxf._validate_state()
-        assert fxf._state == fxf._get_composited_state()
-
-    def test_fxrate_cross(self):
-        c = Curve({dt(2000, 1, 1): 1.0, dt(2000, 1, 2): 0.99})
-        fxf1 = FXForwards(
-            fx_rates=FXRates({"eursek": 1.25}, settlement=dt(2000, 1, 1)),
-            fx_curves={"eureur": c, "eursek": c, "seksek": c},
-        )
-        fxf2 = FXForwards(
-            fx_rates=FXRates({"usdnok": 1.5}, settlement=dt(2000, 1, 1)),
-            fx_curves={"usdusd": c, "usdnok": c, "noknok": c},
-        )
-        fxf3 = FXForwards(
-            fx_rates=FXRates({"noksek": 1.75}, settlement=dt(2000, 1, 1)),
-            fx_curves={"noknok": c, "seksek": c, "noksek": c},
-        )
-        fxf = _FXForwardsAggregator([fxf1, fxf2, fxf3])
-        result = fxf.rate("nokeur")
-        expected = 1.75 / 1.25
-        assert abs(result - expected) < 1e-8
-
-    def test_mismatched_fx_curves(self):
-        c = Curve({dt(2000, 1, 1): 1.0, dt(2000, 1, 2): 0.99})
-        c2 = Curve({dt(2000, 1, 1): 1.0, dt(2000, 1, 2): 0.99})
-        fxf1 = FXForwards(
-            fx_rates=FXRates({"eursek": 1.25}, settlement=dt(2000, 1, 1)),
-            fx_curves={"eureur": c, "eursek": c, "seksek": c},
-        )
-        fxf2 = FXForwards(
-            fx_rates=FXRates({"usdnok": 1.5}, settlement=dt(2000, 1, 1)),
-            fx_curves={"usdusd": c, "usdnok": c, "noknok": c},
-        )
-        fxf3 = FXForwards(
-            fx_rates=FXRates({"noksek": 1.75}, settlement=dt(2000, 1, 1)),
-            fx_curves={"noknok": c, "seksek": c2, "noksek": c},
-        )
-        with pytest.raises(ValueError, match="Curves mapped to the same currency"):
-            _FXForwardsAggregator([fxf1, fxf2, fxf3])
-=======
     def test_cache_population(self):
         fxr1 = FXRates({"eurusd": 1.05}, settlement=dt(2022, 1, 3))
         fxr2 = FXRates({"usdcad": 1.1}, settlement=dt(2022, 1, 2))
@@ -1754,4 +1614,139 @@
         (4, 3): -1,
     }
     assert result[1] == expected
->>>>>>> e93a5aef
+
+
+class TestFXForwardsAggregator:
+    def test_overspecified_currencies(self):
+        c = Curve({dt(2000, 1, 1): 1.0, dt(2000, 1, 2): 0.99})
+        fxf1 = FXForwards(
+            fx_rates=FXRates({"eursek": 1.0}, settlement=dt(2000, 1, 1)),
+            fx_curves={"eureur": c, "eursek": c, "seksek": c},
+        )
+        fxf2 = FXForwards(
+            fx_rates=FXRates({"eurnok": 1.0}, settlement=dt(2000, 1, 1)),
+            fx_curves={"eureur": c, "eurnok": c, "noknok": c},
+        )
+        fxf3 = FXForwards(
+            fx_rates=FXRates({"noksek": 1.0}, settlement=dt(2000, 1, 1)),
+            fx_curves={"noknok": c, "seksek": c, "noksek": c},
+        )
+        with pytest.raises(ValueError, match="Overspecified currencies detected"):
+            _FXForwardsAggregator([fxf1, fxf2, fxf3])
+
+    def test_completely_specified_currencies(self):
+        c = Curve({dt(2000, 1, 1): 1.0, dt(2000, 1, 2): 0.99})
+        fxf1 = FXForwards(
+            fx_rates=FXRates({"eursek": 1.0}, settlement=dt(2000, 1, 1)),
+            fx_curves={"eureur": c, "eursek": c, "seksek": c},
+        )
+        fxf2 = FXForwards(
+            fx_rates=FXRates({"usdnok": 1.0}, settlement=dt(2000, 1, 1)),
+            fx_curves={"usdusd": c, "usdnok": c, "noknok": c},
+        )
+        fxf3 = FXForwards(
+            fx_rates=FXRates({"noksek": 1.0}, settlement=dt(2000, 1, 1)),
+            fx_curves={"noknok": c, "seksek": c, "noksek": c},
+        )
+        fxf = _FXForwardsAggregator([fxf1, fxf2, fxf3])
+
+        expected = {
+            "eurnok": "sek",
+            "eursek": 0,
+            "eurusd": "nok",
+            "nokeur": "sek",
+            "noksek": 2,
+            "nokusd": 1,
+            "sekeur": 0,
+            "seknok": 2,
+            "sekusd": "nok",
+            "usdeur": "nok",
+            "usdnok": 1,
+            "usdsek": "nok",
+        }
+        assert fxf.paths == expected
+
+    def test_underspecified_currencies(self):
+        c = Curve({dt(2000, 1, 1): 1.0, dt(2000, 1, 2): 0.99})
+        fxf1 = FXForwards(
+            fx_rates=FXRates({"eursek": 1.0}, settlement=dt(2000, 1, 1)),
+            fx_curves={"eureur": c, "eursek": c, "seksek": c},
+        )
+        fxf2 = FXForwards(
+            fx_rates=FXRates({"jpynok": 1.0}, settlement=dt(2000, 1, 1)),
+            fx_curves={"jpyjpy": c, "jpynok": c, "noknok": c},
+        )
+        with pytest.raises(ValueError, match="Underspecified currencies detected"):
+            _FXForwardsAggregator([fxf1, fxf2])
+
+    def test_mismatched_horizons(self):
+        c = Curve({dt(2000, 1, 1): 1.0, dt(2000, 1, 2): 0.99})
+        c2 = Curve({dt(2000, 1, 2): 1.0, dt(2000, 1, 3): 0.99})
+        fxf1 = FXForwards(
+            fx_rates=FXRates({"eursek": 1.0}, settlement=dt(2000, 1, 1)),
+            fx_curves={"eureur": c, "eursek": c, "seksek": c},
+        )
+        fxf3 = FXForwards(
+            fx_rates=FXRates({"noksek": 1.0}, settlement=dt(2000, 1, 2)),
+            fx_curves={"noknok": c2, "seksek": c2, "noksek": c2},
+        )
+        with pytest.raises(ValueError, match=r"The `immediate` date \(or horizon\) date must"):
+            _FXForwardsAggregator([fxf1, fxf3])
+
+    def test_state_and_update(self):
+        c = Curve({dt(2000, 1, 1): 1.0, dt(2000, 1, 2): 0.99})
+        fxf1 = FXForwards(
+            fx_rates=FXRates({"eursek": 1.0}, settlement=dt(2000, 1, 1)),
+            fx_curves={"eureur": c, "eursek": c, "seksek": c},
+        )
+        fxf2 = FXForwards(
+            fx_rates=FXRates({"usdnok": 1.0}, settlement=dt(2000, 1, 1)),
+            fx_curves={"usdusd": c, "usdnok": c, "noknok": c},
+        )
+        fxf3 = FXForwards(
+            fx_rates=FXRates({"noksek": 1.0}, settlement=dt(2000, 1, 1)),
+            fx_curves={"noknok": c, "seksek": c, "noksek": c},
+        )
+        fxf = _FXForwardsAggregator([fxf1, fxf2, fxf3])
+        assert isinstance(fxf._state, int)
+        fxf1.update([{"eursek": 1.0}])
+        assert fxf._state != fxf._get_composited_state()
+        fxf._validate_state()
+        assert fxf._state == fxf._get_composited_state()
+
+    def test_fxrate_cross(self):
+        c = Curve({dt(2000, 1, 1): 1.0, dt(2000, 1, 2): 0.99})
+        fxf1 = FXForwards(
+            fx_rates=FXRates({"eursek": 1.25}, settlement=dt(2000, 1, 1)),
+            fx_curves={"eureur": c, "eursek": c, "seksek": c},
+        )
+        fxf2 = FXForwards(
+            fx_rates=FXRates({"usdnok": 1.5}, settlement=dt(2000, 1, 1)),
+            fx_curves={"usdusd": c, "usdnok": c, "noknok": c},
+        )
+        fxf3 = FXForwards(
+            fx_rates=FXRates({"noksek": 1.75}, settlement=dt(2000, 1, 1)),
+            fx_curves={"noknok": c, "seksek": c, "noksek": c},
+        )
+        fxf = _FXForwardsAggregator([fxf1, fxf2, fxf3])
+        result = fxf.rate("nokeur")
+        expected = 1.75 / 1.25
+        assert abs(result - expected) < 1e-8
+
+    def test_mismatched_fx_curves(self):
+        c = Curve({dt(2000, 1, 1): 1.0, dt(2000, 1, 2): 0.99})
+        c2 = Curve({dt(2000, 1, 1): 1.0, dt(2000, 1, 2): 0.99})
+        fxf1 = FXForwards(
+            fx_rates=FXRates({"eursek": 1.25}, settlement=dt(2000, 1, 1)),
+            fx_curves={"eureur": c, "eursek": c, "seksek": c},
+        )
+        fxf2 = FXForwards(
+            fx_rates=FXRates({"usdnok": 1.5}, settlement=dt(2000, 1, 1)),
+            fx_curves={"usdusd": c, "usdnok": c, "noknok": c},
+        )
+        fxf3 = FXForwards(
+            fx_rates=FXRates({"noksek": 1.75}, settlement=dt(2000, 1, 1)),
+            fx_curves={"noknok": c, "seksek": c2, "noksek": c},
+        )
+        with pytest.raises(ValueError, match="Curves mapped to the same currency"):
+            _FXForwardsAggregator([fxf1, fxf2, fxf3])