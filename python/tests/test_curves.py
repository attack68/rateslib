from datetime import datetime as dt
from math import exp, log

import numpy as np
import pytest
from matplotlib import pyplot as plt
from pandas import Series
from rateslib import default_context
from rateslib.calendars import Cal, dcf, get_calendar
from rateslib.curves import (
    CompositeCurve,
    Curve,
    LineCurve,
    MultiCsaCurve,
    average_rate,
    index_left,
    index_value,
)
from rateslib.curves.base import _BaseCurve
from rateslib.curves.curves import CreditImpliedCurve
from rateslib.curves.utils import _CurveNodes, _CurveSpline
from rateslib.default import NoInput
from rateslib.dual import Dual, Dual2, Variable, gradient
from rateslib.dual.utils import _get_order_of
from rateslib.fx import FXForwards, FXRates
from rateslib.instruments import IRS
from rateslib.solver import Solver


@pytest.fixture
def curve():
    return Curve(
        nodes={
            dt(2022, 3, 1): 1.00,
            dt(2022, 3, 31): 0.99,
        },
        interpolation="linear",
        id="v",
        convention="Act360",
        ad=1,
    )


@pytest.fixture
def line_curve():
    return LineCurve(
        nodes={
            dt(2022, 3, 1): 2.00,
            dt(2022, 3, 31): 2.01,
        },
        interpolation="linear",
        id="v",
        ad=1,
    )


@pytest.fixture
def index_curve():
    return Curve(
        nodes={
            dt(2022, 3, 1): 1.00,
            dt(2022, 3, 31): 0.999,
        },
        interpolation="linear_index",
        id="v",
        ad=1,
        index_base=110.0,
    )


@pytest.mark.parametrize("method", ["flat_forward", "flat_backward"])
def test_flat_interp(method) -> None:
    curve = Curve(
        {dt(2000, 1, 1): 1.0, dt(2001, 1, 1): 0.9, dt(2002, 1, 1): 0.8},
        interpolation=method,
    )
    assert curve[dt(2000, 1, 1)] == 1.0
    assert curve[dt(2001, 1, 1)] == 0.9
    assert curve[dt(2002, 1, 1)] == 0.8

    if method == "flat_forward":
        assert curve[dt(2000, 7, 1)] == 1.0
    else:
        assert curve[dt(2000, 7, 1)] == 0.9


@pytest.mark.parametrize(("curve_style", "expected"), [("df", 0.995), ("line", 2.005)])
def test_linear_interp(curve_style, expected, curve, line_curve) -> None:
    if curve_style == "df":
        obj = curve
    else:
        obj = line_curve
    result = obj[dt(2022, 3, 16)]
    assert abs(result - Dual(expected, ["v1", "v0"], [0.5, 0.5])) < 1e-10
    assert np.all(np.isclose(result.dual, np.array([0.5, 0.5])))


def test_log_linear_interp() -> None:
    curve = Curve(
        nodes={
            dt(2022, 3, 1): 1.00,
            dt(2022, 3, 31): 0.99,
        },
        interpolation="log_linear",
        id="v",
        convention="Act360",
        ad=1,
    )
    val = exp((log(1.00) + log(0.99)) / 2)
    result = curve[dt(2022, 3, 16)]
    expected = Dual(val, ["v0", "v1"], [0.49749372, 0.50251891])
    assert abs(result - expected) < 1e-15
    assert all(np.isclose(gradient(result, ["v0", "v1"]), expected.dual))


def test_linear_zero_rate_interp() -> None:
    # not tested
    pass


def test_line_curve_rate(line_curve) -> None:
    expected = Dual(2.005, ["v0", "v1"], [0.5, 0.5])
    result = line_curve.rate(effective=dt(2022, 3, 16))
    assert abs(result - expected) < 1e-10
    assert np.all(np.isclose(result.dual, np.array([0.5, 0.5])))


@pytest.mark.parametrize(
    ("scm", "exp"),
    [
        ("none_simple", 5.56617834937),
        ("isda_flat_compounding", 5.57234801943),
        ("isda_compounding", 5.58359355318),
    ],
)
def test_curve_rate_floating_spread(scm, exp) -> None:
    curve = Curve({dt(2022, 1, 1): 1.0, dt(2022, 2, 1): 0.9985, dt(2022, 3, 1): 0.995})
    result = curve.rate(dt(2022, 1, 1), dt(2022, 3, 1), None, 250, scm)
    assert (result - exp) < 1e-8


def test_curve_rate_raises(curve) -> None:
    with pytest.raises(ValueError, match="Must supply a valid `spread_compound"):
        curve.rate(dt(2022, 3, 3), "7d", float_spread=10.0, spread_compound_method="bad")


@pytest.mark.parametrize(
    ("li", "ll", "val", "expected"),
    [
        ([0, 1, 2, 3, 4], 5, 0, 0),
        ([0, 1, 2, 3, 4], 5, 0.5, 0),
        ([0, 1, 2, 3, 4], 5, 1, 0),
        ([0, 1, 2, 3, 4], 5, 1.5, 1),
        ([0, 1, 2, 3, 4], 5, 2, 1),
        ([0, 1, 2, 3, 4], 5, 2.5, 2),
        ([0, 1, 2, 3, 4], 5, 3, 2),
        ([0, 1, 2, 3, 4], 5, 3.5, 3),
        ([0, 1, 2, 3, 4], 5, 4, 3),
        ([0, 1, 2, 3, 4], 5, 4.5, 3),  # extrapolate
        ([0, 1, 2, 3, 4], 5, -0.5, 0),  # extrapolate
    ],
)
def test_index_left(li, ll, val, expected) -> None:
    result = index_left(li, ll, val)
    assert result == expected


def test_zero_rate_plot() -> None:
    # test calcs without raise
    curve_zero = Curve(
        nodes={
            dt(2022, 1, 1): 1.0,
            dt(2023, 1, 1): 0.99,
            dt(2024, 1, 1): 0.979,
            dt(2025, 1, 1): 0.967,
        },
        interpolation="linear_zero_rate",
    )
    curve_zero.plot("1d")
    plt.close("all")


def test_curve_equality_type_differ(curve, line_curve) -> None:
    assert curve != line_curve


def test_copy_curve(curve, line_curve) -> None:
    copied = curve.copy()
    assert copied == curve
    assert id(copied) != id(curve)

    copied = line_curve.copy()
    assert copied == line_curve
    assert id(copied) != id(line_curve)


@pytest.mark.parametrize(
    ("attr", "val"),
    [
        ("_nodes", _CurveNodes({dt(2000, 1, 1): 1.0})),
        ("_interpolator", "some_value"),
        ("_id", "x"),
        ("_ad", 0),
        ("_meta", "some_value"),
    ],
)
def test_curve_equality_checks(attr, val, curve) -> None:
    copied_curve = curve.copy()
    assert copied_curve == curve
    setattr(copied_curve, attr, val)
    assert copied_curve != curve


def test_curve_equality_spline_coeffs() -> None:
    curve = Curve(
        nodes={
            dt(2022, 3, 1): 1.00,
            dt(2022, 3, 31): 0.99,
            dt(2022, 5, 1): 0.98,
            dt(2022, 6, 4): 0.97,
            dt(2022, 7, 4): 0.96,
        },
        interpolation="linear",
        id="v",
        convention="Act360",
        ad=0,
        t=[
            dt(2022, 5, 1),
            dt(2022, 5, 1),
            dt(2022, 5, 1),
            dt(2022, 5, 1),
            dt(2022, 6, 4),
            dt(2022, 7, 4),
            dt(2022, 7, 4),
            dt(2022, 7, 4),
            dt(2022, 7, 4),
        ],
    )
    curve2 = Curve(
        nodes={
            dt(2022, 3, 1): 1.00,
            dt(2022, 3, 31): 0.99,
            dt(2022, 5, 1): 0.98,
            dt(2022, 6, 4): 0.97,
            dt(2022, 7, 4): 0.93,  # <- note generates different spline
        },
        interpolation="linear",
        id="v",
        convention="Act360",
        ad=0,
        t=[
            dt(2022, 5, 1),
            dt(2022, 5, 1),
            dt(2022, 5, 1),
            dt(2022, 5, 1),
            dt(2022, 6, 4),
            dt(2022, 7, 4),
            dt(2022, 7, 4),
            dt(2022, 7, 4),
            dt(2022, 7, 4),
        ],
    )
    assert curve2 != curve  # should detect on curve2.spline.c
    curve2.update_node(dt(2022, 7, 4), 0.96)
    assert curve2 == curve  # spline.c will be resolved on calculation to the same values


def test_curve_interp_raises() -> None:
    interp = "BAD"

    err = "Curve interpolation: 'bad' not ava"
    with pytest.raises(ValueError, match=err):
        Curve(
            nodes={
                dt(2022, 1, 1): 1.0,
                dt(2022, 2, 1): 0.9,
            },
            id="curve",
            interpolation=interp,
        )


def test_curve_sorted_nodes_raises() -> None:
    err = "Curve node dates are not sorted or contain duplicates."
    with pytest.raises(ValueError, match=err):
        Curve(
            nodes={
                dt(2022, 2, 1): 0.9,
                dt(2022, 1, 1): 1.0,
            },
            id="curve",
        )


def test_curve_interp_case() -> None:
    curve_lower = Curve(
        nodes={
            dt(2022, 3, 1): 1.00,
            dt(2022, 3, 31): 0.99,
        },
        interpolation="log_linear",
        id="id",
        convention="Act360",
        ad=1,
    )
    curve_upper = Curve(
        nodes={
            dt(2022, 3, 1): 1.00,
            dt(2022, 3, 31): 0.99,
        },
        interpolation="LOG_LINEAR",
        id="id",
        convention="Act360",
        ad=1,
    )
    assert curve_lower[dt(2022, 3, 16)] == curve_upper[dt(2022, 3, 16)]


def test_custom_interpolator() -> None:
    def interp(date, nodes):
        return date

    curve = Curve(
        nodes={
            dt(2022, 3, 1): 1.00,
            dt(2022, 3, 31): 0.99,
        },
        interpolation=interp,
        id="v",
        convention="Act360",
        ad=1,
    )

    assert curve[dt(2022, 3, 15)] == dt(2022, 3, 15)


def test_df_is_zero_in_past(curve) -> None:
    assert curve[dt(1999, 1, 1)] == 0.0


def test_curve_none_return(curve) -> None:
    result = curve.rate(dt(2022, 2, 1), dt(2022, 2, 2))
    assert result is None


@pytest.mark.parametrize(
    ("endpoints", "expected"),
    [
        ("natural", [1.0, 0.995913396831872, 0.9480730429565414, 0.95]),
        ("not_a_knot", [1.0, 0.9967668788593117, 0.9461282456344617, 0.95]),
        (("not_a_knot", "natural"), [1.0, 0.9965809643843604, 0.9480575781858877, 0.95]),
        (("natural", "not_a_knot"), [1.0, 0.9959615881004005, 0.9461971628597721, 0.95]),
    ],
)
def test_spline_endpoints(endpoints, expected) -> None:
    curve = Curve(
        nodes={
            dt(2022, 1, 1): 1.0,
            dt(2023, 1, 1): 0.99,
            dt(2024, 1, 1): 0.97,
            dt(2025, 1, 1): 0.95,
            dt(2026, 1, 1): 0.95,
        },
        endpoints=endpoints,
        t=[
            dt(2022, 1, 1),
            dt(2022, 1, 1),
            dt(2022, 1, 1),
            dt(2022, 1, 1),
            dt(2023, 1, 1),
            dt(2024, 1, 1),
            dt(2025, 1, 1),
            dt(2026, 1, 1),
            dt(2026, 1, 1),
            dt(2026, 1, 1),
            dt(2026, 1, 1),
        ],
    )
    for i, date in enumerate([dt(2022, 1, 1), dt(2022, 7, 1), dt(2025, 7, 1), dt(2026, 1, 1)]):
        result = curve[date]
        assert (result - expected[i]) < 1e-12


@pytest.mark.parametrize("endpoints", [("natural", "bad"), ("bad", "natural")])
def test_spline_endpoints_raise(endpoints) -> None:
    with pytest.raises(NotImplementedError, match="Endpoint method"):
        Curve(
            nodes={
                dt(2022, 1, 1): 1.0,
                dt(2023, 1, 1): 0.99,
                dt(2024, 1, 1): 0.97,
                dt(2025, 1, 1): 0.95,
                dt(2026, 1, 1): 0.95,
            },
            endpoints=endpoints,
            t=[
                dt(2022, 1, 1),
                dt(2022, 1, 1),
                dt(2022, 1, 1),
                dt(2022, 1, 1),
                dt(2023, 1, 1),
                dt(2024, 1, 1),
                dt(2025, 1, 1),
                dt(2026, 1, 1),
                dt(2026, 1, 1),
                dt(2026, 1, 1),
                dt(2026, 1, 1),
            ],
        )


def test_not_a_knot_raises() -> None:
    with pytest.raises(ValueError, match="`endpoints` cannot be 'not_a_knot'"):
        Curve(
            nodes={
                dt(2022, 1, 1): 1.0,
                dt(2024, 1, 1): 0.97,
                dt(2026, 1, 1): 0.95,
            },
            endpoints="not_a_knot",
            t=[
                dt(2022, 1, 1),
                dt(2022, 1, 1),
                dt(2022, 1, 1),
                dt(2022, 1, 1),
                dt(2024, 1, 1),
                dt(2026, 1, 1),
                dt(2026, 1, 1),
                dt(2026, 1, 1),
                dt(2026, 1, 1),
            ],
        )


def test_set_ad_order_no_spline() -> None:
    curve = Curve(
        nodes={
            dt(2022, 1, 1): 1.0,
            dt(2023, 1, 1): 0.99,
        },
        id="v",
    )
    assert curve[dt(2022, 1, 1)] == 1.0
    assert curve.ad == 0

    curve._set_ad_order(1)
    assert curve[dt(2022, 1, 1)] == Dual(1.0, ["v0"], [])
    assert curve.ad == 1

    old_id = id(curve.nodes)
    curve._set_ad_order(2)
    assert curve[dt(2022, 1, 1)] == Dual2(1.0, ["v0"], [], [])
    assert curve.ad == 2
    assert id(curve.nodes) != old_id  # new nodes object thus a new id

    expected_id = id(curve.nodes)
    curve._set_ad_order(2)
    assert id(curve.nodes) == expected_id  # new objects not created when order unchged


def test_set_ad_order_raises(curve) -> None:
    with pytest.raises(ValueError, match="`order` can only be in {0, 1, 2}"):
        curve._set_ad_order(100)


def test_index_left_raises() -> None:
    with pytest.raises(ValueError, match="`index_left` designed for intervals."):
        index_left([1], 1, 100)


# def test_curve_shift():
#     curve = Curve(
#         nodes={
#             dt(2022, 1, 1): 1.0,
#             dt(2023, 1, 1): 0.988,
#             dt(2024, 1, 1): 0.975,
#             dt(2025, 1, 1): 0.965,
#             dt(2026, 1, 1): 0.955,
#             dt(2027, 1, 1): 0.9475
#         },
#         t=[
#             dt(2024, 1, 1), dt(2024, 1, 1), dt(2024, 1, 1), dt(2024, 1, 1),
#             dt(2025, 1, 1),
#             dt(2026, 1, 1),
#             dt(2027, 1, 1), dt(2027, 1, 1), dt(2027, 1, 1), dt(2027, 1, 1),
#         ],
#     )
#     result_curve = curve.shift(25)
#     diff = np.array([
#         result_curve.rate(_, "1D") - curve.rate(_, "1D") - 0.25 for _ in [
#             dt(2022, 1, 10), dt(2023, 3, 24), dt(2024, 11, 11), dt(2026, 4, 5)
#         ]
#     ])
#     assert np.all(np.abs(diff) < 1e-7)


@pytest.mark.parametrize("ad_order", [0, 1, 2])
# @pytest.mark.parametrize("composite", [True, False])
def test_curve_shift_ad_order(ad_order) -> None:
    curve = Curve(
        nodes={
            dt(2022, 1, 1): 1.0,
            dt(2023, 1, 1): 0.988,
            dt(2024, 1, 1): 0.975,
            dt(2025, 1, 1): 0.965,
            dt(2026, 1, 1): 0.955,
            dt(2027, 1, 1): 0.9475,
        },
        t=[
            dt(2024, 1, 1),
            dt(2024, 1, 1),
            dt(2024, 1, 1),
            dt(2024, 1, 1),
            dt(2025, 1, 1),
            dt(2026, 1, 1),
            dt(2027, 1, 1),
            dt(2027, 1, 1),
            dt(2027, 1, 1),
            dt(2027, 1, 1),
        ],
        ad=ad_order,
    )
    result_curve = curve.shift(25)
    diff = np.array(
        [
            result_curve.rate(_, "1D") - curve.rate(_, "1D") - 0.25
            for _ in [dt(2022, 1, 10), dt(2023, 3, 24), dt(2024, 11, 11), dt(2026, 4, 5)]
        ],
    )
    assert np.all(np.abs(diff) < 1e-7)


@pytest.mark.skip(reason="composite argument removed from shift method in v2.1")
def test_curve_shift_association() -> None:
    # test a dynamic shift association with curves, active after a Solver mutation
    args = (dt(2022, 2, 1), "1d")
    curve = Curve(
        nodes={dt(2022, 1, 1): 1.0, dt(2023, 1, 1): 0.988},
    )
    solver = Solver(
        curves=[curve],
        instruments=[IRS(dt(2022, 1, 1), "1Y", "A", curves=curve)],
        s=[2.0],
    )
    base = curve.rate(*args)
    ass_shifted_curve = curve.shift(100)
    stat_shifted_curve = curve.shift(100, composite=False)
    assert abs(base - ass_shifted_curve.rate(*args) + 1.00) < 1e-5
    assert abs(base - stat_shifted_curve.rate(*args) + 1.00) < 1e-5

    solver.s = [3.0]
    solver.iterate()
    base = curve.rate(*args)
    assert abs(base - ass_shifted_curve.rate(*args) + 1.00) < 1e-5
    assert abs(ass_shifted_curve.rate(*args) - stat_shifted_curve.rate(*args)) > 0.95


def test_curve_shift_dual_input() -> None:
    curve = Curve(
        nodes={
            dt(2022, 1, 1): 1.0,
            dt(2023, 1, 1): 0.988,
            dt(2024, 1, 1): 0.975,
            dt(2025, 1, 1): 0.965,
            dt(2026, 1, 1): 0.955,
            dt(2027, 1, 1): 0.9475,
        },
        t=[
            dt(2024, 1, 1),
            dt(2024, 1, 1),
            dt(2024, 1, 1),
            dt(2024, 1, 1),
            dt(2025, 1, 1),
            dt(2026, 1, 1),
            dt(2027, 1, 1),
            dt(2027, 1, 1),
            dt(2027, 1, 1),
            dt(2027, 1, 1),
        ],
    )
    result_curve = curve.shift(Dual(25, ["z"], []))
    diff = np.array(
        [
            result_curve.rate(_, "1D") - curve.rate(_, "1D") - 0.25
            for _ in [dt(2022, 1, 10), dt(2023, 3, 24), dt(2024, 11, 11), dt(2026, 4, 5)]
        ],
    )
    assert np.all(np.abs(diff) < 1e-7)


def test_composite_curve_shift() -> None:
    c1 = Curve({dt(2022, 1, 1): 1.0, dt(2022, 2, 1): 0.999})
    c2 = Curve({dt(2022, 1, 1): 1.0, dt(2022, 2, 1): 0.998})
    cc = CompositeCurve([c1, c2])
    result = cc.shift(20).rate(dt(2022, 1, 1), "1d")
    expected = c1.rate(dt(2022, 1, 1), "1d") + c2.rate(dt(2022, 1, 1), "1d") + 0.2
    assert abs(result - expected) < 1e-3


@pytest.mark.parametrize("ad_order", [0, 1, 2])
# @pytest.mark.parametrize("composite", [True, False])
def test_linecurve_shift(ad_order) -> None:
    curve = LineCurve(
        nodes={
            dt(2022, 1, 1): 1.0,
            dt(2023, 1, 1): 0.988,
            dt(2024, 1, 1): 0.975,
            dt(2025, 1, 1): 0.965,
            dt(2026, 1, 1): 0.955,
            dt(2027, 1, 1): 0.9475,
        },
        t=[
            dt(2024, 1, 1),
            dt(2024, 1, 1),
            dt(2024, 1, 1),
            dt(2024, 1, 1),
            dt(2025, 1, 1),
            dt(2026, 1, 1),
            dt(2027, 1, 1),
            dt(2027, 1, 1),
            dt(2027, 1, 1),
            dt(2027, 1, 1),
        ],
        ad=ad_order,
    )
    result_curve = curve.shift(25)
    diff = np.array(
        [
            result_curve[_] - curve[_] - 0.25
            for _ in [dt(2022, 1, 10), dt(2023, 3, 24), dt(2024, 11, 11), dt(2026, 4, 5)]
        ],
    )
    assert np.all(np.abs(diff) < 1e-7)


def test_linecurve_shift_dual_input() -> None:
    curve = LineCurve(
        nodes={
            dt(2022, 1, 1): 1.0,
            dt(2023, 1, 1): 0.988,
            dt(2024, 1, 1): 0.975,
            dt(2025, 1, 1): 0.965,
            dt(2026, 1, 1): 0.955,
            dt(2027, 1, 1): 0.9475,
        },
        t=[
            dt(2024, 1, 1),
            dt(2024, 1, 1),
            dt(2024, 1, 1),
            dt(2024, 1, 1),
            dt(2025, 1, 1),
            dt(2026, 1, 1),
            dt(2027, 1, 1),
            dt(2027, 1, 1),
            dt(2027, 1, 1),
            dt(2027, 1, 1),
        ],
    )
    result_curve = curve.shift(Dual(25, ["z"], []))
    diff = np.array(
        [
            result_curve[_] - curve[_] - 0.25
            for _ in [dt(2022, 1, 10), dt(2023, 3, 24), dt(2024, 11, 11), dt(2026, 4, 5)]
        ],
    )
    assert np.all(np.abs(diff) < 1e-7)


@pytest.mark.parametrize("ad_order", [0, 1, 2])
# @pytest.mark.parametrize("composite", [True, False])
def test_indexcurve_shift(ad_order) -> None:
    curve = Curve(
        nodes={
            dt(2022, 1, 1): 1.0,
            dt(2023, 1, 1): 0.988,
            dt(2024, 1, 1): 0.975,
            dt(2025, 1, 1): 0.965,
            dt(2026, 1, 1): 0.955,
            dt(2027, 1, 1): 0.9475,
        },
        t=[
            dt(2024, 1, 1),
            dt(2024, 1, 1),
            dt(2024, 1, 1),
            dt(2024, 1, 1),
            dt(2025, 1, 1),
            dt(2026, 1, 1),
            dt(2027, 1, 1),
            dt(2027, 1, 1),
            dt(2027, 1, 1),
            dt(2027, 1, 1),
        ],
        ad=ad_order,
        index_base=110.0,
        interpolation="log_linear",
    )
    result_curve = curve.shift(25)
    diff = np.array(
        [
            result_curve.rate(_, "1D") - curve.rate(_, "1D") - 0.25
            for _ in [dt(2022, 1, 10), dt(2023, 3, 24), dt(2024, 11, 11), dt(2026, 4, 5)]
        ],
    )
    assert np.all(np.abs(diff) < 1e-7)
    assert result_curve.meta.index_base == curve.meta.index_base


def test_indexcurve_shift_dual_input() -> None:
    curve = Curve(
        nodes={
            dt(2022, 1, 1): 1.0,
            dt(2023, 1, 1): 0.988,
            dt(2024, 1, 1): 0.975,
            dt(2025, 1, 1): 0.965,
            dt(2026, 1, 1): 0.955,
            dt(2027, 1, 1): 0.9475,
        },
        t=[
            dt(2024, 1, 1),
            dt(2024, 1, 1),
            dt(2024, 1, 1),
            dt(2024, 1, 1),
            dt(2025, 1, 1),
            dt(2026, 1, 1),
            dt(2027, 1, 1),
            dt(2027, 1, 1),
            dt(2027, 1, 1),
            dt(2027, 1, 1),
        ],
        index_base=110.0,
        interpolation="log_linear",
    )
    result_curve = curve.shift(Dual(25, ["z"], []))
    diff = np.array(
        [
            result_curve.rate(_, "1D") - curve.rate(_, "1D") - 0.25
            for _ in [dt(2022, 1, 10), dt(2023, 3, 24), dt(2024, 11, 11), dt(2026, 4, 5)]
        ],
    )
    assert np.all(np.abs(diff) < 1e-7)
    assert result_curve.meta.index_base == curve.meta.index_base


@pytest.mark.parametrize("c_obj", ["c", "l", "i"])
@pytest.mark.parametrize("ini_ad", [0, 1, 2])
@pytest.mark.parametrize(
    "spread", [1.0, Dual(1.0, ["z"], []), Dual2(1.0, ["z"], [], []), Variable(1.0, ["z"])]
)
# @pytest.mark.parametrize("composite", [False, True])
def test_curve_shift_ad_orders(curve, line_curve, index_curve, c_obj, ini_ad, spread):
    if c_obj == "c":
        c = curve
    elif c_obj == "l":
        c = line_curve
    else:
        c = index_curve
    c._set_ad_order(ini_ad)

    if ini_ad + _get_order_of(spread) == 3:
        with pytest.raises(TypeError, match="Cannot create a _ShiftedCurve with mixed AD orders"):
            c.shift(spread)
        return None

    result = c.shift(spread)
    expected = max(_get_order_of(spread), ini_ad)
    assert result._ad == expected


@pytest.mark.parametrize(
    ("crv", "tol"),
    [
        (
            Curve(
                nodes={
                    dt(2022, 1, 1): 1.0,
                    dt(2023, 1, 1): 0.988,
                    dt(2024, 1, 1): 0.975,
                    dt(2025, 1, 1): 0.965,
                    dt(2026, 1, 1): 0.955,
                    dt(2027, 1, 1): 0.9475,
                },
                t=[
                    dt(2024, 1, 1),
                    dt(2024, 1, 1),
                    dt(2024, 1, 1),
                    dt(2024, 1, 1),
                    dt(2025, 1, 1),
                    dt(2026, 1, 1),
                    dt(2027, 1, 1),
                    dt(2027, 1, 1),
                    dt(2027, 1, 1),
                    dt(2027, 1, 1),
                ],
            ),
            1e-8,
        ),
        (
            Curve(
                nodes={
                    dt(2022, 1, 1): 1.0,
                    dt(2023, 1, 1): 0.988,
                    dt(2024, 1, 1): 0.975,
                    dt(2025, 1, 1): 0.965,
                    dt(2026, 1, 1): 0.955,
                    dt(2027, 1, 1): 0.9475,
                },
                t=[
                    dt(2024, 1, 1),
                    dt(2024, 1, 1),
                    dt(2024, 1, 1),
                    dt(2024, 1, 1),
                    dt(2025, 1, 1),
                    dt(2026, 1, 1),
                    dt(2027, 1, 1),
                    dt(2027, 1, 1),
                    dt(2027, 1, 1),
                    dt(2027, 1, 1),
                ],
                index_base=110.0,
            ),
            1e-8,
        ),
        (
            Curve(
                nodes={
                    dt(2022, 1, 1): 1.0,
                    dt(2023, 1, 1): 0.988,
                    dt(2024, 1, 1): 0.975,
                    dt(2025, 1, 1): 0.965,
                    dt(2026, 1, 1): 0.955,
                    dt(2027, 1, 1): 0.9475,
                },
                t=[
                    dt(2024, 1, 1),
                    dt(2024, 1, 1),
                    dt(2024, 1, 1),
                    dt(2024, 1, 1),
                    dt(2025, 1, 1),
                    dt(2026, 1, 1),
                    dt(2027, 1, 1),
                    dt(2027, 1, 1),
                    dt(2027, 1, 1),
                    dt(2027, 1, 1),
                ],
                index_base=110.0,
                interpolation="linear_index",
            ),
            1e-8,
        ),
        (
            LineCurve(
                nodes={
                    dt(2022, 1, 1): 1.7,
                    dt(2023, 1, 1): 1.65,
                    dt(2024, 1, 1): 1.4,
                    dt(2025, 1, 1): 1.3,
                    dt(2026, 1, 1): 1.25,
                    dt(2027, 1, 1): 1.35,
                },
                t=[
                    dt(2024, 1, 1),
                    dt(2024, 1, 1),
                    dt(2024, 1, 1),
                    dt(2024, 1, 1),
                    dt(2025, 1, 1),
                    dt(2026, 1, 1),
                    dt(2027, 1, 1),
                    dt(2027, 1, 1),
                    dt(2027, 1, 1),
                    dt(2027, 1, 1),
                ],
            ),
            1e-8,
        ),
        (
            Curve(
                nodes={
                    dt(2022, 1, 1): 1.0,
                    dt(2023, 1, 2): 0.988,
                    dt(2024, 1, 1): 0.975,
                    dt(2025, 1, 1): 0.965,
                    dt(2026, 1, 1): 0.955,
                    dt(2027, 1, 1): 0.9475,
                },
                t=[
                    dt(2022, 1, 1),
                    dt(2022, 1, 1),
                    dt(2022, 1, 1),
                    dt(2022, 1, 1),
                    dt(2023, 1, 2),
                    dt(2024, 1, 1),
                    dt(2025, 1, 1),
                    dt(2026, 1, 1),
                    dt(2027, 1, 1),
                    dt(2027, 1, 1),
                    dt(2027, 1, 1),
                    dt(2027, 1, 1),
                ],
            ),
            1e-3,
        ),
    ],
)
def test_curve_translate(crv, tol) -> None:
    result_curve = crv.translate(dt(2023, 1, 1))
    diff = np.array(
        [
            result_curve.rate(_, "1D") - crv.rate(_, "1D")
            for _ in [dt(2023, 1, 25), dt(2023, 3, 24), dt(2024, 11, 11), dt(2026, 4, 5)]
        ],
    )
    assert np.all(np.abs(diff) < tol)
    if not isinstance(result_curve.meta.index_base, NoInput):
        projected_base = crv.index_value(dt(2023, 1, 1), crv.meta.index_lag)
        assert abs(result_curve.meta.index_base - projected_base) < 1e-14


@pytest.mark.parametrize(
    "crv",
    [
        Curve(
            nodes={
                dt(2022, 1, 1): 1.0,
                dt(2023, 1, 1): 0.988,
                dt(2024, 1, 1): 0.975,
                dt(2025, 1, 1): 0.965,
                dt(2026, 1, 1): 0.955,
                dt(2027, 1, 1): 0.9475,
            },
            t=[
                dt(2024, 1, 1),
                dt(2024, 1, 1),
                dt(2024, 1, 1),
                dt(2024, 1, 1),
                dt(2025, 1, 1),
                dt(2026, 1, 1),
                dt(2027, 1, 1),
                dt(2027, 1, 1),
                dt(2027, 1, 1),
                dt(2027, 1, 1),
            ],
        ),
        LineCurve(
            nodes={
                dt(2022, 1, 1): 1.7,
                dt(2023, 1, 1): 1.65,
                dt(2024, 1, 1): 1.4,
                dt(2025, 1, 1): 1.3,
                dt(2026, 1, 1): 1.25,
                dt(2027, 1, 1): 1.35,
            },
            t=[
                dt(2024, 1, 1),
                dt(2024, 1, 1),
                dt(2024, 1, 1),
                dt(2024, 1, 1),
                dt(2025, 1, 1),
                dt(2026, 1, 1),
                dt(2027, 1, 1),
                dt(2027, 1, 1),
                dt(2027, 1, 1),
                dt(2027, 1, 1),
            ],
        ),
    ],
)
def test_curve_roll(crv) -> None:
    rolled_curve = crv.roll("10d")
    rolled_curve2 = crv.roll("-10d")

    expected = np.array(
        [
            crv.rate(_, "1D")
            for _ in [dt(2023, 1, 15), dt(2023, 3, 15), dt(2024, 11, 15), dt(2026, 4, 15)]
        ],
    )
    result = np.array(
        [
            rolled_curve.rate(_, "1D")
            for _ in [dt(2023, 1, 25), dt(2023, 3, 25), dt(2024, 11, 25), dt(2026, 4, 25)]
        ],
    )
    result2 = np.array(
        [
            rolled_curve2.rate(_, "1D")
            for _ in [dt(2023, 1, 5), dt(2023, 3, 5), dt(2024, 11, 5), dt(2026, 4, 5)]
        ],
    )
    assert np.all(np.abs(result - expected) < 1e-7)
    assert np.all(np.abs(result2 - expected) < 1e-7)


@pytest.mark.skip(reason="v2.1 uses a _RolledCurve and does not return a compatible object for eq")
def test_curve_roll_copy(curve) -> None:
    result = curve.roll("0d")
    assert result == curve


def test_curve_spline_warning() -> None:
    curve = Curve(
        nodes={
            dt(2023, 1, 1): 1.0,
            dt(2024, 1, 1): 0.99,
            dt(2025, 1, 1): 0.97,
            dt(2026, 1, 1): 0.94,
            dt(2027, 1, 1): 0.91,
        },
        t=[
            dt(2023, 1, 1),
            dt(2023, 1, 1),
            dt(2023, 1, 1),
            dt(2023, 1, 1),
            dt(2024, 1, 1),
            dt(2025, 1, 1),
            dt(2026, 1, 1),
            dt(2027, 1, 1),
            dt(2027, 1, 1),
            dt(2027, 1, 1),
            dt(2027, 1, 1),
        ],
    )
    with pytest.warns(UserWarning):
        curve[dt(2028, 1, 1)]


def test_index_curve_roll() -> None:
    crv = Curve(
        nodes={
            dt(2022, 1, 1): 1.0,
            dt(2023, 1, 1): 0.988,
            dt(2024, 1, 1): 0.975,
            dt(2025, 1, 1): 0.965,
            dt(2026, 1, 1): 0.955,
            dt(2027, 1, 1): 0.9475,
        },
        t=[
            dt(2024, 1, 1),
            dt(2024, 1, 1),
            dt(2024, 1, 1),
            dt(2024, 1, 1),
            dt(2025, 1, 1),
            dt(2026, 1, 1),
            dt(2027, 1, 1),
            dt(2027, 1, 1),
            dt(2027, 1, 1),
            dt(2027, 1, 1),
        ],
        index_base=110.0,
        interpolation="log_linear",
    )
    rolled_curve = crv.roll("10d")
    rolled_curve2 = crv.roll("-10d")

    expected = np.array(
        [
            crv.rate(_, "1D")
            for _ in [dt(2023, 1, 15), dt(2023, 3, 15), dt(2024, 11, 15), dt(2026, 4, 15)]
        ],
    )
    result = np.array(
        [
            rolled_curve.rate(_, "1D")
            for _ in [dt(2023, 1, 25), dt(2023, 3, 25), dt(2024, 11, 25), dt(2026, 4, 25)]
        ],
    )
    result2 = np.array(
        [
            rolled_curve2.rate(_, "1D")
            for _ in [dt(2023, 1, 5), dt(2023, 3, 5), dt(2024, 11, 5), dt(2026, 4, 5)]
        ],
    )
    assert np.all(np.abs(result - expected) < 1e-7)
    assert np.all(np.abs(result2 - expected) < 1e-7)
    assert rolled_curve.meta.index_base == crv.meta.index_base


def test_curve_translate_raises(curve) -> None:
    with pytest.raises(ValueError, match="Cannot translate into the past."):
        curve.translate(dt(2020, 4, 1))


def test_curve_zero_width_rate_raises(curve) -> None:
    with pytest.raises(ZeroDivisionError, match="effective:"):
        curve.rate(dt(2022, 3, 10), dt(2022, 3, 10))


def test_set_node_vector_updates_ad_attribute(curve) -> None:
    curve._set_node_vector([0.98], ad=2)
    assert curve.ad == 2


@pytest.mark.parametrize(
    ("convention", "expected"),
    [
        ("act360", 4.3652192566314705),
        ("30360", 4.372999441829487),
        ("act365f", 4.372518793743008),
        ("bus252", 4.354756779569957),
    ],
)
def test_average_rate(convention, expected):
    start = dt(2000, 1, 1)
    end = dt(2006, 1, 1)
    rate = 5.0
    d = dcf(start, end, convention, calendar="bus")
    result, d_, n_ = average_rate(start, end, convention, rate, d)

    assert abs(result - expected) < 1e-12
    assert abs((1 + d * rate / 100.0) - (1 + d_ * result / 100.0) ** n_) < 1e-12


@pytest.mark.parametrize("curve", [Curve, LineCurve])
def test_spline_interpolation_feature(curve):
    t = [dt(2000, 1, 1)] * 4 + [dt(2001, 1, 1)] + [dt(2002, 1, 1)] * 4
    original = curve(nodes={dt(2000, 1, 1): 1.0, dt(2001, 1, 1): 0.98, dt(2002, 1, 1): 0.975}, t=t)
    feature = curve(
        nodes={dt(2000, 1, 1): 1.0, dt(2001, 1, 1): 0.98, dt(2002, 1, 1): 0.975},
        interpolation="spline",
    )
    assert feature.interpolator.spline.t == t
    assert feature.interpolator.spline.spline.c == original.interpolator.spline.spline.c

    assert feature[dt(2000, 1, 1)] == original[dt(2000, 1, 1)]
    assert feature[dt(1999, 1, 1)] == original[dt(1999, 1, 1)]
    assert feature[dt(2001, 5, 1)] == original[dt(2001, 5, 1)]


class TestCurve:
    def test_repr(self):
        curve = Curve(
            nodes={
                dt(2022, 1, 1): 1.0,
                dt(2023, 1, 1): 0.98,
                dt(2024, 1, 1): 0.965,
                dt(2025, 1, 1): 0.955,
            },
            id="sofr",
        )
        expected = f"<rl.Curve:{curve.id} at {hex(id(curve))}>"
        assert expected == curve.__repr__()

    def test_cache_clear_and_defaults(self):
        curve = Curve({dt(2000, 1, 1): 1.0, dt(2002, 1, 1): 0.99})
        curve[dt(2001, 1, 1)]
        assert len(curve._cache) == 1
        curve._clear_cache()
        assert len(curve._cache) == 0
        v1 = curve[dt(2001, 1, 1)]
        curve.update_node(dt(2002, 1, 1), 0.98)
        # cache cleared by function
        assert len(curve._cache) == 0
        v2 = curve[dt(2001, 1, 1)]
        assert v2 != v1

        with default_context("curve_caching", False):
            curve.nodes.nodes[dt(2002, 1, 1)] = 0.90
            # no clear cache required, but value will re-calc anyway
            assert curve[dt(2001, 1, 1)] != v2

    def test_typing_as_base_curve(self):
        curve = Curve(
            nodes={
                dt(2022, 1, 1): 1.0,
                dt(2023, 1, 1): 0.98,
                dt(2024, 1, 1): 0.965,
                dt(2025, 1, 1): 0.955,
            },
            id="sofr",
        )
        assert isinstance(curve, _BaseCurve)

    @pytest.mark.skip(reason="_TranslatedCurve was constructed in v2.1 and bypasses this.")
    def test_curve_translate_knots_raises(self) -> None:
        curve = Curve(
            nodes={
                dt(2022, 1, 1): 1.0,
                dt(2023, 1, 1): 0.988,
                dt(2024, 1, 1): 0.975,
                dt(2025, 1, 1): 0.965,
                dt(2026, 1, 1): 0.955,
                dt(2027, 1, 1): 0.9475,
            },
            t=[
                dt(2022, 1, 1),
                dt(2022, 1, 1),
                dt(2022, 1, 1),
                dt(2022, 1, 1),
                dt(2022, 12, 1),
                dt(2024, 1, 1),
                dt(2025, 1, 1),
                dt(2026, 1, 1),
                dt(2027, 1, 1),
                dt(2027, 1, 1),
                dt(2027, 1, 1),
                dt(2027, 1, 1),
            ],
        )
        with pytest.raises(ValueError, match="Cannot translate spline knots for given"):
            curve.translate(dt(2022, 12, 15))

    def test_calendar_passed_to_rate_dcf(self):
        # Holidays on which no overnight DI rate is published
        reserve_holidays = [
            "2025-01-01",
            "2025-03-03",
            "2025-03-04",
            "2025-04-18",
            "2025-04-21",
            "2025-05-01",
            "2025-06-19",
            "2025-09-07",
            "2025-10-12",
            "2025-11-02",
            "2025-11-15",
            "2025-11-20",
            "2025-12-25",
            "2026-01-01",
            "2026-02-16",
            "2026-02-17",
            "2026-04-03",
            "2026-04-21",
            "2026-05-01",
            "2026-06-04",
            "2026-09-07",
            "2026-10-12",
            "2026-11-02",
            "2026-11-15",
            "2026-11-20",
            "2026-12-25",
        ]
        bra = Cal(holidays=[dt.strptime(h, "%Y-%m-%d") for h in reserve_holidays], week_mask=[5, 6])

        curve = Curve(
            nodes={
                dt(2025, 5, 15): 1.0,
                dt(2026, 1, 2): 0.919218,
            },
            convention="bus252",
            calendar=bra,
        )
        d = dcf(dt(2025, 5, 15), dt(2026, 1, 2), "bus252", calendar=bra)
        expected = (1 + 0.14) ** -d
        assert abs(expected - curve[dt(2026, 1, 2)]) < 5e-7

        # period rate
        result = curve.rate(dt(2025, 5, 15), dt(2026, 1, 2))
        expected = (1 / 0.919218 - 1) * 100 / d
        assert abs(expected - result) < 5e-7

    @pytest.mark.parametrize("interpolation", ["linear", "log_linear"])
    def test_linear_bus_interpolation(self, interpolation) -> None:
        curve = Curve(
            nodes={dt(2000, 1, 3): 1.0, dt(2000, 1, 17): 0.9},
            calendar="bus",
            convention="act365",
            interpolation=interpolation,
        )
        curve2 = Curve(
            nodes={dt(2000, 1, 3): 1.0, dt(2000, 1, 17): 0.9},
            calendar="bus",
            convention="bus252",
            interpolation=interpolation,
        )

        assert curve[dt(2000, 1, 17)] == curve2[dt(2000, 1, 17)]
        assert curve[dt(2000, 1, 3)] == curve2[dt(2000, 1, 3)]

        assert curve[dt(2000, 1, 5)] != curve2[dt(2000, 1, 5)]
        assert curve[dt(2000, 1, 10)] == curve2[dt(2000, 1, 10)]  #  half calendar and bus
        assert curve[dt(2000, 1, 13)] != curve2[dt(2000, 1, 13)]

    def test_update_meta(self, curve):
        curve.update_meta("credit_discretization", 101)
        assert curve.meta.credit_discretization == 101

    def test_no_termination(self, curve):
        with pytest.raises(ValueError, match="`termination` must be supplied"):
            curve.rate(dt(2022, 3, 2))

    def test_index_value_lag_mismatch(self, index_curve):
        with pytest.raises(ValueError, match="'curve' interpolation can only be used"):
            index_curve.index_value(dt(2022, 3, 4), index_lag=22, interpolation="curve")

    def test_update_node_raises(self, curve):
        with pytest.raises(KeyError, match="`key` is not in"):
            curve.update_node(dt(2000, 1, 1), 1.0)


class TestLineCurve:
    def test_repr(self):
        curve = LineCurve(
            nodes={
                dt(2022, 1, 1): 1.0,
                dt(2023, 1, 1): 0.98,
                dt(2024, 1, 1): 0.965,
                dt(2025, 1, 1): 0.955,
            },
            id="libor1m",
        )
        expected = f"<rl.LineCurve:{curve.id} at {hex(id(curve))}>"
        assert expected == curve.__repr__()

    def test_typing_as_base_curve(self):
        curve = LineCurve(
            nodes={
                dt(2022, 1, 1): 1.0,
                dt(2023, 1, 1): 0.98,
                dt(2024, 1, 1): 0.965,
                dt(2025, 1, 1): 0.955,
            },
            id="libor1m",
        )
        assert isinstance(curve, _BaseCurve)

    def test_index_values_raises(self, line_curve):
        with pytest.raises(TypeError, match="A 'values' type Curve cannot"):
            line_curve.index_value(dt(2022, 3, 3), index_lag=0)


class TestIndexCurve:
    def test_curve_index_linear_daily_interp(self) -> None:
        curve = Curve(
            nodes={dt(2022, 1, 1): 1.0, dt(2022, 1, 5): 0.9999},
            index_base=200.0,
            interpolation="linear_index",
            index_lag=2,
        )
        result = curve.index_value(dt(2022, 1, 5), 2)
        expected = 200.020002002
        assert abs(result - expected) < 1e-7

        result = curve.index_value(dt(2022, 1, 3), 2)
        expected = 200.010001001  # value is linearly interpolated between index values.
        assert abs(result - expected) < 1e-7

    # SKIP: with deprecation of IndexCurve errors must be deferred to price time.
    # def test_indexcurve_raises(self) -> None:
    #     with pytest.raises(ValueError, match="`index_base` must be given"):
    #         Curve({dt(2022, 1, 1): 1.0})

    def test_index_value_raises(self) -> None:
        curve = Curve({dt(2022, 1, 1): 1.0}, index_base=100.0)
        with pytest.raises(ValueError, match="`interpolation` for `index_value`"):
            curve.index_value(dt(2022, 1, 1), 3, interpolation="BAD")

    @pytest.mark.parametrize("ad", [0, 1, 2])
    def test_roll_preserves_ad(self, ad) -> None:
        curve = Curve(
            {dt(2022, 1, 1): 1.0, dt(2023, 1, 1): 0.99},
            index_base=100.0,
            index_lag=3,
            id="tags_",
            ad=ad,
        )
        new_curve = curve.roll("1m")
        assert new_curve.ad == curve.ad

    def test_historic_rate_is_none(self) -> None:
        curve = Curve(
            {dt(2022, 1, 1): 1.0, dt(2023, 1, 1): 0.99},
            index_base=100.0,
            index_lag=3,
            id="tags_",
        )
        assert curve.rate(dt(2021, 3, 4), "1b", "f") is None

    def test_repr(self):
        curve = Curve(
            nodes={dt(2022, 1, 1): 1.0, dt(2022, 1, 5): 0.9999}, index_base=200.0, id="us_cpi"
        )
        expected = f"<rl.Curve:us_cpi at {hex(id(curve))}>"
        assert expected == curve.__repr__()

    def test_typing_as_base_curve(self):
        curve = Curve(
            nodes={dt(2022, 1, 1): 1.0, dt(2022, 1, 5): 0.9999}, index_base=200.0, id="us_cpi"
        )
        assert isinstance(curve, _BaseCurve)


class TestCompositeCurve:
    def test_long_1day_rate_captured(self):
        c1 = Curve({dt(2000, 1, 1): 1.0, dt(2030, 1, 1): 0.8, dt(2030, 1, 2): 0.7999})
        c2 = Curve({dt(2000, 1, 1): 1.0, dt(2030, 1, 1): 0.7, dt(2030, 1, 2): 0.6999})
        r1 = c1.rate(dt(2030, 1, 1), dt(2030, 1, 2))
        r2 = c2.rate(dt(2030, 1, 1), dt(2030, 1, 2))
        cc = CompositeCurve([c1, c2])
        result = cc.rate(dt(2030, 1, 1), dt(2030, 1, 2))
        assert abs(result - r1 - r2) < 5e-4

    def test_curve_df_based(self) -> None:
        curve1 = Curve(
            nodes={
                dt(2022, 1, 1): 1.0,
                dt(2023, 1, 1): 0.98,
                dt(2024, 1, 1): 0.965,
                dt(2025, 1, 1): 0.955,
            },
            t=[
                dt(2023, 1, 1),
                dt(2023, 1, 1),
                dt(2023, 1, 1),
                dt(2023, 1, 1),
                dt(2024, 1, 1),
                dt(2025, 1, 1),
                dt(2025, 1, 1),
                dt(2025, 1, 1),
                dt(2025, 1, 1),
            ],
        )
        curve2 = Curve(
            nodes={
                dt(2022, 1, 1): 1.0,
                dt(2022, 6, 30): 1.0,
                dt(2022, 7, 1): 0.999992,
                dt(2022, 12, 31): 0.999992,
                dt(2023, 1, 1): 0.999984,
                dt(2023, 6, 30): 0.999984,
                dt(2023, 7, 1): 0.999976,
                dt(2023, 12, 31): 0.999976,
                dt(2024, 1, 1): 0.999968,
                dt(2024, 6, 30): 0.999968,
                dt(2024, 7, 1): 0.999960,
                dt(2025, 1, 1): 0.999960,
            },
        )
        curve = CompositeCurve([curve1, curve2])

        for date in [dt(2022, 12, 30), dt(2022, 12, 31), dt(2023, 1, 1)]:
            result1 = curve.rate(date, "1d")
            expected1 = curve1.rate(date, "1d") + curve2.rate(date, "1d")
            assert abs(result1 - expected1) < 2e-8

        result = curve.rate(dt(2022, 6, 1), "1Y")
        expected = curve1.rate(dt(2022, 6, 1), "1Y") + curve2.rate(dt(2022, 6, 1), "1Y")
        assert abs(result - expected) < 1e-4

    def test_composite_curve_translate(self) -> None:
        curve1 = Curve(
            nodes={
                dt(2022, 1, 1): 1.0,
                dt(2023, 1, 1): 0.98,
                dt(2024, 1, 1): 0.965,
                dt(2025, 1, 1): 0.955,
            },
            t=[
                dt(2023, 1, 1),
                dt(2023, 1, 1),
                dt(2023, 1, 1),
                dt(2023, 1, 1),
                dt(2024, 1, 1),
                dt(2025, 1, 1),
                dt(2025, 1, 1),
                dt(2025, 1, 1),
                dt(2025, 1, 1),
            ],
        )
        curve2 = Curve(
            nodes={
                dt(2022, 1, 1): 1.0,
                dt(2022, 6, 30): 1.0,
                dt(2022, 7, 1): 0.999992,
                dt(2022, 12, 31): 0.999992,
                dt(2023, 1, 1): 0.999984,
                dt(2023, 6, 30): 0.999984,
                dt(2023, 7, 1): 0.999976,
                dt(2023, 12, 31): 0.999976,
                dt(2024, 1, 1): 0.999968,
                dt(2024, 6, 30): 0.999968,
                dt(2024, 7, 1): 0.999960,
                dt(2025, 1, 1): 0.999960,
            },
        )
        crv = CompositeCurve([curve1, curve2])

        result_curve = crv.translate(dt(2022, 3, 1))
        diff = np.array(
            [
                result_curve.rate(_, "1D") - crv.rate(_, "1D")
                for _ in [dt(2023, 1, 25), dt(2023, 3, 24), dt(2024, 11, 11)]
            ],
        )
        assert np.all(np.abs(diff) < 1e-5)

    def test_composite_curve_roll(self) -> None:
        curve1 = Curve(
            nodes={
                dt(2022, 1, 1): 1.0,
                dt(2023, 1, 1): 0.98,
                dt(2024, 1, 1): 0.965,
                dt(2025, 1, 1): 0.955,
            },
            t=[
                dt(2023, 1, 1),
                dt(2023, 1, 1),
                dt(2023, 1, 1),
                dt(2023, 1, 1),
                dt(2024, 1, 1),
                dt(2025, 1, 1),
                dt(2025, 1, 1),
                dt(2025, 1, 1),
                dt(2025, 1, 1),
            ],
        )
        curve2 = Curve(
            nodes={
                dt(2022, 1, 1): 1.0,
                dt(2022, 6, 30): 1.0,
                dt(2022, 7, 1): 0.999992,
                dt(2022, 12, 31): 0.999992,
                dt(2023, 1, 1): 0.999984,
                dt(2023, 6, 30): 0.999984,
                dt(2023, 7, 1): 0.999976,
                dt(2023, 12, 31): 0.999976,
                dt(2024, 1, 1): 0.999968,
                dt(2024, 6, 30): 0.999968,
                dt(2024, 7, 1): 0.999960,
                dt(2025, 1, 1): 0.999960,
            },
        )
        crv = CompositeCurve([curve1, curve2])

        rolled_curve = crv.roll("10d")
        expected = np.array(
            [crv.rate(_, "1D") for _ in [dt(2023, 1, 15), dt(2023, 3, 15), dt(2024, 11, 15)]],
        )
        result = np.array(
            [
                rolled_curve.rate(_, "1D")
                for _ in [dt(2023, 1, 25), dt(2023, 3, 25), dt(2024, 11, 25)]
            ],
        )

        assert np.all(np.abs(result - expected) < 1e-7)

    @pytest.mark.parametrize(
        ("method", "args"),
        [
            ("rate", (dt(2022, 1, 1), "1d")),
            ("roll", ("10d",)),
            ("translate", (dt(2022, 1, 10),)),
            ("shift", (10.0, "id")),
            ("__getitem__", (dt(2022, 1, 10),)),
            ("index_value", (dt(2022, 1, 10), 3)),
        ],
    )
    def test_composite_curve_precheck_cache(self, method, args) -> None:
        # test precache_check on shift
        c1 = Curve({dt(2022, 1, 1): 1.0, dt(2022, 2, 1): 0.999}, index_base=100.0, index_lag=3)
        c2 = Curve({dt(2022, 1, 1): 1.0, dt(2022, 2, 1): 0.998})
        cc = CompositeCurve([c1, c2])
        cc._cache[dt(1980, 1, 1)] = 100.0

        # mutate a curve to trigger cache id clear
        c1._set_node_vector([0.99], 0)
        getattr(cc, method)(*args)
        assert dt(1980, 1, 1) not in cc._cache

    def test_isinstance_raises(self) -> None:
        curve = Curve({dt(2022, 1, 1): 1.0, dt(2023, 1, 1): 0.99})
        line_curve = LineCurve({dt(2022, 1, 1): 10.0, dt(2023, 1, 1): 12.0})
        with pytest.raises(TypeError, match="CompositeCurve can only contain curves of the same t"):
            CompositeCurve([curve, line_curve])

    @pytest.mark.parametrize(
        ("attribute", "val"),
        [
            ("modifier", ["MF", "MP"]),
            ("calendar", ["ldn", "tgt"]),
            ("convention", ["act360", "act365f"]),
        ],
    )
    def test_attribute_error_raises(self, attribute, val) -> None:
        c1 = Curve({dt(2022, 1, 1): 1.0, dt(2023, 1, 1): 0.99}, **{attribute: val[0]})
        c2 = Curve({dt(2022, 1, 1): 1.0, dt(2023, 1, 1): 0.99}, **{attribute: val[1]})
        with pytest.raises(ValueError, match="Cannot composite curves with dif"):
            CompositeCurve([c1, c2])

    def test_line_based(self) -> None:
        c1 = LineCurve({dt(2022, 1, 1): 1.5, dt(2022, 1, 3): 1.0})
        c2 = LineCurve({dt(2022, 1, 1): 2.0, dt(2022, 1, 3): 3.0})
        cc = CompositeCurve([c1, c2])
        expected = 3.75
        result = cc.rate(dt(2022, 1, 2))
        assert abs(result - expected) < 1e-8

        result = cc[dt(2022, 1, 2)]
        assert abs(result - expected) < 1e-8

    def test_initial_node_raises(self) -> None:
        c1 = Curve({dt(2022, 1, 1): 1.0, dt(2023, 1, 1): 0.99})
        c2 = Curve({dt(2022, 1, 2): 1.0, dt(2023, 1, 1): 0.99})
        with pytest.raises(ValueError, match="`curves` must share the same ini"):
            CompositeCurve([c1, c2])

    @pytest.mark.parametrize(
        ("lag", "base"), [([2, 3], [100.0, 99.0]), ([4, NoInput(0)], [100.0, NoInput(0)])]
    )
    def test_index_curves_take_first_value(self, lag, base) -> None:
        ic1 = Curve(
            {dt(2022, 1, 1): 1.0, dt(2023, 1, 1): 0.99},
            index_lag=lag[0],
            index_base=base[0],
        )
        ic2 = Curve(
            {dt(2022, 1, 1): 1.0, dt(2023, 1, 1): 0.99},
            index_lag=lag[1],
            index_base=base[1],
        )
        cc = CompositeCurve([ic1, ic2])
        assert cc.meta.index_base == base[0]
        assert cc.meta.index_lag == lag[0]

    def test_index_curves_attributes_warns(self):
        ic1 = Curve({dt(2022, 1, 1): 1.0, dt(2023, 1, 1): 0.99}, index_lag=3, index_base=101.1)
        ic2 = Curve({dt(2022, 1, 1): 1.0, dt(2023, 1, 1): 0.99}, index_lag=3, index_base=101.1)
        cc = CompositeCurve([ic1, ic2])

        with pytest.warns(UserWarning):
            result = cc.index_value(dt(1999, 1, 1), 3)
            expected = 0.0
            assert abs(result - expected) < 1e-5

    def test_index_curves_attributes(self) -> None:
        ic1 = Curve({dt(2022, 1, 1): 1.0, dt(2023, 1, 1): 0.99}, index_lag=3, index_base=101.1)
        ic2 = Curve({dt(2022, 1, 1): 1.0, dt(2023, 1, 1): 0.99}, index_lag=3, index_base=101.1)
        cc = CompositeCurve([ic1, ic2])
        assert cc.meta.index_lag == 3
        assert cc.meta.index_base == 101.1

        result = cc.index_value(dt(2022, 1, 31), 3, interpolation="monthly")
        expected = 101.1
        assert abs(result - expected) < 1e-5

        result = cc.index_value(dt(2022, 1, 1), 3)
        expected = 101.1
        assert abs(result - expected) < 1e-5

    def test_index_curves_interp_raises(self) -> None:
        ic1 = Curve({dt(2022, 1, 1): 1.0, dt(2023, 1, 1): 0.99}, index_lag=3, index_base=101.1)
        ic2 = Curve({dt(2022, 1, 1): 1.0, dt(2023, 1, 1): 0.99}, index_lag=3, index_base=101.1)
        cc = CompositeCurve([ic1, ic2])
        with pytest.raises(ValueError, match="`interpolation` for `index_value` must"):
            cc.index_value(dt(2022, 1, 31), 3, interpolation="bad interp")

    def test_composite_curve_proxies(self) -> None:
        uu = Curve({dt(2022, 1, 1): 1.0, dt(2023, 1, 1): 0.99}, id="uu")
        ee = Curve({dt(2022, 1, 1): 1.0, dt(2023, 1, 1): 0.991}, id="ee")
        eu = Curve({dt(2022, 1, 1): 1.0, dt(2023, 1, 1): 0.992}, id="eu")
        fxf = FXForwards(
            fx_rates=FXRates({"eurusd": 1.1}, settlement=dt(2022, 1, 1)),
            fx_curves={
                "usdusd": uu,
                "eureur": ee,
                "eurusd": eu,
            },
        )
        pc = MultiCsaCurve([uu, fxf.curve("usd", "eur")])
        result = pc[dt(2023, 1, 1)]
        expected = 0.98900
        assert abs(result - expected) < 1e-4

        pc = MultiCsaCurve(
            [
                fxf.curve("usd", "eur"),
                uu,
            ],
        )
        result = pc[dt(2023, 1, 1)]
        assert abs(result - expected) < 1e-4

    def test_composite_curve_no_index_value_raises(self, curve) -> None:
        cc = CompositeCurve([curve])
        with pytest.raises(ValueError, match="Curve must be initialised with an `index_base`"):
            cc.index_value(dt(2022, 1, 1), 3)

    def test_historic_rate_is_none(self) -> None:
        c1 = Curve(
            {
                dt(2022, 1, 1): 1.0,
                dt(2022, 1, 2): 0.99997260,  # 1%
                dt(2022, 1, 3): 0.99991781,  # 2%
                dt(2022, 1, 4): 0.99983564,  # 3%
                dt(2022, 1, 5): 0.99972608,  # 4%
            },
            convention="Act365F",
        )
        c2 = Curve(
            {
                dt(2022, 1, 1): 1.0,
                dt(2022, 1, 2): 0.99989042,  # 4%
                dt(2022, 1, 3): 0.99980825,  # 3%
                dt(2022, 1, 4): 0.99975347,  # 2%
                dt(2022, 1, 5): 0.99972608,  # 1%
            },
            convention="Act365F",
        )
        cc = CompositeCurve([c1, c2])
        assert cc.rate(dt(2021, 3, 4), "1b", "f") is None

    def test_repr(self):
        curve1 = Curve(
            nodes={
                dt(2022, 1, 1): 1.0,
                dt(2023, 1, 1): 0.98,
                dt(2024, 1, 1): 0.965,
                dt(2025, 1, 1): 0.955,
            },
            t=[
                dt(2023, 1, 1),
                dt(2023, 1, 1),
                dt(2023, 1, 1),
                dt(2023, 1, 1),
                dt(2024, 1, 1),
                dt(2025, 1, 1),
                dt(2025, 1, 1),
                dt(2025, 1, 1),
                dt(2025, 1, 1),
            ],
        )
        curve2 = Curve(
            nodes={
                dt(2022, 1, 1): 1.0,
                dt(2022, 6, 30): 1.0,
                dt(2022, 7, 1): 0.999992,
                dt(2022, 12, 31): 0.999992,
                dt(2023, 1, 1): 0.999984,
                dt(2023, 6, 30): 0.999984,
                dt(2023, 7, 1): 0.999976,
                dt(2023, 12, 31): 0.999976,
                dt(2024, 1, 1): 0.999968,
                dt(2024, 6, 30): 0.999968,
                dt(2024, 7, 1): 0.999960,
                dt(2025, 1, 1): 0.999960,
            },
        )
        curve = CompositeCurve([curve1, curve2])
        expected = f"<rl.CompositeCurve:{curve.id} at {hex(id(curve))}>"
        assert expected == curve.__repr__()
        assert isinstance(curve.id, str)

    def test_typing_as_base_curve(self):
        curve1 = Curve(
            nodes={
                dt(2022, 1, 1): 1.0,
                dt(2023, 1, 1): 0.98,
                dt(2024, 1, 1): 0.965,
                dt(2025, 1, 1): 0.955,
            },
            t=[
                dt(2023, 1, 1),
                dt(2023, 1, 1),
                dt(2023, 1, 1),
                dt(2023, 1, 1),
                dt(2024, 1, 1),
                dt(2025, 1, 1),
                dt(2025, 1, 1),
                dt(2025, 1, 1),
                dt(2025, 1, 1),
            ],
        )
        curve2 = Curve(
            nodes={
                dt(2022, 1, 1): 1.0,
                dt(2022, 6, 30): 1.0,
                dt(2022, 7, 1): 0.999992,
                dt(2022, 12, 31): 0.999992,
                dt(2023, 1, 1): 0.999984,
                dt(2023, 6, 30): 0.999984,
                dt(2023, 7, 1): 0.999976,
                dt(2023, 12, 31): 0.999976,
                dt(2024, 1, 1): 0.999968,
                dt(2024, 6, 30): 0.999968,
                dt(2024, 7, 1): 0.999960,
                dt(2025, 1, 1): 0.999960,
            },
        )
        curve = CompositeCurve([curve1, curve2])
        assert isinstance(curve, _BaseCurve)

    def test_cache(self):
        curve1 = Curve(
            nodes={
                dt(2022, 1, 1): 1.0,
                dt(2023, 1, 1): 0.98,
            },
        )
        curve2 = Curve(
            nodes={
                dt(2022, 1, 1): 1.0,
                dt(2022, 6, 30): 1.0,
                dt(2022, 7, 1): 0.999992,
                dt(2022, 12, 31): 0.999992,
                dt(2023, 1, 1): 0.999984,
            },
        )
        curve = CompositeCurve([curve1, curve2])
        curve[dt(2022, 3, 1)]
        assert curve._cache == {dt(2022, 3, 1): 0.9967396833121631}

        # update a curve
        curve2.update_node(dt(2022, 6, 30), 0.95)
        curve[dt(2022, 3, 1)]
        assert curve._cache == {dt(2022, 3, 1): 0.9801226964242061}

    def test_composite_curve_of_composite_curve(self):
        c1 = Curve(
            nodes={
                dt(2022, 1, 1): 1.0,
                dt(2023, 1, 1): 0.98,
            },
        )
        c2 = Curve(
            nodes={
                dt(2022, 1, 1): 1.0,
                dt(2023, 1, 30): 0.99,
            }
        )
        cc1 = CompositeCurve([c1, c2])
        cc2 = CompositeCurve([cc1, c1])
        result = cc2.rate(dt(2022, 2, 15), "3m")
        assert abs(result - 4.933123726330553) < 1e-8

    def test_composite_curve_of_composite_line_curve(self):
        c1 = LineCurve(
            nodes={
                dt(2022, 1, 1): 1.0,
                dt(2023, 1, 1): 0.98,
            },
        )
        c2 = LineCurve(
            nodes={
                dt(2022, 1, 1): 1.0,
                dt(2023, 1, 30): 0.99,
            }
        )
        cc1 = CompositeCurve([c1, c2])
        cc2 = CompositeCurve([cc1, c1])
        result = cc2.rate(dt(2022, 2, 15), "3m")
        assert abs(result - 2.993926361170989) < 1e-8

    def test_ad_order_is_max(self):
        c1 = Curve({dt(2000, 1, 1): 1.0, dt(2001, 1, 1): 0.99})
        c2 = Curve({dt(2000, 1, 1): 1.0, dt(2001, 1, 1): 0.99})
        c2._set_ad_order(2)

        assert CompositeCurve([c1, c2])._ad == 2
        assert CompositeCurve([c2, c1])._ad == 2

    def test_initial_df(self):
        curve1 = Curve({dt(2000, 1, 1): 1.0, dt(2001, 1, 1): 0.99}, ad=1, id="v")
        curve2 = Curve({dt(2000, 1, 1): 1.0, dt(2001, 1, 1): 0.98}, ad=1, id="w")
        cc = CompositeCurve([curve1, curve2])
        result = cc[dt(2000, 1, 1)]
        expected = Dual(1.0, ["v0", "v1", "w0", "w1"], [1.0, 0.0, 1.0, 0.0])
        assert result == expected

    def test_update_meta_raises(self):
        ic1 = Curve({dt(2022, 1, 1): 1.0, dt(2023, 1, 1): 0.99}, index_lag=3, index_base=101.1)
        ic2 = Curve({dt(2022, 1, 1): 1.0, dt(2023, 1, 1): 0.99}, index_lag=3, index_base=101.1)
        cc = CompositeCurve([ic1, ic2])
        with pytest.raises(AttributeError, match="'CompositeCurve' object has no attribute 'updat"):
            cc.update_meta("h", 100.0)

<<<<<<< HEAD
    def test_update_meta_changes_state(self):
        ic1 = Curve({dt(2022, 1, 1): 1.0, dt(2023, 1, 1): 0.99}, index_lag=3, index_base=101.1)
        ic2 = Curve({dt(2022, 1, 1): 1.0, dt(2023, 1, 1): 0.99}, index_lag=3, index_base=101.1)
        cc = CompositeCurve([ic1, ic2])
        before = cc._state
        cc.update_meta("credit_recovery_rate", 0.3)
        after = cc._state
        assert before != after

=======
    def test_update_meta(self):
        ic1 = Curve({dt(2022, 1, 1): 1.0, dt(2023, 1, 1): 0.99}, index_lag=3, index_base=101.1)
        ic2 = Curve({dt(2022, 1, 1): 1.0, dt(2023, 1, 1): 0.99}, index_lag=3, index_base=101.1)
        cc = CompositeCurve([ic1, ic2])
        before = cc.meta.credit_recovery_rate
        ic1.update_meta("credit_recovery_rate", 0.88)
        after = cc.meta.credit_recovery_rate
        assert before != after
        assert after == 0.88
>>>>>>> 815a49f3


class TestMultiCsaCurve:
    def test_historic_rate_is_none(self) -> None:
        c1 = Curve(
            {
                dt(2022, 1, 1): 1.0,
                dt(2022, 1, 2): 0.99997260,  # 1%
                dt(2022, 1, 3): 0.99991781,  # 2%
                dt(2022, 1, 4): 0.99983564,  # 3%
                dt(2022, 1, 5): 0.99972608,  # 4%
            },
            convention="Act365F",
        )
        c2 = Curve(
            {
                dt(2022, 1, 1): 1.0,
                dt(2022, 1, 2): 0.99989042,  # 4%
                dt(2022, 1, 3): 0.99980825,  # 3%
                dt(2022, 1, 4): 0.99975347,  # 2%
                dt(2022, 1, 5): 0.99972608,  # 1%
            },
            convention="Act365F",
        )
        cc = MultiCsaCurve([c1, c2])
        assert cc.rate(dt(2021, 3, 4), "1b", "f") is None

    def test_multi_raises(self, line_curve, curve) -> None:
        with pytest.raises(TypeError, match="Multi-CSA curves must"):
            MultiCsaCurve([line_curve])

    def test_multi_csa_shift(self) -> None:
        c1 = Curve(
            {
                dt(2022, 1, 1): 1.0,
                dt(2022, 1, 2): 0.99997260,  # 1%
                dt(2022, 1, 3): 0.99991781,  # 2%
                dt(2022, 1, 4): 0.99983564,  # 3%
                dt(2022, 1, 5): 0.99972608,  # 4%
            },
            convention="Act365F",
        )
        c2 = Curve(
            {
                dt(2022, 1, 1): 1.0,
                dt(2022, 1, 2): 0.99989042,  # 4%
                dt(2022, 1, 3): 0.99980825,  # 3%
                dt(2022, 1, 4): 0.99975347,  # 2%
                dt(2022, 1, 5): 0.99972608,  # 1%
            },
            convention="Act365F",
        )
        c3 = Curve(
            {
                dt(2022, 1, 1): 1.0,
                dt(2022, 1, 2): 0.99989042,  # 4%
                dt(2022, 1, 3): 0.99979455,  # 3.5%
                dt(2022, 1, 4): 0.99969869,  # 3.5%
                dt(2022, 1, 5): 0.99958915,  # 4%
            },
            convention="Act365F",
        )
        cc = MultiCsaCurve([c1, c2, c3])
        cc_shift = cc.shift(100)
        with default_context("multi_csa_steps", [1, 1, 1, 1, 1, 1, 1]):
            r1 = cc_shift.rate(dt(2022, 1, 1), "1d")
            r2 = cc_shift.rate(dt(2022, 1, 2), "1d")
            r3 = cc_shift.rate(dt(2022, 1, 3), "1d")
            r4 = cc_shift.rate(dt(2022, 1, 4), "1d")

        assert abs(r1 - 5.0) < 1e-3
        assert abs(r2 - 4.5) < 1e-3
        assert abs(r3 - 4.5) < 1e-3
        assert abs(r4 - 5.0) < 1e-3

    @pytest.mark.parametrize("caching", [True, False])
    def test_multi_csa(self, caching) -> None:
        with default_context("curve_caching", caching):
            c1 = Curve(
                {
                    dt(2022, 1, 1): 1.0,
                    dt(2022, 1, 2): 0.99997260,  # 1%
                    dt(2022, 1, 3): 0.99991781,  # 2%
                    dt(2022, 1, 4): 0.99983564,  # 3%
                    dt(2022, 1, 5): 0.99972608,  # 4%
                },
                convention="Act365F",
            )
            c2 = Curve(
                {
                    dt(2022, 1, 1): 1.0,
                    dt(2022, 1, 2): 0.99989042,  # 4%
                    dt(2022, 1, 3): 0.99980825,  # 3%
                    dt(2022, 1, 4): 0.99975347,  # 2%
                    dt(2022, 1, 5): 0.99972608,  # 1%
                },
                convention="Act365F",
            )
            c3 = Curve(
                {
                    dt(2022, 1, 1): 1.0,
                    dt(2022, 1, 2): 0.99989042,  # 4%
                    dt(2022, 1, 3): 0.99979455,  # 3.5%
                    dt(2022, 1, 4): 0.99969869,  # 3.5%
                    dt(2022, 1, 5): 0.99958915,  # 4%
                },
                convention="Act365F",
            )
            cc = MultiCsaCurve([c1, c2, c3])
            with default_context("multi_csa_steps", [1, 1, 1, 1, 1, 1, 1]):
                r1 = cc.rate(dt(2022, 1, 1), "1d")
                r2 = cc.rate(dt(2022, 1, 2), "1d")
                r3 = cc.rate(dt(2022, 1, 3), "1d")
                r4 = cc.rate(dt(2022, 1, 4), "1d")

            assert abs(r1 - 4.0) < 1e-3
            assert abs(r2 - 3.5) < 1e-3
            assert abs(r3 - 3.5) < 1e-3
            assert abs(r4 - 4.0) < 1e-3

    def test_multi_csa_granularity(self) -> None:
        c1 = Curve({dt(2022, 1, 1): 1.0, dt(2032, 1, 1): 0.9, dt(2072, 1, 1): 0.5})
        c2 = Curve({dt(2022, 1, 1): 1.0, dt(2032, 1, 1): 0.8, dt(2072, 1, 1): 0.7})

        with default_context("multi_csa_max_step", 182, "multi_csa_min_step", 182):
            cc = MultiCsaCurve([c1, c2])
            r1 = cc.rate(dt(2052, 5, 24), "1d")
            # r2 = cc.rate(dt(2052, 5, 25), "1d")
            # r3 = cc.rate(dt(2052, 5, 26), "1d")
            assert abs(r1 - 1.448374) < 1e-3

    def test_repr(self):
        c1 = Curve(
            {
                dt(2022, 1, 1): 1.0,
                dt(2022, 1, 2): 0.99997260,  # 1%
                dt(2022, 1, 3): 0.99991781,  # 2%
                dt(2022, 1, 4): 0.99983564,  # 3%
                dt(2022, 1, 5): 0.99972608,  # 4%
            },
            convention="Act365F",
        )
        c2 = Curve(
            {
                dt(2022, 1, 1): 1.0,
                dt(2022, 1, 2): 0.99989042,  # 4%
                dt(2022, 1, 3): 0.99980825,  # 3%
                dt(2022, 1, 4): 0.99975347,  # 2%
                dt(2022, 1, 5): 0.99972608,  # 1%
            },
            convention="Act365F",
        )
        c3 = Curve(
            {
                dt(2022, 1, 1): 1.0,
                dt(2022, 1, 2): 0.99989042,  # 4%
                dt(2022, 1, 3): 0.99979455,  # 3.5%
                dt(2022, 1, 4): 0.99969869,  # 3.5%
                dt(2022, 1, 5): 0.99958915,  # 4%
            },
            convention="Act365F",
        )
        curve = MultiCsaCurve([c1, c2, c3])
        expected = f"<rl.MultiCsaCurve:{curve.id} at {hex(id(curve))}>"
        assert expected == curve.__repr__()
        assert isinstance(curve.id, str)

    def test_typing_as_base_curve(self):
        c1 = Curve(
            {
                dt(2022, 1, 1): 1.0,
                dt(2022, 1, 2): 0.99997260,  # 1%
                dt(2022, 1, 3): 0.99991781,  # 2%
                dt(2022, 1, 4): 0.99983564,  # 3%
                dt(2022, 1, 5): 0.99972608,  # 4%
            },
            convention="Act365F",
        )
        c2 = Curve(
            {
                dt(2022, 1, 1): 1.0,
                dt(2022, 1, 2): 0.99989042,  # 4%
                dt(2022, 1, 3): 0.99980825,  # 3%
                dt(2022, 1, 4): 0.99975347,  # 2%
                dt(2022, 1, 5): 0.99972608,  # 1%
            },
            convention="Act365F",
        )
        c3 = Curve(
            {
                dt(2022, 1, 1): 1.0,
                dt(2022, 1, 2): 0.99989042,  # 4%
                dt(2022, 1, 3): 0.99979455,  # 3.5%
                dt(2022, 1, 4): 0.99969869,  # 3.5%
                dt(2022, 1, 5): 0.99958915,  # 4%
            },
            convention="Act365F",
        )
        curve = MultiCsaCurve([c1, c2, c3])
        assert isinstance(curve, _BaseCurve)

    @pytest.mark.parametrize(
        ("method", "args"),
        [
            ("rate", (dt(2022, 1, 1), "1d")),
            ("roll", ("10d",)),
            ("translate", (dt(2022, 1, 10),)),
            ("shift", (10.0, "id")),
            ("__getitem__", (dt(2022, 1, 10),)),
        ],
    )
    def test_multi_csa_curve_precheck_cache(self, method, args) -> None:
        # test precache_check on shift
        c1 = Curve({dt(2022, 1, 1): 1.0, dt(2022, 2, 1): 0.999})
        c2 = Curve({dt(2022, 1, 1): 1.0, dt(2022, 2, 1): 0.998})
        cc = MultiCsaCurve([c1, c2])
        cc._cache[dt(1980, 1, 1)] = 100.0

        # mutate a curve to trigger cache id clear
        c1._set_node_vector([0.99], 0)
        getattr(cc, method)(*args)
        assert dt(1980, 1, 1) not in cc._cache

    def test_multi_csa_curve_add_to_cache(self):
        c1 = Curve({dt(2022, 1, 1): 1.0, dt(2052, 2, 1): 0.9})
        c2 = Curve({dt(2022, 1, 1): 1.0, dt(2052, 2, 1): 0.8})
        cc = MultiCsaCurve([c1, c2])
        cc[dt(2052, 2, 1)]
        assert len(cc._cache) == 31


class TestProxyCurve:
    def test_repr(self) -> None:
        fxr1 = FXRates({"usdeur": 0.95}, dt(2022, 1, 3))
        fxr2 = FXRates({"usdcad": 1.1}, dt(2022, 1, 2))
        fxf = FXForwards(
            [fxr1, fxr2],
            {
                "usdusd": Curve({dt(2022, 1, 1): 1.0, dt(2022, 10, 1): 0.95}),
                "eureur": Curve({dt(2022, 1, 1): 1.0, dt(2022, 10, 1): 1.0}),
                "eurusd": Curve({dt(2022, 1, 1): 1.0, dt(2022, 10, 1): 0.99}),
                "cadusd": Curve({dt(2022, 1, 1): 1.00, dt(2022, 10, 1): 0.97}),
                "cadcad": Curve({dt(2022, 1, 1): 1.00, dt(2022, 10, 1): 0.969}),
            },
        )
        curve = fxf.curve("cad", "eur")
        expected = f"<rl.ProxyCurve:{curve.id} at {hex(id(curve))}>"
        assert curve.__repr__() == expected
        assert isinstance(curve.id, str)

    def test_typing_as_curve(self):
        fxr1 = FXRates({"usdeur": 0.95}, dt(2022, 1, 3))
        fxr2 = FXRates({"usdcad": 1.1}, dt(2022, 1, 2))
        fxf = FXForwards(
            [fxr1, fxr2],
            {
                "usdusd": Curve({dt(2022, 1, 1): 1.0, dt(2022, 10, 1): 0.95}),
                "eureur": Curve({dt(2022, 1, 1): 1.0, dt(2022, 10, 1): 1.0}),
                "eurusd": Curve({dt(2022, 1, 1): 1.0, dt(2022, 10, 1): 0.99}),
                "cadusd": Curve({dt(2022, 1, 1): 1.00, dt(2022, 10, 1): 0.97}),
                "cadcad": Curve({dt(2022, 1, 1): 1.00, dt(2022, 10, 1): 0.969}),
            },
        )
        curve = fxf.curve("cad", "eur")
        assert isinstance(curve, Curve)

    def test_cache_is_validated_on_getitem_and_lookup(self):
        fxr1 = FXRates({"usdeur": 0.95}, dt(2022, 1, 3))
        fxr2 = FXRates({"usdcad": 1.1}, dt(2022, 1, 2))
        fxf = FXForwards(
            [fxr1, fxr2],
            {
                "usdusd": Curve({dt(2022, 1, 1): 1.0, dt(2022, 10, 1): 0.95}),
                "eureur": Curve({dt(2022, 1, 1): 1.0, dt(2022, 10, 1): 1.0}),
                "eurusd": Curve({dt(2022, 1, 1): 1.0, dt(2022, 10, 1): 0.99}),
                "cadusd": Curve({dt(2022, 1, 1): 1.00, dt(2022, 10, 1): 0.97}),
                "cadcad": Curve({dt(2022, 1, 1): 1.00, dt(2022, 10, 1): 0.969}),
            },
        )
        curve = fxf.curve("cad", "eur")
        assert curve._state == fxf._state

        fxr1.update({"usdeur": 100000000.0})
        fxf.curve("eur", "eur")._set_node_vector([0.5], 1)

        state1 = fxf._state
        # performing an action on the proxy curve will validate and update states
        # even calling _state on the ProxyCurve will validate and update states
        curve[dt(2022, 1, 9)]
        state2 = fxf._state
        assert state1 != state2

        fxr1.update({"usdeur": 10.0})
        fxf.curve("eur", "eur")._set_node_vector([0.6], 1)
        state3 = curve._state
        assert state3 != state2  # becuase calling _state has validated and updated

    def test_update(self):
        fxr1 = FXRates({"usdeur": 0.95}, dt(2022, 1, 3))
        fxr2 = FXRates({"usdcad": 1.1}, dt(2022, 1, 2))
        fxf = FXForwards(
            [fxr1, fxr2],
            {
                "usdusd": Curve({dt(2022, 1, 1): 1.0, dt(2022, 10, 1): 0.95}),
                "eureur": Curve({dt(2022, 1, 1): 1.0, dt(2022, 10, 1): 1.0}),
                "eurusd": Curve({dt(2022, 1, 1): 1.0, dt(2022, 10, 1): 0.99}),
                "cadusd": Curve({dt(2022, 1, 1): 1.00, dt(2022, 10, 1): 0.97}),
                "cadcad": Curve({dt(2022, 1, 1): 1.00, dt(2022, 10, 1): 0.969}),
            },
        )
        curve = fxf.curve("cad", "eur")
        with pytest.raises(NotImplementedError):
            curve.update_meta("h", 100.0)
        with pytest.raises(NotImplementedError):
            curve.update_node("h", 100.0)
        with pytest.raises(NotImplementedError):
            curve.update("h", 100.0)


class TestPlotCurve:
    def test_plot_curve(self, curve) -> None:
        fig, ax, lines = curve.plot("1d")
        result = lines[0].get_data()
        assert result[0][0] == dt(2022, 3, 1)
        assert abs(result[1][0].real - 12.004001333774994) < 1e-6
        plt.close("all")

    def test_plot_linecurve(self, line_curve) -> None:
        fig, ax, lines = line_curve.plot("0d")
        result = lines[0].get_data()
        assert result[0][0] == dt(2022, 3, 1)
        assert abs(result[1][0].real - 2.0) < 1e-6
        plt.close("all")

    @pytest.mark.parametrize("left", ["1d", dt(2022, 3, 2)])
    def test_plot_curve_left(self, curve, left) -> None:
        fig, ax, lines = curve.plot("1d", left=left)
        result = lines[0].get_data()
        assert result[0][0] == dt(2022, 3, 2)
        assert abs(result[1][0].real - 12.008005336896055) < 1e-6
        plt.close("all")

    def test_plot_curve_left_raise(self, curve) -> None:
        with pytest.raises(ValueError, match="`left` must be supplied as"):
            fig, ax, lines = curve.plot("1d", left=100.3)
        plt.close("all")

    @pytest.mark.parametrize("right", ["2d", dt(2022, 3, 3)])
    def test_plot_curve_right(self, curve, right) -> None:
        fig, ax, lines = curve.plot("1d", right=right)
        result = lines[0].get_data()
        assert result[0][-1] == dt(2022, 3, 3)
        assert abs(result[1][-1].real - 12.012012012015738) < 1e-6
        plt.close("all")

    def test_plot_curve_right_raise(self, curve) -> None:
        with pytest.raises(ValueError, match="`right` must be supplied as"):
            fig, ax, lines = curve.plot("1d", right=100.3)
        plt.close("all")

    def test_plot_comparators(self, curve) -> None:
        fig, ax, lines = curve.plot("1d", comparators=[curve])
        assert len(lines) == 2
        res1 = lines[0].get_data()
        res2 = lines[1].get_data()
        assert res1[0][0] == res2[0][0]
        assert res1[1][0] == res2[1][0]
        plt.close("all")

    def test_plot_diff(self, curve) -> None:
        fig, ax, lines = curve.plot("1d", comparators=[curve], difference=True)
        assert len(lines) == 1
        result = lines[0].get_data()
        assert result[0][0] == dt(2022, 3, 1)
        assert result[1][0] == 0
        plt.close("all")

    @pytest.mark.parametrize("left", [NoInput(0), dt(2022, 1, 1), "0d"])
    @pytest.mark.parametrize("right", [NoInput(0), dt(2022, 2, 1), "0d"])
    def test_plot_index(self, left, right) -> None:
        i_curve = Curve({dt(2022, 1, 1): 1.0, dt(2022, 2, 1): 1.0}, index_base=2.0)
        fig, ax, lines = i_curve.plot_index(left=left, right=right)
        result = lines[0].get_data()
        assert result[0][0] == dt(2022, 1, 1)
        assert abs(result[1][0].real - 2.0) < 1e-6
        plt.close("all")

    def test_plot_index_comparators(self) -> None:
        i_curve = Curve({dt(2022, 1, 1): 1.0, dt(2022, 2, 1): 1.0}, index_base=2.0)
        i_curv2 = Curve({dt(2022, 1, 1): 1.0, dt(2022, 2, 1): 1.0}, index_base=2.0)
        fig, ax, lines = i_curve.plot_index(comparators=[i_curv2])
        assert len(lines) == 2
        res1 = lines[0].get_data()
        res2 = lines[1].get_data()
        assert res1[0][0] == res2[0][0]
        assert res1[1][0] == res2[1][0]
        plt.close("all")

    def test_plot_index_diff(self) -> None:
        i_curv = Curve({dt(2022, 1, 1): 1.0, dt(2022, 2, 1): 1.0}, index_base=2.0)
        i_curv2 = Curve({dt(2022, 1, 1): 1.0, dt(2022, 2, 1): 1.0}, index_base=2.0)
        fig, ax, lines = i_curv.plot_index("1d", comparators=[i_curv2], difference=True)
        assert len(lines) == 1
        result = lines[0].get_data()
        assert result[0][0] == dt(2022, 1, 1)
        assert result[1][0] == 0
        plt.close("all")

    def test_plot_index_raises(self) -> None:
        i_curve = Curve({dt(2022, 1, 1): 1.0, dt(2022, 2, 1): 1.0}, index_base=2.0)
        with pytest.raises(ValueError, match="`left` must be supplied as"):
            i_curve.plot_index(left=2.0)
        with pytest.raises(ValueError, match="`right` must be supplied as"):
            i_curve.plot_index(right=2.0)

    def test_composite_curve_plot(self) -> None:
        curve1 = Curve({dt(2022, 1, 1): 1.0, dt(2022, 12, 1): 0.95}, modifier="MF", calendar="bus")
        curve2 = Curve({dt(2022, 1, 1): 1.0, dt(2022, 12, 1): 0.97}, modifier="MF", calendar="bus")
        cc = CompositeCurve(curves=[curve1, curve2])
        cc.plot("1m")

    def test_plot_a_rolled_spline_curve(self) -> None:
        curve = Curve(
            nodes={
                dt(2022, 1, 1): 1.0,
                dt(2023, 1, 1): 0.988,
                dt(2024, 1, 1): 0.975,
                dt(2025, 1, 1): 0.965,
                dt(2026, 1, 1): 0.955,
                dt(2027, 1, 1): 0.9475,
            },
            t=[
                dt(2024, 1, 1),
                dt(2024, 1, 1),
                dt(2024, 1, 1),
                dt(2024, 1, 1),
                dt(2025, 1, 1),
                dt(2026, 1, 1),
                dt(2027, 1, 1),
                dt(2027, 1, 1),
                dt(2027, 1, 1),
                dt(2027, 1, 1),
            ],
        )
        rolled_curve = curve.roll("6m")
        rolled_curve2 = curve.roll("-6m")
        curve.plot(
            "1d",
            comparators=[rolled_curve, rolled_curve2],
            labels=["orig", "rolled", "rolled2"],
            right=dt(2026, 6, 30),
        )
        usd_curve = Curve(
            nodes={dt(2022, 1, 1): 1.0, dt(2022, 7, 1): 0.98, dt(2023, 1, 1): 0.95},
            calendar="nyc",
            id="sofr",
        )
        usd_args = dict(effective=dt(2022, 1, 1), spec="usd_irs", curves="sofr")
        Solver(
            curves=[usd_curve],
            instruments=[
                IRS(**usd_args, termination="6M"),
                IRS(**usd_args, termination="1Y"),
            ],
            s=[4.35, 4.85],
            instrument_labels=["6M", "1Y"],
            id="us_rates",
        )
        usd_curve.plot("1b", labels=["SOFR o/n"])


class TestStateAndCache:
    @pytest.mark.parametrize(
        "curve",
        [
            Curve(nodes={dt(2000, 1, 1): 1.0, dt(2002, 1, 1): 0.99}),
            LineCurve(nodes={dt(2000, 1, 1): 1.0, dt(2002, 1, 1): 0.99}),
            Curve(
                nodes={
                    dt(2022, 1, 1): 1.0,
                    dt(2023, 1, 1): 0.98,
                },
                index_base=200.0,
            ),
        ],
    )
    @pytest.mark.parametrize(("method", "args"), [("_set_ad_order", (1,))])
    def test_method_does_not_change_state(self, curve, method, args):
        before = curve._state
        getattr(curve, method)(*args)
        after = curve._state
        assert before == after

    @pytest.mark.parametrize(
        "curve",
        [
            Curve(nodes={dt(2000, 1, 1): 1.0, dt(2002, 1, 1): 0.99, dt(2003, 1, 1): 0.98}),
            LineCurve(nodes={dt(2000, 1, 1): 1.0, dt(2002, 1, 1): 0.99}),
            Curve(
                nodes={
                    dt(2000, 1, 1): 1.0,
                    dt(2002, 1, 1): 0.98,
                },
                index_base=200.0,
            ),
        ],
    )
    @pytest.mark.parametrize(
        ("method", "args"),
        [
            ("_set_node_vector", ([0.99, 0.98], 1)),
            ("update_node", (dt(2002, 1, 1), 0.98)),
            ("update", ({dt(2000, 1, 1): 1.0, dt(2002, 1, 1): 0.99},)),
            ("csolve", tuple()),
        ],
    )
    def test_method_changes_state(self, curve, method, args):
        before = curve._state
        getattr(curve, method)(*args)
        after = curve._state
        assert before != after

    @pytest.mark.parametrize(
        "curve",
        [
            Curve(nodes={dt(2000, 1, 1): 1.0, dt(2002, 1, 1): 0.99}),
            LineCurve(nodes={dt(2000, 1, 1): 1.0, dt(2002, 1, 1): 0.99}),
            Curve(
                nodes={
                    dt(2000, 1, 1): 1.0,
                    dt(2002, 1, 1): 0.98,
                },
                index_base=200.0,
            ),
        ],
    )
    def test_populate_cache(self, curve):
        assert curve._cache == {}
        curve[dt(2000, 5, 1)]
        assert dt(2000, 5, 1) in curve._cache

    @pytest.mark.parametrize(
        "curve",
        [
            Curve(nodes={dt(2000, 1, 1): 1.0, dt(2002, 1, 1): 0.99, dt(2003, 1, 1): 0.98}),
            LineCurve(nodes={dt(2000, 1, 1): 1.0, dt(2002, 1, 1): 0.99}),
            Curve(
                nodes={
                    dt(2000, 1, 1): 1.0,
                    dt(2002, 1, 1): 0.98,
                },
                index_base=200.0,
            ),
        ],
    )
    @pytest.mark.parametrize(
        ("method", "args"),
        [
            ("_set_node_vector", ([0.99, 0.98], 1)),
            ("update_node", (dt(2002, 1, 1), 0.98)),
            ("update", ({dt(2000, 1, 1): 1.0, dt(2002, 1, 1): 0.99},)),
            ("csolve", tuple()),
            ("_set_ad_order", (1,)),
        ],
    )
    def test_method_clears_cache(self, curve, method, args):
        curve[dt(2000, 5, 1)]
        assert dt(2000, 5, 1) in curve._cache
        getattr(curve, method)(*args)
        assert curve._cache == {}

    @pytest.mark.parametrize("Klass", [CompositeCurve, MultiCsaCurve])
    def test_composite_curve_validation_cache_clearing_and_state(self, Klass):
        # test that a composite curve will validate and clear its cache
        # and following that update its own state to its composited state
        c1 = Curve({dt(2022, 1, 1): 1.0, dt(2024, 1, 1): 0.95})
        c2 = Curve({dt(2022, 1, 1): 1.0, dt(2024, 1, 1): 0.90})
        cc = Klass([c1, c2])
        cc_state_pre = cc._state
        # get a value and check the cache
        cc_result_pre = cc[dt(2022, 6, 1)]
        _ = cc[dt(2022, 6, 30)]
        assert dt(2022, 6, 1) in cc._cache
        assert dt(2022, 6, 30) in cc._cache

        # update an underlying curve
        c2.update_node(dt(2024, 1, 1), 0.85)
        # check the cache is cleared when using a get using
        cc_result_post = cc[dt(2022, 6, 1)]
        assert cc_result_post < cc_result_pre
        # check that the state of the composite curve has changed
        cc_state_post = cc._state
        assert cc_state_pre != cc_state_post
        assert cc_state_post == cc._get_composited_state()
        # check that the cache is correct
        assert dt(2022, 6, 1) in cc._cache
        assert dt(2022, 6, 30) not in cc._cache

    def test_max_cache_size(self):
        with default_context("curve_caching_max", 3):
            curve = Curve({dt(2022, 1, 1): 1.0, dt(2024, 1, 1): 0.95})
            assert curve._cache_len == 0
            curve[dt(2022, 2, 1)]
            assert curve._cache_len == 1
            curve[dt(2022, 3, 1)]
            assert curve._cache_len == 2
            curve[dt(2022, 4, 1)]
            assert curve._cache_len == 3
            curve[dt(2022, 5, 1)]
            assert curve._cache_len == 3

            assert dt(2022, 2, 1) not in curve._cache
            assert dt(2022, 3, 1) in curve._cache
            assert dt(2022, 4, 1) in curve._cache
            assert dt(2022, 5, 1) in curve._cache


class TestIndexValue:
    def test_dict_raise(self):
        with pytest.raises(
            NotImplementedError, match="`index_curve` cannot currently be supplied as dict"
        ):
            index_value(0, "-", NoInput(0), 0, {"a": 0, "b": 0})

    def test_return_index_fixings_directly(self):
        assert index_value(0, "-", 2.5, NoInput(0), NoInput(0)) == 2.5
        assert index_value(0, "-", Dual(2, ["a"], []), NoInput(0), NoInput(0)) == Dual(2, ["a"], [])

    @pytest.mark.parametrize("method", ["curve", "daily"])
    def test_forecast_from_curve_no_fixings(self, method):
        # these methods should be identical when using "linear_index" interpolation directly on the
        # curve and parametrising the curve nodes with the start of month dates. See next test.
        curve = Curve(
            {dt(2000, 1, 1): 1.0, dt(2000, 2, 1): 0.99},
            index_base=100.0,
            index_lag=0,
            interpolation="linear_index",
        )
        result = index_value(0, method, NoInput(0), dt(2000, 1, 15), curve)
        expected = 100.0 / curve[dt(2000, 1, 15)]
        assert abs(result - expected) < 1e-9

    def test_forecast_from_curve_no_fixings_methods_identical(self):
        curve = Curve(
            {dt(2000, 1, 1): 1.0, dt(2000, 2, 1): 0.99},
            index_base=100.0,
            index_lag=0,
            interpolation="linear_index",
        )
        result1 = index_value(0, "curve", NoInput(0), dt(2000, 1, 15), curve)
        result2 = index_value(0, "daily", NoInput(0), dt(2000, 1, 15), curve)
        assert abs(result1 - result2) < 1e-9

    @pytest.mark.parametrize("date", [dt(2000, 2, 1), dt(2000, 2, 27)])
    def test_forecast_from_curve_no_fixings_monthly(self, date):
        # monthly interpolation should only require the date of 1st Feb from the curve
        curve = Curve(
            {dt(2000, 1, 1): 1.0, dt(2000, 2, 1): 0.99},
            index_base=100.0,
            index_lag=0,
            interpolation="linear_index",
        )
        result = index_value(0, "monthly", NoInput(0), date, curve)
        expected = 100.0 / curve[dt(2000, 2, 1)]
        assert abs(result - expected) < 1e-9

    @pytest.mark.parametrize("method", ["curve", "daily", "monthly"])
    def test_no_input_return(self, method):
        assert isinstance(index_value(0, method, NoInput(0), dt(2000, 1, 1), NoInput(0)), NoInput)

    @pytest.mark.parametrize("method", ["curve", "daily", "monthly"])
    def test_fixings_type_raises(self, method):
        with pytest.raises(TypeError, match="`index_fixings` must be of type: Serie"):
            index_value(0, method, [1, 2], dt(2000, 1, 1), NoInput(0))

    def test_no_index_date_raises(self):
        with pytest.raises(ValueError, match="Must supply an `index_date` from whic"):
            index_value(0, "curve", NoInput(0), NoInput(0), NoInput(0))

    def test_non_zero_index_lag_with_curve_method_raises(self):
        ser = Series([1.0], index=[dt(2000, 1, 1)])
        with pytest.raises(ValueError, match="`index_lag` must be zero when using a 'curve' `inde"):
            index_value(4, "curve", ser, dt(2000, 1, 1), NoInput(0))

    def test_documentation_uk_dmo_replication(self):
        # this is an example in the index value documentation
        rpi_series = Series(
            [172.2, 173.1, 174.2, 174.4],
            index=[dt(2001, 3, 1), dt(2001, 4, 1), dt(2001, 5, 1), dt(2001, 6, 1)],
        )
        result = index_value(
            index_lag=3, index_method="daily", index_fixings=rpi_series, index_date=dt(2001, 7, 20)
        )
        expected = 173.77419
        assert abs(result - expected) < 5e-6

    def test_no_input_return_if_future_based(self):
        # the requested date is beyond the ability of the fixings curve
        rpi_series = Series([172.2, 173.1], index=[dt(2001, 3, 1), dt(2001, 4, 1)])
        assert isinstance(index_value(0, "curve", rpi_series, dt(2001, 4, 2)), NoInput)
        assert not isinstance(index_value(0, "curve", rpi_series, dt(2001, 4, 1)), NoInput)

    def test_mixed_forecast_value_fixings_with_curve(self):
        rpi = Series([100.0], index=[dt(2000, 1, 1)])
        curve = Curve({dt(2000, 1, 1): 1.0, dt(2000, 4, 1): 0.99}, index_base=110.0, index_lag=0)
        date = dt(2000, 5, 15)
        rpi_2 = 110 * 1.0 / curve[dt(2000, 2, 1)]
        expected = 100.0 + (14 / 31) * (rpi_2 - 100.0)
        result = index_value(4, "daily", rpi, date, curve)
        assert abs(result - expected) < 1e-9

    def test_mixed_forecast_value_fixings_with_curve2(self):
        rpi = Series([100.0], index=[dt(2000, 1, 1)])
        curve = Curve(
            nodes={dt(2000, 2, 1): 1.0, dt(2000, 5, 1): 0.99}, index_base=110.0, index_lag=1
        )

        date = dt(2000, 5, 15)
        rpi_2 = 110 * 1.0 / curve[dt(2000, 3, 1)]
        expected = 100.0 + (14 / 31) * (rpi_2 - 100.0)
        result = index_value(4, "daily", rpi, date, curve)
        assert abs(result - expected) < 1e-9

    def test_keyerror_for_series_using_curve_method(self):
        rpi = Series([9.0, 8.0], index=[dt(1999, 1, 1), dt(2000, 1, 1)])
        with pytest.raises(ValueError, match="The Series given for `index_fixings` requires, but "):
            index_value(0, "curve", rpi, dt(1999, 12, 31), NoInput(0))

    def test_daily_method_returns_directly_if_date_som(self):
        rpi = Series([100.0], index=[dt(2000, 1, 1)])
        assert index_value(0, "daily", rpi, dt(2000, 1, 1), NoInput(0)) == 100.0

    def test_daily_method_returns_noinput_if_data_unavailable(self):
        rpi = Series([100.0], index=[dt(2000, 1, 1)])
        assert isinstance(index_value(0, "daily", rpi, dt(2000, 1, 2), NoInput(0)), NoInput)

    def test_curve_method_from_curve_with_non_zero_index_lag(self):
        curve = Curve(
            nodes={dt(2000, 1, 1): 1.0, dt(2000, 2, 1): 0.99},
            index_base=100.0,
            index_lag=1,
        )
        result = index_value(1, "curve", NoInput(0), dt(2000, 1, 15), curve)
        expected = 100.0 / curve[dt(2000, 1, 15)]
        assert abs(result - expected) < 1e-9

    @pytest.mark.parametrize(
        ("curve", "exp"),
        [
            (NoInput(0), NoInput(0)),
            (
                Curve({dt(2000, 1, 1): 1.0, dt(2001, 1, 1): 0.99}, index_base=100.0, index_lag=0),
                100.0,
            ),
        ],
    )
    def test_series_len_zero(self, curve, exp):
        s = Series(data=[], index=[])
        result = index_value(0, "curve", s, dt(2000, 1, 1), curve)
        assert result == exp

    def test_series_and_curve_aligns_with_som_date(self):
        # the relevant value can be directly matched on the Series
        s = Series(data=[100.0], index=[dt(2000, 1, 1)])
        c = Curve({dt(2001, 1, 1): 1.0, dt(2002, 1, 1): 0.99}, index_base=100.0, index_lag=2)
        result = index_value(1, "daily", s, dt(2000, 2, 1), c)
        assert result == 100.0

    def test_mixed_series_and_curve(self):
        # the relevant value can be directly matched on the Series
        s = Series(
            data=[100.0, 200.0, 300.0], index=[dt(2000, 1, 1), dt(2000, 2, 1), dt(2000, 3, 1)]
        )
        c = Curve({dt(2001, 1, 1): 1.0, dt(2002, 1, 1): 0.99}, index_base=100.0, index_lag=2)
        result = index_value(0, "curve", s, dt(2000, 2, 1), c)
        assert result == 200.0

    def test_mixed_series_and_curve_inside_range_raises(self):
        s = Series(
            data=[100.0, 200.0, 300.0], index=[dt(2000, 1, 1), dt(2000, 2, 1), dt(2000, 3, 1)]
        )
        c = Curve({dt(2001, 1, 1): 1.0, dt(2002, 1, 1): 0.99}, index_base=100.0, index_lag=2)
        with pytest.raises(ValueError, match="The Series given for `index_fixings` requires, but"):
            index_value(0, "curve", s, dt(2000, 2, 15), c)

    def test_mixed_series_and_curve_inside_range_reverts_to_curve_due_to_lag(self):
        s = Series(
            data=[100.0, 200.0, 300.0], index=[dt(2000, 1, 1), dt(2000, 2, 1), dt(2000, 3, 1)]
        )
        c = Curve({dt(2001, 1, 1): 1.0, dt(2002, 1, 1): 0.99}, index_base=100.0, index_lag=1)
        with pytest.warns(UserWarning):
            # this warning exists when a curve returns 0.0 and the date is prior to curve start
            index_value(1, "curve", s, dt(2000, 2, 15), c)

    def test_mixed_series_and_curve_outside_range(self):
        s = Series(
            data=[100.0, 200.0, 300.0], index=[dt(2000, 1, 1), dt(2000, 2, 1), dt(2000, 3, 1)]
        )
        c = Curve({dt(2001, 1, 1): 1.0, dt(2002, 1, 1): 0.99}, index_base=100.0, index_lag=2)
        with pytest.raises(ValueError, match="The Series given for `index_fixings` requires, but"):
            index_value(0, "curve", s, dt(2000, 2, 15), c)

    def test_mixed_series_and_curve_raises_on_lag(self):
        s = Series(
            data=[100.0, 200.0, 300.0], index=[dt(2000, 1, 1), dt(2000, 2, 1), dt(2000, 3, 1)]
        )
        c = Curve({dt(2001, 1, 1): 1.0, dt(2002, 1, 1): 0.99}, index_base=100.0, index_lag=2)
        with pytest.raises(
            ValueError, match="`index_lag` must be zero when using a 'curve' `index"
        ):
            index_value(1, "curve", s, dt(2000, 2, 1), c)


class TestCurveSpline:
    @pytest.mark.parametrize("endpoints", [("natural", "natural"), ("not-a-knot", "natural")])
    @pytest.mark.parametrize("c", [NoInput(0), [1.0, 1.0, 1.0, 1.0, 1.0, 1.0]])
    def test_equality(self, endpoints, c):
        t = [
            dt(2000, 1, 1),
            dt(2000, 1, 1),
            dt(2000, 1, 1),
            dt(2000, 1, 1),
            dt(2001, 1, 1),
            dt(2001, 6, 1),
            dt(2002, 1, 1),
            dt(2002, 1, 1),
            dt(2002, 1, 1),
            dt(2002, 1, 1),
        ]
        a = _CurveSpline(t=t, endpoints=endpoints)
        b = _CurveSpline(t=t, endpoints=endpoints)

        assert a == b

    @pytest.mark.parametrize("differ", ["t", "end"])
    def test_inequality(self, differ):
        t = [
            dt(2000, 1, 1),
            dt(2000, 1, 1),
            dt(2000, 1, 1),
            dt(2000, 1, 1),
            dt(2001, 1, 1),
            dt(2001, 6, 1),
            dt(2002, 1, 1),
            dt(2002, 1, 1),
            dt(2002, 1, 1),
            dt(2002, 1, 1),
        ]
        t_diff = [
            dt(2000, 1, 1),
            dt(2000, 1, 1),
            dt(2000, 1, 1),
            dt(2000, 1, 1),
            dt(2001, 1, 1),
            dt(2001, 7, 1),
            dt(2002, 1, 1),
            dt(2002, 1, 1),
            dt(2002, 1, 1),
            dt(2002, 1, 1),
        ]
        end = ("natural", "natural")
        end_diff = ("natural", "not-a-knot")

        a = _CurveSpline(t=t, endpoints=end)
        if differ == "t":
            b = _CurveSpline(t=t_diff, endpoints=end)
        else:
            b = _CurveSpline(t=t, endpoints=end_diff)

        assert a != b
        assert a != 10.0


class Test_CreditImpliedCurve:
    def test_credit_implied_rates(self):
        risk_free = Curve({dt(2000, 1, 1): 1.0, dt(2001, 1, 1): 0.98})
        hazard = Curve(
            nodes={dt(2000, 1, 1): 1.0, dt(2001, 1, 1): 0.95},
            credit_recovery_rate=Variable(0.4, ["RR"]),
        )
        implied = CreditImpliedCurve(risk_free=risk_free, hazard=hazard, id="my-id")
        assert implied.id == "my-id"

        rate1 = risk_free.rate(dt(2000, 2, 1), "1b")
        rate2 = hazard.rate(dt(2000, 2, 1), "1b")

        result = implied.rate(dt(2000, 2, 1), "1b")
        approximate = rate1 + rate2 * 0.4
        assert abs(result - approximate) < 1e-9

    def test_risk_free_rates(self):
        credit = Curve({dt(2000, 1, 1): 1.0, dt(2001, 1, 1): 0.98})
        hazard = Curve(
            nodes={dt(2000, 1, 1): 1.0, dt(2001, 1, 1): 0.95},
            credit_recovery_rate=Variable(0.4, ["RR"]),
        )
        implied = CreditImpliedCurve(credit=credit, hazard=hazard)

        rate1 = credit.rate(dt(2000, 2, 1), "1b")
        rate2 = hazard.rate(dt(2000, 2, 1), "1b")

        result = implied.rate(dt(2000, 2, 1), "1b")
        approximate = rate1 - rate2 * 0.4
        assert abs(result - approximate) < 1e-9

    def test_hazard_rates(self):
        risk_free = Curve({dt(2000, 1, 1): 1.0, dt(2001, 1, 1): 0.98})
        credit = Curve(
            nodes={dt(2000, 1, 1): 1.0, dt(2001, 1, 1): 0.95},
            credit_recovery_rate=Variable(0.4, ["RR"]),
        )
        implied = CreditImpliedCurve(credit=credit, risk_free=risk_free)

        rate1 = credit.rate(dt(2000, 2, 1), "1b")
        rate2 = risk_free.rate(dt(2000, 2, 1), "1b")

        result = implied.rate(dt(2000, 2, 1), "1b")
        approximate = (rate1 - rate2) / 0.4
        assert abs(result - approximate) < 1e-9

    def test_round_trip_hazard(self):
        risk_free = Curve({dt(2000, 1, 1): 1.0, dt(2001, 1, 1): 0.98})
        credit = Curve(
            nodes={dt(2000, 1, 1): 1.0, dt(2001, 1, 1): 0.95},
            credit_recovery_rate=Variable(0.4, ["RR"]),
        )
        implied = CreditImpliedCurve(credit=credit, risk_free=risk_free)
        credit_implied = CreditImpliedCurve(hazard=implied, risk_free=risk_free)

        rate1 = credit.rate(dt(2000, 2, 1), "1b")
        rate2 = credit_implied.rate(dt(2000, 2, 1), "1b")

        assert abs(rate1 - rate2) < 1e-9

    def test_round_trip_credit(self):
        risk_free = Curve({dt(2000, 1, 1): 1.0, dt(2001, 1, 1): 0.98})
        hazard = Curve(
            nodes={dt(2000, 1, 1): 1.0, dt(2001, 1, 1): 0.95},
            credit_recovery_rate=Variable(0.4, ["RR"]),
        )
        implied = CreditImpliedCurve(hazard=hazard, risk_free=risk_free)
        hazard_implied = CreditImpliedCurve(credit=implied, risk_free=risk_free)

        rate1 = hazard.rate(dt(2000, 2, 1), "1b")
        rate2 = hazard_implied.rate(dt(2000, 2, 1), "1b")

        assert abs(rate1 - rate2) < 1e-9<|MERGE_RESOLUTION|>--- conflicted
+++ resolved
@@ -1862,17 +1862,6 @@
         with pytest.raises(AttributeError, match="'CompositeCurve' object has no attribute 'updat"):
             cc.update_meta("h", 100.0)
 
-<<<<<<< HEAD
-    def test_update_meta_changes_state(self):
-        ic1 = Curve({dt(2022, 1, 1): 1.0, dt(2023, 1, 1): 0.99}, index_lag=3, index_base=101.1)
-        ic2 = Curve({dt(2022, 1, 1): 1.0, dt(2023, 1, 1): 0.99}, index_lag=3, index_base=101.1)
-        cc = CompositeCurve([ic1, ic2])
-        before = cc._state
-        cc.update_meta("credit_recovery_rate", 0.3)
-        after = cc._state
-        assert before != after
-
-=======
     def test_update_meta(self):
         ic1 = Curve({dt(2022, 1, 1): 1.0, dt(2023, 1, 1): 0.99}, index_lag=3, index_base=101.1)
         ic2 = Curve({dt(2022, 1, 1): 1.0, dt(2023, 1, 1): 0.99}, index_lag=3, index_base=101.1)
@@ -1882,7 +1871,6 @@
         after = cc.meta.credit_recovery_rate
         assert before != after
         assert after == 0.88
->>>>>>> 815a49f3
 
 
 class TestMultiCsaCurve:
