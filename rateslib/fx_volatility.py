from __future__ import annotations  # type hinting

from rateslib.dual import (
    Dual,
    Dual2,
    set_order_convert,
    dual_exp,
    dual_inv_norm_cdf,
    DualTypes,
    dual_norm_cdf,
    dual_log,
    dual_norm_pdf,
    gradient,
)
from rateslib.splines import PPSplineF64, PPSplineDual, PPSplineDual2, _interpolate
from rateslib.default import plot, NoInput
from rateslib.solver import newton_root
from uuid import uuid4
import numpy as np
from typing import Union
from datetime import datetime
from pandas import DataFrame

# class FXMoneyVolSmile:
#
#     _ini_solve = 0  # All node values are solvable
#
#     def __init__(
#         self,
#         nodes: dict,
#         id: Union[str, NoInput] = NoInput(0),
#         ad: int = 0,
#     ):
#         self.id = uuid4().hex[:5] + "_" if id is NoInput.blank else id  # 1 in a million clash
#         self.nodes = nodes
#         self.node_keys = list(self.nodes.keys())
#         self.n = 5
#         if len(self.node_keys) != 5:
#             raise ValueError(
#                 "`FXVolSmile` currently designed only for 5 `nodes` and degrees of freedom."
#             )
#
#         l_bnd = 2 * self.node_keys[0] - self.node_keys[2]
#         r_bnd = 2 * self.node_keys[-1] - self.node_keys[2]
#         c = self.node_keys[2]
#         mid_l = 0.5 * (self.node_keys[0] + self.node_keys[1])
#         mid_r = 0.5 * (self.node_keys[3] + self.node_keys[4])
#         self.t = [l_bnd] * 4 + [mid_l, c, mid_r] + [r_bnd] * 4
#         self.u_max = r_bnd
#         self.u_min = l_bnd
#
#         self._set_ad_order(ad)  # includes csolve
#
#     def csolve(self):
#         """
#         Solves **and sets** the coefficients, ``c``, of the :class:`PPSpline`.
#
#         Returns
#         -------
#         None
#
#         Notes
#         -----
#         Only impacts curves which have a knot sequence, ``t``, and a ``PPSpline``.
#         Only solves if ``c`` not given at curve initialisation.
#
#         Uses the ``spline_endpoints`` attribute on the class to determine the solving
#         method.
#         """
#         # Get the Spline classs by data types
#         if self.ad == 0:
#             Spline = PPSplineF64
#         elif self.ad == 1:
#             Spline = PPSplineDual
#         else:
#             Spline = PPSplineDual2
#
#         tau = list(self.nodes.keys())
#         y = list(self.nodes.values())
#
#         # Left side constraint
#         tau.insert(0, self.t[0])
#         y.insert(0, set_order_convert(0.0, self.ad, None))
#         left_n = 2
#
#         tau.append(self.t[-1])
#         y.append(set_order_convert(0.0, self.ad, None))
#         right_n = 2
#
#         self.spline = Spline(4, self.t, None)
#         self.spline.csolve(tau, y, left_n, right_n, False)
#         return None
#
#     def __iter__(self):
#         raise TypeError("`FXVolSmile` is not iterable.")
#
#     def __getitem__(self, item):
#         return self.spline.ppev_single(item)
#
#     def _set_ad_order(self, order: int):
#         if order == getattr(self, "ad", None):
#             return None
#         elif order not in [0, 1, 2]:
#             raise ValueError("`order` can only be in {0, 1, 2} for auto diff calcs.")
#
#         self.ad = order
#         self.nodes = {
#             k: set_order_convert(v, order, [f"{self.id}{i}"])
#             for i, (k, v) in enumerate(self.nodes.items())
#         }
#         self.csolve()
#         return None
#
#     def plot(
#         self,
#         comparators: list[FXMoneyVolSmile] = [],
#         difference: bool = False,
#         labels: list[str] = [],
#     ):
#         """
#         Plot given forward tenor rates from the curve.
#
#         Parameters
#         ----------
#         tenor : str
#             The tenor of the forward rates to plot, e.g. "1D", "3M".
#         right : datetime or str, optional
#             The right bound of the graph. If given as str should be a tenor format
#             defining a point measured from the initial node date of the curve.
#             Defaults to the final node of the curve minus the ``tenor``.
#         left : datetime or str, optional
#             The left bound of the graph. If given as str should be a tenor format
#             defining a point measured from the initial node date of the curve.
#             Defaults to the initial node of the curve.
#         comparators: list[Curve]
#             A list of curves which to include on the same plot as comparators.
#         difference : bool
#             Whether to plot as comparator minus base curve or outright curve levels in
#             plot. Default is `False`.
#         labels : list[str]
#             A list of strings associated with the plot and comparators. Must be same
#             length as number of plots.
#
#         Returns
#         -------
#         (fig, ax, line) : Matplotlib.Figure, Matplotplib.Axes, Matplotlib.Lines2D
#         """
#         x = np.linspace(self.t[0], self.t[-1], 501)
#         vols = self.spline.ppev(x)
#         if not difference:
#             y = [vols.tolist()]
#             if comparators is not None:
#                 for comparator in comparators:
#                     y.append(comparator.spline.ppev(x).tolist())
#         elif difference and len(comparators) > 0:
#             y = []
#             for comparator in comparators:
#                 diff = [comparator.spline.ppev(x) - vols]
#                 y.append(diff)
#         return plot(x, y, labels)


class FXDeltaVolSmile:
    """
    Create an *FX Volatility Smile* at a given expiry indexed by delta percent.

    Parameters
    -----------
    nodes: dict[float, DualTypes]
        Key-value pairs for a delta index amount and associated volatility. See examples.
    eval_date: datetime
        Acts as the initial node of a *Curve*. Should be assigned today's immediate date.
    expiry: datetime
        The expiry date of the options associated with this *Smile*
    delta_type: str in {"spot", "spot_pa", "forward", "forward_pa"}
        The type of delta calculation that is used on the options to attain a delta which is referenced by the
        node keys.
    id: str, optional
        The unique identifier to distinguish between *Smiles* in a multicurrency framework and/or *Surface*.
    ad: int, optional
        Sets the automatic differentiation order. Defines whether to convert node
        values to float, :class:`~rateslib.dual.Dual` or
        :class:`~rateslib.dual.Dual2`. It is advised against
        using this setting directly. It is mainly used internally.

    Notes
    -----
    If the ``delta_type`` is not premium adjusted the range of the delta index is set to [0,1].

    If it is premium adjusted the upper limit is set to
    :math:`e^{\sigma \sqrt{t} (4.75 + \frac{1}{2} \sigma \sqrt{t})}`

    """

    _ini_solve = 0  # All node values are solvable

    def __init__(
        self,
        nodes: dict,
        eval_date: datetime,
        expiry: datetime,
        delta_type: str,
        id: Union[str, NoInput] = NoInput(0),
        ad: int = 0,
    ):
        self.id = uuid4().hex[:5] + "_" if id is NoInput.blank else id  # 1 in a million clash
        self.nodes = nodes
        self.node_keys = list(self.nodes.keys())
        self.n = len(self.node_keys)
        self.eval_date = eval_date
        self.expiry = expiry
        self.t_expiry = (expiry - eval_date).days / 365.0
        self.t_expiry_sqrt = self.t_expiry ** 0.5

        self.delta_type = _validate_delta_type(delta_type)

        if "_pa" in self.delta_type:
            vol = list(self.nodes.values())[-1] / 100.0
            upper_bound = dual_exp(vol * self.t_expiry_sqrt * (3.0 - 0.5 * vol * self.t_expiry_sqrt))
            self.plot_upper_bound = dual_exp(vol * self.t_expiry_sqrt * (2.0 - 0.5 * vol * self.t_expiry_sqrt))
        else:
            upper_bound = 1.0
            self.plot_upper_bound = 1.0

        if self.n in [1, 2]:
            self.t = [0.] * 4 + [float(upper_bound)] * 4
        else:
            self.t = [0.] * 4 + self.node_keys[1:-1] + [float(upper_bound)] * 4

        self._set_ad_order(ad)  # includes csolve

    def __iter__(self):
        raise TypeError("`FXVolSmile` is not iterable.")

    def __getitem__(self, item):
        """
        Get a value from the DeltaVolSmile given an item which is a delta_index.
        """
        if item > self.t[-1]:
            # raise ValueError(
            #     "Cannot index the FXDeltaVolSmile for a delta index out of bounds.\n"
            #     f"Got: {item}, valid range: [{self.t[0]}, {self.t[-1]}]"
            # )
            return self.spline.ppev_single(self.t[-1])
        elif item < self.t[0]:
            # raise ValueError(
            #     "Cannot index the FXDeltaVolSmile for a delta index out of bounds.\n"
            #     f"Got: {item}, valid range: [{self.t[0]}, {self.t[-1]}]"
            # )
            return self.spline.ppev_single(self.t[0])
        else:
            return _interpolate(self.spline, item, 0)

    def get(
        self,
        delta: float,
        delta_type: str,
        phi: float,
        w_deli: Union[DualTypes, NoInput] = NoInput(0),
        w_spot: Union[DualTypes, NoInput] = NoInput(0),
        u: Union[DualTypes, NoInput] = NoInput(0),
    ):
        """
        Return a volatility for a provided real option delta.

        This function is more explicit than the `__getitem__` method of the *Smile* because it
        permits certain forward/spot delta conversions and put/call option delta conversions,
        and also converts to the index delta of the *Smile*.

        Parameters
        ----------
        delta: float
            The delta to obtain a volatility for.
        delta_type: str in {"spot", "spot_pa", "forward", "forward_pa"}
            The delta type the given delta is expressed in.
        phi: float
            Whether the given delta is assigned to a put or call option.
        w_deli: DualTypes, optional
            Required only for spot/forward conversions.
        w_spot: DualTypes, optional
            Required only for spot/forward conversions.
        u: DualTypes, optional
            Required only for premium adjustment / unadjusted conversions.

        Returns
        -------
        DualTypes
        """
        return self[self._convert_delta(delta, delta_type, phi, w_deli, w_spot, u)]

    def get_from_strike(
        self,
        k: DualTypes,
        phi: float,
        f: DualTypes,
        w_deli: Union[DualTypes, NoInput] = NoInput(0),
        w_spot: Union[DualTypes, NoInput] = NoInput(0),
    ):
        """
        Given a put or call option strike return associated delta and vol values.

        Parameters
        -----------
        k: float, Dual, Dual2
            The strike of the option.
        phi: float
            Whether the option is call (1.0) or a put (-1.0).
        f: float, Dual, Dual2
            The forward rate at delivery of the option.
        w_deli: DualTypes, optional
            Required only for spot/forward conversions.
        w_spot: DualTypes, optional
            Required only for spot/forward conversions.

        Returns
        -------
        tuple of float, Dual, Dual2 : (delta, vol, k)

        Notes
        -----
        This function will return a delta index associated with the *FXDeltaVolSmile* and the volatility attributed
        to the delta at that point. Recall that the delta index is the negated put option delta for the given strike
        ``k``.
        """
        u = k / f  # moneyness
        eta, z_w, z_u = _delta_type_constants(self.delta_type, w_deli / w_spot, u)

        # Variables are passed to these functions so that iteration can take place using float
        # which is faster and then a final iteration at the fixed point can be included with Dual
        # variables to capture fixed point sensitivity.
        def root(delta, u, sqrt_t, z_u, z_w, ad):
            # Function value
            delta_index = self._delta_index_from_call_or_put_delta(delta, phi, z_w, u)
            vol_ = self[delta_index] / 100.0
            vol_ = float(vol_) if ad == 0 else vol_
            vol_sqrt_t = sqrt_t * vol_
            d_plus_min = -dual_log(u) / vol_sqrt_t + eta * vol_sqrt_t
            f0 = delta - z_w * z_u * phi * dual_norm_cdf(phi * d_plus_min)
            # Derivative
            dvol_ddelta = -1.0 * _interpolate(self.spline, delta_index, 1) / 100.0
            dvol_ddelta = float(dvol_ddelta) if ad == 0 else dvol_ddelta
            dd_ddelta = dvol_ddelta * (dual_log(u) * sqrt_t / vol_sqrt_t ** 2 + eta * sqrt_t)
            f1 = 1 - z_w * z_u * dual_norm_pdf(phi * d_plus_min) * dd_ddelta
            return f0, f1


        # Initial approximation is obtained through the closed form solution of the delta given
        # an approximated delta at close to the base of the smile.
        avg_vol = float(list(self.nodes.values())[int(self.n/2)]) / 100.0
        d_plus_min = -dual_log(float(u)) / (avg_vol * float(self.t_expiry_sqrt)) + eta * avg_vol * float(self.t_expiry_sqrt)
        delta_0 = float(z_u) * phi * float(z_w) * dual_norm_cdf(phi * d_plus_min)

        solver_result = newton_root(
            root, delta_0, args=(u, self.t_expiry_sqrt, z_u, z_w), pre_args=(0,), final_args=(1,), conv_tol=1e-13
        )
        delta = solver_result["g"]

        # # Explicit Final iteration method
        # root_solver = _newton(
        #     root, root_deriv, delta_0, args=(float(u), float(self.t_expiry_sqrt), float(z_u), float(z_w), 0), tolerance=1e-15,
        # )
        # # Final iteration of fixed point to capture AD sensitivity
        # root_solver = _newton(
        #     root, root_deriv, root_solver[0], args=(u, self.t_expiry_sqrt, z_u, z_w, 1), max_iter=1, tolerance=1e-10
        # )
        # delta = root_solver[0]

        # # Analytical determination of AD sensitivity
        # h = root(root_solver[0], u, self.t_expiry_sqrt, z_u, z_w, 1)
        # dh = root_deriv(root_solver[0], u, self.t_expiry_sqrt, z_u, z_w, 1)
        #
        # vars = list(set(h.vars).union(dh.vars))
        # dual = (-1.0 / float(dh)) * gradient(h, vars) # + (float(h) / float(dh) ** 2) * gradient(dh, vars)
        # delta = Dual(root_solver[0], vars, dual.tolist())

        if phi > 0:
            delta_index = -1.0 * self._call_to_put_delta(delta, self.delta_type, z_w, u)
        else:
            delta_index = -1.0 * delta

        return (delta_index, self[delta_index], k)

    def _convert_delta(
        self,
        delta,
        delta_type,
        phi,
        w_deli,
        w_spot,
        u,
    ):
        """
        Convert the given option delta into a delta index associated with the *Smile*.

        Parameters
        ----------
        delta: DualTypes
            The delta to convert to an equivalent Smile delta index
        delta_type: str in {"spot", "spot_pa", "forward", "forward_pa"}
            The delta type the given delta is expressed in.
        phi: float
            Whether the given delta is assigned to a put or call option.
        w_deli: DualTypes, optional
            Required only for spot/forward conversions.
        w_spot: DualTypes, optional
            Required only for spot/forward conversions.
        u: DualTypes, optional
            Required only for premium adjustment / unadjusted conversions.

        Returns
        -------
        DualTypes
        """
        z_w = NoInput(0) if (w_deli is NoInput(0) or w_spot is NoInput(0)) else w_deli / w_spot
        eta_0, z_w_0, z_u_0 = _delta_type_constants(delta_type, z_w, u)
        eta_1, z_w_1, z_u_1 = _delta_type_constants(self.delta_type, z_w, u)

        if phi > 0:
            delta = delta - z_w_0 * z_u_0

        if eta_0 == eta_1:  # premium adjustment types are same so closed form (=> z_u_0 == z_u_1)
            if z_w_1 == z_w_0:
                return -delta
            else:
                return -delta * z_w_1 / z_w_0
        else:  # root solver
            phi_inv = dual_inv_norm_cdf(-delta / (z_w_0 * z_u_0))

            def root(delta_idx, z_1, eta_0, eta_1, sqrt_t, ad):
                # Function value
                vol_ = self[delta_idx] / 100.0
                vol_ = float(vol_) if ad == 0 else vol_
                _ = phi_inv - (eta_1 - eta_0) * vol_ * sqrt_t
                f0 = delta_idx - z_1 * dual_norm_cdf(_)
                # Derivative
                dvol_ddelta_idx = _interpolate(self.spline, delta_idx, 1) / 100.0
                dvol_ddelta_idx = float(dvol_ddelta_idx) if ad == 0 else dvol_ddelta_idx
                f1 = 1 - z_1 * dual_norm_pdf(_) * (eta_1 - eta_0) * sqrt_t * dvol_ddelta_idx
                return f0, f1

            solver_result = newton_root(
                f=root,
                g0=min(-delta, float(w_deli / w_spot)),
                args=(z_u_1 * z_w_1, eta_0, eta_1, self.t_expiry_sqrt),
                pre_args=(0,),
                final_args=(1,),
            )
            return solver_result["g"]


    def _call_to_put_delta(
        self,
        delta: DualTypes,
        delta_type: DualTypes,
        z_w: Union[DualTypes, NoInput] = NoInput(0),
        u: Union[DualTypes, NoInput] = NoInput(0),
    ):
        """
        Convert a call delta to a put delta.

        This is required because the delta_index of the *Smile* uses negated put deltas

        Parameters
        ----------
        delta: DualTypes
            The expressed option delta.
        delta_type: str in {"forward", "spot", "forward_pa", "spot_pa"}
            The type the delta is expressed in.
        z_w: DualTypes
            The spot/forward conversion factor defined by: `w_deli / w_spot`.
        u: DualTypes
            Moneyness defined by: `k/f_d`

        Returns
        -------
        float, Dual, Dual2
        """
        if delta_type == "forward":
            return delta - 1.0
        elif delta_type == "spot":
            return delta - z_w
        elif delta_type == "forward_pa":
            return delta - u
        elif delta_type == "spot_pa":
            return delta - z_w * u
        else:
            raise ValueError("`delta_type` must be in {'forward', 'spot', 'forward_pa', 'spot_pa'}")

    def _delta_index_from_call_or_put_delta(
        self,
        delta: DualTypes,
        phi: float,
        z_w: Union[DualTypes, NoInput] = NoInput(0),
        u: Union[DualTypes, NoInput] = NoInput(0),
    ):
        """
        Get the *Smile* index delta given an option delta of the same type as the *Smile*.

        Note: This is required because the delta_index of the *Smile* uses negated put deltas.

        Parameters
        ----------
        delta: DualTypes
            The expressed option delta. This MUST be given in the same type as the *Smile*.
        phi: float
            Whether a call (1.0) or a put (-1.0)
        z_w: DualTypes
            The spot/forward conversion factor defined by: `w_deli / w_spot`.
        u: DualTypes
            Moneyness defined by: `k/f_d`

        Returns
        -------
        float, Dual, Dual2
        """
        # if call then must convert to put delta using delta parity equations
        if phi > 0:
            if self.delta_type == "forward":
                put_delta = delta - 1.0
            elif self.delta_type == "spot":
                put_delta = delta - z_w
            elif self.delta_type == "forward_pa":
                put_delta = delta - u
            else:  # self.delta_type == "spot_pa":
                put_delta = delta - z_w * u
        else:
            put_delta = delta
        return -1.0 * put_delta

    def _csolve_n1(self):
        # create a straight line by converting from one to two nodes with the first at tau=0.
        tau = list(self.nodes.keys())
        tau.insert(0, self.t[0])
        y = list(self.nodes.values()) * 2

        # Left side constraint
        tau.insert(0, self.t[0])
        y.insert(0, set_order_convert(0.0, self.ad, None))
        left_n = 2

        tau.append(self.t[-1])
        y.append(set_order_convert(0.0, self.ad, None))
        right_n = 2
        return tau, y, left_n, right_n

    def _csolve_n_other(self):
        tau = list(self.nodes.keys())
        y = list(self.nodes.values())

        # Left side constraint
        tau.insert(0, self.t[0])
        y.insert(0, set_order_convert(0.0, self.ad, None))
        left_n = 2

        tau.append(self.t[-1])
        y.append(set_order_convert(0.0, self.ad, None))
        right_n = 2
        return tau, y, left_n, right_n

    def csolve(self):
        """
        Solves **and sets** the coefficients, ``c``, of the :class:`PPSpline`.

        Returns
        -------
        None

        Notes
        -----
        Only impacts curves which have a knot sequence, ``t``, and a ``PPSpline``.
        Only solves if ``c`` not given at curve initialisation.

        Uses the ``spline_endpoints`` attribute on the class to determine the solving
        method.
        """
        # Get the Spline classs by data types
        if self.ad == 0:
            Spline = PPSplineF64
        elif self.ad == 1:
            Spline = PPSplineDual
        else:
            Spline = PPSplineDual2

        if self.n == 1:
            tau, y, left_n, right_n = self._csolve_n1()
        else:
            tau, y, left_n, right_n = self._csolve_n_other()

        self.spline = Spline(4, self.t, None)
        self.spline.csolve(tau, y, left_n, right_n, False)

        # self._create_approx_spline_conversions(Spline)
        return None

    def _build_datatable(self):
        """
        With the given (Delta, Vol)
        """
        N_ROWS = 101  # Must be odd to have explicit midpoint (0, 1, 2, 3, 4) = 2
        MID = int((N_ROWS-1)/2)

        # Choose an appropriate distribution of forward delta:
        delta = np.linspace(0, 1, N_ROWS)
        delta[0] = 0.0001
        delta[-1] = 0.9999

        # Derive the vol directly from the spline
        vol = self.spline.ppev(delta)

        # Derive d_plus from forward delta, using symmetry to reduce calculations
        _ = np.array([dual_inv_norm_cdf(_) for _ in delta[:MID+1]])
        d_plus = np.concatenate((-1.0 * _, _[:-1][::-1]))

        data = DataFrame(
            data={
                "index_delta": delta,
                "put_delta_forward": delta * -1.0,
                "vol": vol,
                "d_plus": d_plus,
            },
        )
        data["vol_sqrt_t"] = data["vol"] * self.t_expiry_sqrt / 100.0
        data["d_min"] = data["d_plus"] - data["vol_sqrt_t"]
        data["log_moneyness"] = (0.5 * data["vol_sqrt_t"] - data["d_plus"]) * data["vol_sqrt_t"]
        data["moneyness"] = data["log_moneyness"].map(dual_exp)
        data["put_delta_forward_pa"] = (data["d_min"].map(dual_norm_cdf) - 1.0) * data["moneyness"]
        return data

    def _create_approx_spline_conversions(self, spline_class: Union[PPSplineF64, PPSplineDual, PPSplineDual2]):
        """
        Create approximation splines for (U, Vol) pairs and (Delta, U) pairs given the (Delta, Vol) spline.

        U is moneyness i.e.: U = K / f
        """
        # TODO: this only works for forward unadjusted delta because no spot conversion takes place
        ### Create approximate (K, Delta) curve via interpolation
        delta = np.array(
            [0.00001, 0.05, 0.1, 0.15, 0.2, 0.25, 0.3, 0.35, 0.4, 0.45, 0.5, 0.55, 0.6,
             0.65, 0.7, 0.75, 0.8, 0.85, 0.9, 0.95, 0.99999]
        )
        vols = self.spline.ppev(delta).tolist()
        u = [dual_exp(-dual_inv_norm_cdf(_1) * _2 * self.t_expiry_sqrt / 100. + 0.0005 * _2 * _2 * self.t_expiry)
             for (_1, _2) in zip(delta, vols)][::-1]

        self.spline_u_delta_approx = spline_class(t=[u[0]] * 4 + u[2:-2] + [u[-1]] * 4, k=4)
        self.spline_u_delta_approx.csolve(u, delta.tolist()[::-1], 0, 0, False)
        return None

    def _set_ad_order(self, order: int):
        if order == getattr(self, "ad", None):
            return None
        elif order not in [0, 1, 2]:
            raise ValueError("`order` can only be in {0, 1, 2} for auto diff calcs.")

        self.ad = order
        self.nodes = {
            k: set_order_convert(v, order, [f"{self.id}{i}"])
            for i, (k, v) in enumerate(self.nodes.items())
        }
        self.csolve()
        return None

    def plot(
        self,
        comparators: list[FXDeltaVolSmile] = [],
        difference: bool = False,
        labels: list[str] = [],
        x_axis: str = "delta",
    ):
        """
        Plot given forward tenor rates from the curve.

        Parameters
        ----------
        tenor : str
            The tenor of the forward rates to plot, e.g. "1D", "3M".
        right : datetime or str, optional
            The right bound of the graph. If given as str should be a tenor format
            defining a point measured from the initial node date of the curve.
            Defaults to the final node of the curve minus the ``tenor``.
        left : datetime or str, optional
            The left bound of the graph. If given as str should be a tenor format
            defining a point measured from the initial node date of the curve.
            Defaults to the initial node of the curve.
        comparators: list[Curve]
            A list of curves which to include on the same plot as comparators.
        difference : bool
            Whether to plot as comparator minus base curve or outright curve levels in
            plot. Default is `False`.
        labels : list[str]
            A list of strings associated with the plot and comparators. Must be same
            length as number of plots.
        x_axis : str in {"delta", "moneyness"}
            If "delta" the vol is shown relative to its native delta values.
            If "moneyness" the delta values are converted to :math:`K/f_d`.

        Returns
        -------
        (fig, ax, line) : Matplotlib.Figure, Matplotplib.Axes, Matplotlib.Lines2D
        """
        # reversed for intuitive strike direction
        x = np.linspace(self.plot_upper_bound, self.t[0], 301)
        vols = self.spline.ppev(x)
        if x_axis == "moneyness":
            x, vols = x[40:-40], vols[40:-40]
            x_as_u = [
                dual_exp(_2 * self.t_expiry_sqrt / 100.0 * (dual_inv_norm_cdf(_1)*_2 * self.t_expiry_sqrt * _2 / 100.))
                for (_1, _2) in zip(x, vols)
            ]

        if not difference:
            y = [vols]
            if comparators is not None:
                for comparator in comparators:
                    y.append(comparator.spline.ppev(x))
        elif difference and len(comparators) > 0:
            y = []
            for comparator in comparators:
                diff = [comparator.spline.ppev(x) - vols]
                y.append(diff)

        # reverse for intuitive strike direction
        if x_axis == "moneyness":
            return plot(x_as_u, y, labels)
        return plot(x, y, labels)


def _validate_delta_type(delta_type: str):
    if delta_type.lower() not in ["spot", "spot_pa", "forward", "forward_pa"]:
        raise ValueError("`delta_type` must be in {'spot', 'spot_pa', 'forward', 'forward_pa'}.")
    return delta_type.lower()


def _convert_same_adjustment_delta(
    delta: float,
    from_delta_type: str,
    to_delta_type: str,
    w_deli: Union[DualTypes, NoInput] = NoInput(0),
    w_spot: Union[DualTypes, NoInput] = NoInput(0),
):
    """
    Convert a delta of one type to another, preserving its unadjusted or premium adjusted nature.

    Parameters
    ----------
    delta: float
        The delta to obtain a volatility for.
    from_delta_type: str in {"spot", "forward"}
        The delta type the given delta is expressed in.
    to_delta_type: str in {"spot", "forward"}
        The delta type the given delta is to be converted to
    w_deli: DualTypes, optional
        Required only for spot/forward conversions.
    w_spot: DualTypes, optional
        Required only for spot/forward conversions.

    Returns
    -------
    DualTypes
    """
    if ("_pa" in from_delta_type and "_pa" not in to_delta_type) or ("_pa" not in from_delta_type and "_pa" in to_delta_type):
        raise ValueError("Can only convert between deltas of the same premium type, i.e. adjusted or unadjusted.")

    if from_delta_type == to_delta_type:
        return delta
    elif "forward" in to_delta_type and "spot" in from_delta_type:
        return delta * w_spot / w_deli
    else:  # to_delta_type == "spot" and from_delta_type == "forward":
        return delta * w_deli / w_spot


def _get_pricing_params_from_delta_vol(
    delta,
    delta_type,
    vol: Union[DualTypes, FXDeltaVolSmile],
    t_e,
    phi,
    w_deli: Union[DualTypes, NoInput] = NoInput(0),
    w_spot: Union[DualTypes, NoInput] = NoInput(0),
):
    if isinstance(vol, FXDeltaVolSmile):
        vol_ = vol.get(delta, delta_type, phi, w_deli, w_spot) / 100.0
    else:  # vol is DualTypes
        vol_ = vol

    if "_pa" in delta_type:
        return _get_pricing_params_from_delta_vol_adjusted_fixed_vol(
            delta, delta_type, vol_, t_e, phi, w_deli, w_spot,
        )
    else:
        return _get_pricing_params_from_delta_vol_unadjusted_fixed_vol(
            delta, delta_type, vol_, t_e, phi, w_deli, w_spot,
        )


def _get_pricing_params_from_delta_vol_unadjusted_fixed_vol(
    delta,
    delta_type,
    vol: DualTypes,
    t_e,
    phi,
    w_deli: Union[DualTypes, NoInput] = NoInput(0),
    w_spot: Union[DualTypes, NoInput] = NoInput(0),
) -> dict:
    _ = {"delta": delta, "delta_type": delta_type, "vol": vol}
    if "spot" in delta_type:
        _["d_plus"] = phi * dual_inv_norm_cdf(phi * delta * w_spot / w_deli)
    else:
        _["d_plus"] = phi * dual_inv_norm_cdf(phi * delta)

    _["vol_sqrt_t"] = vol * t_e ** 0.5
    _["d_min"] = _["d_plus"] - _["vol_sqrt_t"]
    _["ln_u"] = (0.5 * _["vol_sqrt_t"] - _["d_plus"]) * _["vol_sqrt_t"]
    _["u"] = dual_exp(_["ln_u"])
    return _


def _get_pricing_params_from_delta_vol_adjusted_fixed_vol(
    delta,
    delta_type,
    vol: DualTypes,
    t_e,
    phi,
    w_deli: Union[DualTypes, NoInput] = NoInput(0),
    w_spot: Union[DualTypes, NoInput] = NoInput(0),
) -> dict:
    """
    Iterative algorithm.

    AD is preserved by performing one final iteration with Dual variables reinserted as a
    Fixed Point iteration.
    """
    _ = _get_pricing_params_from_delta_vol_unadjusted_fixed_vol(
        delta, delta_type, vol, t_e, phi, w_deli, w_spot
    )

    if "spot" in delta_type:
        z_w = w_deli / w_spot
    else:
        z_w = 1.0

    def root(u, delta, vol_sqrt_t, z):
        d_min = -dual_log(u) / vol_sqrt_t - 0.5 * vol_sqrt_t
        return delta - z * u * phi * dual_norm_cdf(phi * d_min)

    def root_deriv(u, delta, vol_sqrt_t, z):
        d_min = -dual_log(u) / vol_sqrt_t - 0.5 * vol_sqrt_t
        return z * (-phi * dual_norm_cdf(phi * d_min) + u * dual_norm_pdf(phi * d_min) / (u * vol_sqrt_t))

    root_solver = _newton(root, root_deriv, _["u"], args=(delta, float(_["vol_sqrt_t"]), float(z_w)))

    # Final iteration to capture derivatives:
    root_solver = _newton(
        root, root_deriv, float(root_solver[0]), args=(delta, _["vol_sqrt_t"], z_w), max_iter=1
    )

    _ = {"delta": delta, "delta_type": delta_type, "vol": vol}
    _["u"] = root_solver[0]
    if "spot" in delta_type:
        _["d_min"] = phi * dual_inv_norm_cdf(phi * delta * w_spot / (w_deli * _["u"]))
    else:
        _["d_min"] = phi * dual_inv_norm_cdf(phi * delta / _["u"])

    _["vol_sqrt_t"] = vol * t_e ** 0.5
    _["d_plus"] = _["d_min"] + _["vol_sqrt_t"]
    _["ln_u"] = dual_log(_["u"])
    return _


def _newton(f, f1, x0, max_iter=50, tolerance=1e-9, args=()):
    steps_taken = 0

    while steps_taken < max_iter:
        steps_taken += 1
        f0, f10 = f(x0, *args), f1(x0, *args)
        x1 = x0 - f0 / f10
        if abs(x1 - x0) < tolerance:
            return x1, steps_taken
        x0 = x1

    raise ValueError(f"`max_iter`: {max_iter} exceeded in Newton solver.")


def _black76(
    F: DualTypes,
    K: DualTypes,
    t_e: float,
    v1: NoInput,
    v2: DualTypes,
    vol: DualTypes,
    phi: float
):
    """
    Option price in points terms for immediate premium settlement.

    Parameters
    -----------
    F: float, Dual, Dual2
        The forward price for settlement at the delivery date.
    K: float, Dual, Dual2
        The strike price of the option.
    t_e: float
        The annualised time to expiry.
    v1: float
        Not used. The discounting rate on ccy1 side.
    v2: float, Dual, Dual2
        The discounting rate to delivery on ccy2, at the appropriate collateral rate.
    vol: float, Dual, Dual2
        The volatility measured over the period until expiry.
    phi: float
        Whether to calculate for call (1.0) or put (-1.0).

    Returns
    --------
    float, Dual, Dual2
    """
    vs = vol * t_e**0.5
    d1 = _d_plus(K, F, vs)
    d2 = d1 - vs
    Nd1, Nd2 = dual_norm_cdf(phi * d1), dual_norm_cdf(phi * d2)
    _ = phi * (F * Nd1 - K * Nd2)
    # Spot formulation instead of F (Garman Kohlhagen formulation)
    # https://quant.stackexchange.com/a/63661/29443
    # r1, r2 = dual_log(df1) / -t, dual_log(df2) / -t
    # S_imm = F * df2 / df1
    # d1 = (dual_log(S_imm / K) + (r2 - r1 + 0.5 * vol ** 2) * t) / vs
    # d2 = d1 - vs
    # Nd1, Nd2 = dual_norm_cdf(d1), dual_norm_cdf(d2)
    # _ = df1 * S_imm * Nd1 - K * df2 * Nd2
    return _ * v2


def _d_plus_min(K: DualTypes, f: DualTypes, vol_sqrt_t: DualTypes, eta: float) -> DualTypes:
    # AD preserving calculation of d_plus in Black-76 formula  (eta should +/- 0.5)
    return dual_log(f / K) / vol_sqrt_t + eta * vol_sqrt_t


def _d_plus_min_u(u: DualTypes, vol_sqrt_t: DualTypes, eta: float) -> DualTypes:
    # AD preserving calculation of d_plus in Black-76 formula  (eta should +/- 0.5)
    return -dual_log(u) / vol_sqrt_t + eta * vol_sqrt_t


def _d_min(K: DualTypes, f: DualTypes, vol_sqrt_t: DualTypes) -> DualTypes:
    return _d_plus_min(K, f, vol_sqrt_t, -0.5)


def _d_plus(K: DualTypes, f: DualTypes, vol_sqrt_t: DualTypes) -> DualTypes:
    return _d_plus_min(K, f, vol_sqrt_t, +0.5)


def _delta_type_constants(delta_type, w, u):
    """
<<<<<<< HEAD
    Get the values: (kappa, z_w, z_u, dz_u/du) for the type of expressed delta
=======
    Get the values: (eta, z_w, z_u) for the type of expressed delta
>>>>>>> f489181c

    w: should be input as w_deli / w_spot
    u: should be input as K / f_d
    """
    if delta_type == "forward":
        return (0.5, 1.0, 1.0)
    elif delta_type == "spot":
        return (0.5, w, 1.0)
    elif delta_type == "forward_pa":
        return (-0.5, 1.0, u)
    else:  # "spot_pa"
        return (-0.5, w, u)<|MERGE_RESOLUTION|>--- conflicted
+++ resolved
@@ -950,11 +950,7 @@
 
 def _delta_type_constants(delta_type, w, u):
     """
-<<<<<<< HEAD
-    Get the values: (kappa, z_w, z_u, dz_u/du) for the type of expressed delta
-=======
     Get the values: (eta, z_w, z_u) for the type of expressed delta
->>>>>>> f489181c
 
     w: should be input as w_deli / w_spot
     u: should be input as K / f_d
