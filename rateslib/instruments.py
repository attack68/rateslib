--- conflicted
+++ resolved
@@ -36,13 +36,8 @@
 from pandas import DataFrame, concat, Series, MultiIndex, isna
 
 from rateslib import defaults
-<<<<<<< HEAD
+from rateslib.calendars import add_tenor, get_calendar, dcf, _get_years_and_months, _DCF1d
 from rateslib.default import NoInput, plot
-from rateslib.calendars import add_tenor, get_calendar, dcf, _get_years_and_months
-=======
-from rateslib.default import NoInput
-from rateslib.calendars import add_tenor, get_calendar, dcf, _get_years_and_months, _DCF1d
->>>>>>> 109c3721
 
 from rateslib.curves import Curve, index_left, LineCurve, CompositeCurve, IndexCurve, average_rate
 from rateslib.solver import Solver
@@ -66,11 +61,7 @@
     ZeroIndexLeg,
     IndexFixedLeg,
 )
-<<<<<<< HEAD
 from rateslib.dual import Dual, Dual2, DualTypes, dual_log, dual_exp, dual_norm_cdf
-=======
-from rateslib.dual import Dual, Dual2, DualTypes, dual_log
->>>>>>> 109c3721
 from rateslib.fx import FXForwards, FXRates, forward_fx
 
 
