--- conflicted
+++ resolved
@@ -6183,182 +6183,12 @@
             leg2_method_param=leg2_method_param,
         ))
 
-<<<<<<< HEAD
         self._leg2_float_spread = leg2_float_spread
         self._float_spread = float_spread
         self.leg1 = FloatLeg(**_get(self.kwargs, leg=1))
         self.leg2 = FloatLeg(**_get(self.kwargs, leg=2))
         self._initialise_fx_fixings(fx_fixing)
 
-    def _rate2(
-        self,
-        curve_domestic: Curve,
-        disc_curve_domestic: Curve,
-        curve_foreign: Curve,
-        disc_curve_foreign: Curve,
-        fx_rate: Union[float, Dual],
-        fx_settlement: Optional[datetime] = None,
-    ):  # pragma: no cover
-        """
-        Determine the mid-market floating spread on domestic leg 1, to equate leg 2.
-
-        Parameters
-        ----------
-        curve_domestic : Curve
-            The forecast :class:`Curve` for domestic currency cashflows.
-        disc_curve_domestic : Curve
-            The discount :class:`Curve` for domestic currency cashflows.
-        curve_foreign : Curve
-            The forecasting :class:`Curve` for foreign currency cashflows.
-        disc_curve_foreign : Curve
-            The discounting :class:`Curve` for foreign currency cashflows.
-        fx_rate : float, optional
-            The FX rate for valuing cashflows.
-        fx_settlement : datetime, optional
-            The date for settlement of ``fx_rate``. If spot then should be input as T+2.
-            If `None`, is assumed to be immediate settlement.
-
-        Returns
-        -------
-        BP Spread to leg 1 : Dual
-        """
-        npv = self.npv(
-            curve_domestic,
-            disc_curve_domestic,
-            curve_foreign,
-            disc_curve_foreign,
-            fx_rate,
-            fx_settlement,
-        )
-        f_0 = forward_fx(
-            disc_curve_domestic.node_dates[0],
-            disc_curve_domestic,
-            disc_curve_foreign,
-            fx_rate,
-            fx_settlement,
-        )
-        leg1_analytic_delta = f_0 * self.leg1.analytic_delta(curve_domestic, disc_curve_domestic)
-        spread = npv / leg1_analytic_delta
-        return spread
-
-    def _npv2(
-        self,
-        curve_domestic: Curve,
-        disc_curve_domestic: Curve,
-        curve_foreign: Curve,
-        disc_curve_foreign: Curve,
-        fx_rate: Union[float, Dual],
-        fx_settlement: Optional[datetime] = None,
-        base: str = None,
-    ):  # pragma: no cover
-        """
-        Return the NPV of the non-mtm XCS.
-
-        Parameters
-        ----------
-        curve_domestic : Curve
-            The forecast :class:`Curve` for domestic currency cashflows.
-        disc_curve_domestic : Curve
-            The discount :class:`Curve` for domestic currency cashflows.
-        curve_foreign : Curve
-            The forecasting :class:`Curve` for foreign currency cashflows.
-        disc_curve_foreign : Curve
-            The discounting :class:`Curve` for foreign currency cashflows.
-        fx_rate : float, optional
-            The FX rate for valuing cashflows.
-        fx_settlement : datetime, optional
-            The date for settlement of ``fx_rate``. If spot then should be input as T+2.
-            If `None`, is assumed to be immediate settlement.
-        base : str, optional
-            The base currency to express the NPV, either `"domestic"` or `"foreign"`.
-            Set by default.
-        """
-        base = defaults.fx_swap_base if base is None else base
-        f_0 = forward_fx(
-            disc_curve_domestic.node_dates[0],
-            disc_curve_domestic,
-            disc_curve_foreign,
-            fx_rate,
-            fx_settlement,
-        )
-        fx = forward_fx(
-            self.effective,
-            disc_curve_domestic,
-            disc_curve_foreign,
-            f_0,
-        )
-        self._set_leg2_notional(fx)
-        leg1_npv = self.leg1.npv(curve_domestic)
-        leg2_npv = self.leg2.npv(curve_foreign)
-
-        if base == "foreign":
-            return leg1_npv * f_0 + leg2_npv
-        elif base == "domestic":
-            return leg1_npv + leg2_npv / f_0
-        else:
-            raise ValueError('`base` should be either "domestic" or "foreign".')
-
-    def _cashflows2(
-        self,
-        curve_domestic: Optional[Curve] = None,
-        disc_curve_domestic: Optional[Curve] = None,
-        curve_foreign: Optional[Curve] = None,
-        disc_curve_foreign: Optional[Curve] = None,
-        fx_rate: Optional[Union[float, Dual]] = None,
-        fx_settlement: Optional[datetime] = None,
-        base: Optional[str] = None,
-    ):  # pragma: no cover
-        """
-        Return the properties of all legs used in calculating cashflows.
-
-        Parameters
-        ----------
-        curve_domestic : Curve
-            The forecast :class:`Curve` for domestic currency cashflows.
-        disc_curve_domestic : Curve
-            The discount :class:`Curve` for domestic currency cashflows.
-        curve_foreign : Curve
-            The forecasting :class:`Curve` for foreign currency cashflows.
-        disc_curve_foreign : Curve
-            The discounting :class:`Curve` for foreign currency cashflows.
-        fx_rate : float, optional
-            The FX rate for valuing cashflows.
-        fx_settlement : datetime, optional
-            The date for settlement of ``fx_rate``. If spot then should be input as T+2.
-            If `None`, is assumed to be immediate settlement.
-        base : str, optional
-            The base currency to express the NPV, either `"domestic"` or `"foreign"`.
-            Set by default.
-
-        Returns
-        -------
-        DataFrame
-        """
-        f_0 = forward_fx(
-            disc_curve_domestic.node_dates[0],
-            disc_curve_domestic,
-            disc_curve_foreign,
-            fx_rate,
-            fx_settlement,
-        )
-        base = defaults.fx_swap_base if base is None else base
-        if base == "foreign":
-            d_fx, f_fx = f_0, 1.0
-        elif base == "domestic":
-            d_fx, f_fx = 1.0, 1.0 / f_0
-        else:
-            raise ValueError('`base` should be either "domestic" or "foreign".')
-        self._set_leg2_notional(f_0)
-        return concat(
-            [
-                self.leg1.cashflows(curve_domestic, disc_curve_domestic, d_fx),
-                self.leg2.cashflows(curve_foreign, disc_curve_foreign, f_fx),
-            ],
-            keys=["leg1", "leg2"],
-        )
-
-=======
->>>>>>> 2277f33a
 
 class NonMtmFixedFloatXCS(BaseXCS):
     """
@@ -6597,227 +6427,8 @@
         self._fx_fixings = fx_fixings
         self._leg2_float_spread = leg2_float_spread
         self._float_spread = float_spread
-<<<<<<< HEAD
         self.leg1 = FloatLeg(**_get(self.kwargs, leg=1))
         self.leg2 = FloatLegMtm(**_get(self.kwargs, leg=2))
-
-    def _npv2(
-        self,
-        curve_domestic: Curve,
-        disc_curve_domestic: Curve,
-        curve_foreign: Curve,
-        disc_curve_foreign: Curve,
-        fx_rate: Union[float, Dual],
-        fx_settlement: Optional[datetime] = None,
-        base: str = None,
-    ):  # pragma: no cover
-        """
-        Return the NPV of the non-mtm XCS.
-
-        Parameters
-        ----------
-        curve_domestic : Curve
-            The forecast :class:`Curve` for domestic currency cashflows.
-        disc_curve_domestic : Curve
-            The discount :class:`Curve` for domestic currency cashflows.
-        curve_foreign : Curve
-            The forecasting :class:`Curve` for foreign currency cashflows.
-        disc_curve_foreign : Curve
-            The discounting :class:`Curve` for foreign currency cashflows.
-        fx_rate : float, optional
-            The FX rate for valuing cashflows.
-        fx_settlement : datetime, optional
-            The date for settlement of ``fx_rate``. If spot then should be input as T+2.
-            If `None`, is assumed to be immediate settlement.
-        base : str, optional
-            The base currency to express the NPV, either `"domestic"` or `"foreign"`.
-            Set by default.
-        """
-        base = defaults.fx_swap_base if base is None else base
-        f_0 = forward_fx(
-            disc_curve_domestic.node_dates[0],
-            disc_curve_domestic,
-            disc_curve_foreign,
-            fx_rate,
-            fx_settlement,
-        )
-        fx = forward_fx(
-            self.effective,
-            disc_curve_domestic,
-            disc_curve_foreign,
-            f_0,
-        )
-        self._set_leg2_notional(fx)
-        leg1_npv = self.leg1.npv(curve_domestic)
-        leg2_npv = self.leg2.npv(curve_foreign)
-
-        if base == "foreign":
-            return leg1_npv * f_0 + leg2_npv
-        elif base == "domestic":
-            return leg1_npv + leg2_npv / f_0
-        else:
-            raise ValueError('`base` should be either "domestic" or "foreign".')
-
-    def _rate2(
-        self,
-        curve_domestic: Curve,
-        disc_curve_domestic: Curve,
-        curve_foreign: Curve,
-        disc_curve_foreign: Curve,
-        fx_rate: Union[float, Dual],
-        fx_settlement: Optional[datetime] = None,
-    ):  # pragma: no cover
-        """
-        Determine the mid-market floating spread on domestic leg 1, to equate leg 2.
-
-        Parameters
-        ----------
-        curve_domestic : Curve
-            The forecast :class:`Curve` for domestic currency cashflows.
-        disc_curve_domestic : Curve
-            The discount :class:`Curve` for domestic currency cashflows.
-        curve_foreign : Curve
-            The forecasting :class:`Curve` for foreign currency cashflows.
-        disc_curve_foreign : Curve
-            The discounting :class:`Curve` for foreign currency cashflows.
-        fx_rate : float, optional
-            The FX rate for valuing cashflows.
-        fx_settlement : datetime, optional
-            The date for settlement of ``fx_rate``. If spot then should be input as T+2.
-            If `None`, is assumed to be immediate settlement.
-
-        Returns
-        -------
-        BP Spread to leg 1 : Dual
-        """
-        npv = self.npv(
-            curve_domestic,
-            disc_curve_domestic,
-            curve_foreign,
-            disc_curve_foreign,
-            fx_rate,
-            fx_settlement,
-        )
-        f_0 = forward_fx(
-            disc_curve_domestic.node_dates[0],
-            disc_curve_domestic,
-            disc_curve_foreign,
-            fx_rate,
-            fx_settlement,
-        )
-        leg1_analytic_delta = f_0 * self.leg1.analytic_delta(curve_domestic, disc_curve_domestic)
-        spread = npv / leg1_analytic_delta
-        return spread
-
-    def _cashflows2(
-        self,
-        curve_domestic: Optional[Curve] = None,
-        disc_curve_domestic: Optional[Curve] = None,
-        curve_foreign: Optional[Curve] = None,
-        disc_curve_foreign: Optional[Curve] = None,
-        fx_rate: Optional[Union[float, Dual]] = None,
-        fx_settlement: Optional[datetime] = None,
-        base: Optional[str] = None,
-    ):  # pragma: no cover
-        """
-        Return the properties of all legs used in calculating cashflows.
-
-        Parameters
-        ----------
-        curve_domestic : Curve
-            The forecast :class:`Curve` for domestic currency cashflows.
-        disc_curve_domestic : Curve
-            The discount :class:`Curve` for domestic currency cashflows.
-        curve_foreign : Curve
-            The forecasting :class:`Curve` for foreign currency cashflows.
-        disc_curve_foreign : Curve
-            The discounting :class:`Curve` for foreign currency cashflows.
-        fx_rate : float, optional
-            The FX rate for valuing cashflows.
-        fx_settlement : datetime, optional
-            The date for settlement of ``fx_rate``. If spot then should be input as T+2.
-            If `None`, is assumed to be immediate settlement.
-        base : str, optional
-            The base currency to express the NPV, either `"domestic"` or `"foreign"`.
-            Set by default.
-
-        Returns
-        -------
-        DataFrame
-        """
-        f_0 = forward_fx(
-            disc_curve_domestic.node_dates[0],
-            disc_curve_domestic,
-            disc_curve_foreign,
-            fx_rate,
-            fx_settlement,
-        )
-        base = defaults.fx_swap_base if base is None else base
-        if base == "foreign":
-            d_fx, f_fx = f_0, 1.0
-        elif base == "domestic":
-            d_fx, f_fx = 1.0, 1.0 / f_0
-        else:
-            raise ValueError('`base` should be either "domestic" or "foreign".')
-        self._set_leg2_notional(f_0)
-        return concat(
-            [
-                self.leg1.cashflows(curve_domestic, disc_curve_domestic, d_fx),
-                self.leg2.cashflows(curve_foreign, disc_curve_foreign, f_fx),
-            ],
-            keys=["leg1", "leg2"],
-=======
-        self.leg1 = FloatLeg(
-            float_spread=float_spread,
-            fixings=fixings,
-            fixing_method=fixing_method,
-            method_param=method_param,
-            spread_compound_method=spread_compound_method,
-            effective=self.effective,
-            termination=self.termination,
-            frequency=self.frequency,
-            stub=self.stub,
-            front_stub=self.front_stub,
-            back_stub=self.back_stub,
-            roll=self.roll,
-            eom=self.eom,
-            modifier=self.modifier,
-            calendar=self.calendar,
-            payment_lag=self.payment_lag,
-            payment_lag_exchange=payment_lag_exchange,
-            notional=self.notional,
-            currency=self.currency,
-            amortization=self.amortization,
-            convention=self.convention,
-            initial_exchange=True,
-            final_exchange=True,
-        )
-        self.leg2 = FloatLegMtm(
-            float_spread=leg2_float_spread,
-            fixings=leg2_fixings,
-            fixing_method=leg2_fixing_method,
-            method_param=leg2_method_param,
-            spread_compound_method=leg2_spread_compound_method,
-            effective=self.leg2_effective,
-            termination=self.leg2_termination,
-            frequency=self.leg2_frequency,
-            stub=self.leg2_stub,
-            front_stub=self.leg2_front_stub,
-            back_stub=self.leg2_back_stub,
-            roll=self.leg2_roll,
-            eom=self.leg2_eom,
-            modifier=self.leg2_modifier,
-            calendar=self.leg2_calendar,
-            payment_lag=self.leg2_payment_lag,
-            payment_lag_exchange=leg2_payment_lag_exchange,
-            currency=self.leg2_currency,
-            alt_currency=self.currency,
-            alt_notional=-self.notional,
-            fx_fixings=fx_fixings,
-            amortization=self.leg2_amortization,
-            convention=self.leg2_convention,
->>>>>>> 2277f33a
-        )
 
 
 class FixedFloatXCS(BaseXCS):
