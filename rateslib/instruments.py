--- conflicted
+++ resolved
@@ -61,11 +61,15 @@
     ZeroIndexLeg,
     IndexFixedLeg,
 )
-<<<<<<< HEAD
-from rateslib.dual import Dual, Dual2, DualTypes, dual_log, dual_exp, dual_norm_cdf
-=======
-from rateslib.dual import Dual, Dual2, DualTypes, dual_log, gradient
->>>>>>> 7103c54b
+from rateslib.dual import (
+    Dual,
+    Dual2,
+    DualTypes,
+    dual_log,
+    dual_exp,
+    dual_norm_cdf,
+    gradient,
+)
 from rateslib.fx import FXForwards, FXRates, forward_fx
 
 
