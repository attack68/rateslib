--- conflicted
+++ resolved
@@ -41,7 +41,6 @@
     CompositeCurve,
     index_left,
 )
-<<<<<<< HEAD
 from rateslib.dual import (
     Dual,
     Dual2,
@@ -50,10 +49,8 @@
     dual_exp,
     dual_log,
     dual_inv_norm_cdf,
+    gradient,
 )
-=======
-from rateslib.dual import Dual, Dual2, DualTypes, gradient
->>>>>>> 7103c54b
 from rateslib.fx import FXForwards, FXRates
 
 
