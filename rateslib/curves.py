"""
.. ipython:: python
   :suppress:

   from rateslib.curves import *
   from datetime import datetime as dt
"""

from __future__ import annotations

from datetime import datetime, timedelta
from pytz import UTC
from typing import Optional, Union, Callable, Any
from pandas.tseries.offsets import CustomBusinessDay
from pandas.tseries.holiday import Holiday
from uuid import uuid4
import numpy as np
import warnings
import json
from math import floor, comb
from rateslib import defaults
from rateslib.dual import Dual, dual_log, dual_exp, set_order_convert
from rateslib.splines import (
    PPSplineF64,
    PPSplineDual,
    PPSplineDual2
)
from rateslib.default import plot, NoInput
from rateslib.calendars import (
    create_calendar,
    get_calendar,
    add_tenor,
    dcf,
    CalInput,
    _DCF1d,
)
from rateslibrs import index_left_f64

from typing import TYPE_CHECKING

if TYPE_CHECKING:
    from rateslib.fx import FXForwards  # pragma: no cover


# Licence: Creative Commons - Attribution-NonCommercial-NoDerivatives 4.0 International
# Commercial use of this code, and/or copying and redistribution is prohibited.
# Contact rateslib at gmail.com if this code is observed outside its intended sphere.


class _Serialize:
    """
    Methods mixin for serializing and solving :class:`Curve` or :class:`LineCurve` s.
    """

    def to_json(self):
        """
        Convert the parameters of the curve to JSON format.

        Returns
        -------
        str
        """
        if self.t is NoInput.blank:
            t = None
        else:
            t = [t.strftime("%Y-%m-%d") for t in self.t]

        container = {
            "nodes": {dt.strftime("%Y-%m-%d"): v.real for dt, v in self.nodes.items()},
            "interpolation": self.interpolation if isinstance(self.interpolation, str) else None,
            "t": t,
            "c": self.spline.c if self.c_init else None,
            "id": self.id,
            "convention": self.convention,
            "endpoints": self.spline_endpoints,
            "modifier": self.modifier,
            "calendar_type": self.calendar_type,
            "ad": self.ad,
        }
        if type(self) is IndexCurve:
            container.update({"index_base": self.index_base, "index_lag": self.index_lag})

        if self.calendar_type == "null":
            container.update({"calendar": None})
        elif "named: " in self.calendar_type:
            container.update({"calendar": self.calendar_type[7:]})
        else:  # calendar type is custom
            container.update(
                {
                    "calendar": {
                        "weekmask": self.calendar.weekmask,
                        "holidays": [
                            d.item().strftime("%Y-%m-%d")
                            for d in self.calendar.holidays  # numpy/pandas timestamp to py
                        ],
                    }
                }
            )

        return json.dumps(container, default=str)

    @classmethod
    def from_json(cls, curve, **kwargs):
        """
        Reconstitute a curve from JSON.

        Parameters
        ----------
        curve : str
            The JSON string representation of the curve.

        Returns
        -------
        Curve or LineCurve
        """
        serial = json.loads(curve)

        serial["nodes"] = {
            datetime.strptime(dt, "%Y-%m-%d"): v for dt, v in serial["nodes"].items()
        }

        if serial["calendar_type"] == "custom":
            # must load and construct a custom holiday calendar from serial dates
            def parse(d: datetime):
                return Holiday("", year=d.year, month=d.month, day=d.day)

            dates = [
                parse(datetime.strptime(d, "%Y-%m-%d")) for d in serial["calendar"]["holidays"]
            ]
            serial["calendar"] = create_calendar(
                rules=dates, weekmask=serial["calendar"]["weekmask"]
            )

        if serial["t"] is not None:
            serial["t"] = [datetime.strptime(t, "%Y-%m-%d") for t in serial["t"]]

        serial = {k: v for k, v in serial.items() if v is not None}
        return cls(**{**serial, **kwargs})

    def copy(self):
        """
        Create an identical copy of the curve object.

        Returns
        -------
        Curve or LineCurve
        """
        return self.from_json(self.to_json())

    def __eq__(self, other):
        """Test two curves are identical"""
        if type(self) is not type(other):
            return False
        attrs = [attr for attr in dir(self) if attr[:1] != "_"]
        for attr in attrs:
            if callable(getattr(self, attr, None)):
                continue
            elif getattr(self, attr, None) != getattr(other, attr, None):
                return False
        return True

    def _set_ad_order(self, order):
        """
        Change the node values to float, Dual or Dual2 based on input parameter.
        """
        if order == getattr(self, "ad", None):
            return None
        elif order not in [0, 1, 2]:
            raise ValueError("`order` can only be in {0, 1, 2} for auto diff calcs.")

        self.ad = order
        self.nodes = {
            k: set_order_convert(v, order, [f"{self.id}{i}"])
            for i, (k, v) in enumerate(self.nodes.items())
        }
        self.csolve()
        return None


class Curve(_Serialize):
    """
    Curve based on DF parametrisation at given node dates with interpolation.

    Parameters
    ----------
    nodes : dict[datetime: float]
        Parameters of the curve denoted by a node date and a corresponding
        DF at that point.
    interpolation : str or callable
        The interpolation used in the non-spline section of the curve. That is the part
        of the curve between the first node in ``nodes`` and the first knot in ``t``.
        If a callable, this allows a user-defined interpolation scheme, and this must
        have the signature ``method(date, nodes)``, where ``date`` is the datetime
        whose DF will be returned and ``nodes`` is as above and is passed to the
        callable.
    t : list[datetime], optional
        The knot locations for the B-spline log-cubic interpolation section of the
        curve. If *None* all interpolation will be done by the local method specified in
        ``interpolation``.
    c : list[float], optional
        The B-spline coefficients used to define the log-cubic spline. If not given,
        which is the expected case, uses :meth:`csolve` to calculate these
        automatically.
    endpoints : str or list, optional
        The left and right endpoint constraint for the spline solution. Valid values are
        in {"natural", "not_a_knot"}. If a list, supply the left endpoint then the
        right endpoint.
    id : str, optional, set by Default
        The unique identifier to distinguish between curves in a multicurve framework.
    convention : str, optional, set by Default
        The convention of the curve for determining rates. Please see :meth:`dcf()<rateslib.calendars.dcf>` for all available options.
    modifier : str, optional
        The modification rule, in {"F", "MF", "P", "MP"}, for determining rates.
    calendar : calendar or str, optional
        The holiday calendar object to use. If str, looks up named calendar from
        static data. Used for determining rates.
    ad : int in {0, 1, 2}, optional
        Sets the automatic differentiation order. Defines whether to convert node
        values to float, :class:`~rateslib.dual.Dual` or
        :class:`~rateslib.dual.Dual2`. It is advised against
        using this setting directly. It is mainly used internally.
    Notes
    -----

    This curve type is **discount factor (DF)** based and is parametrised by a set of
    (date, DF) pairs set as ``nodes``. The initial node date of the curve is defined
    to be today and should **always** have a DF of precisely 1.0. The initial DF
    will **not** be affected by a :class:`~rateslib.solver.Solver`.

    Intermediate DFs are determined through ``interpolation``. If local interpolation
    is adopted a DF for an arbitrary date is dependent only on its immediately
    neighbouring nodes via the interpolation routine. Available options are:

    - *"log_linear"* (default for this curve type)
    - *"linear_index"*

    And also the following which are not recommended for this curve type:

    - *"linear"*,
    - *"linear_zero_rate"*,
    - *"flat_forward"*,
    - *"flat_backward"*,

    Global interpolation in the form of a **log-cubic** spline is also configurable
    with the parameters ``t``, ``c`` and ``endpoints``. See
    :ref:`splines<splines-doc>` for instruction of knot sequence calibration.
    Values before the first knot in ``t`` will be determined through the local
    interpolation method.

    For defining rates by a given tenor, the ``modifier`` and ``calendar`` arguments
    will be used. For correct scaling of the rate a ``convention`` is attached to the
    curve, which is usually one of "Act360" or "Act365F".

    Examples
    --------

    .. ipython:: python

       curve = Curve(
           nodes={
               dt(2022,1,1): 1.0,  # <- initial DF should always be 1.0
               dt(2023,1,1): 0.99,
               dt(2024,1,1): 0.979,
               dt(2025,1,1): 0.967,
               dt(2026,1,1): 0.956,
               dt(2027,1,1): 0.946,
           },
           interpolation="log_linear",
       )
       curve.plot("1d")

    .. plot::

       from rateslib.curves import *
       import matplotlib.pyplot as plt
       from datetime import datetime as dt
       import numpy as np
       curve = Curve(
           nodes={
               dt(2022,1,1): 1.0,
               dt(2023,1,1): 0.99,
               dt(2024,1,1): 0.979,
               dt(2025,1,1): 0.967,
               dt(2026,1,1): 0.956,
               dt(2027,1,1): 0.946,
           },
           interpolation="log_linear",
       )
       fig, ax, line = curve.plot("1D")
       plt.show()
    """

    _op_exp = staticmethod(dual_exp)  # Curve is DF based: log-cubic spline is exp'ed
    _op_log = staticmethod(dual_log)  # Curve is DF based: spline is applied over log
    _ini_solve = 1  # Curve is assumed to have initial DF node at 1.0 as constraint
    _base_type = "dfs"
    collateral = None

    def __init__(
        self,
        nodes: dict,
        *,
        interpolation: Union[str, Callable, NoInput] = NoInput(0),
        t: Union[list[datetime], NoInput] = NoInput(0),
        c: Union[list[float], NoInput] = NoInput(0),
        endpoints: Union[str, NoInput] = NoInput(0),
        id: Union[str, NoInput] = NoInput(0),
        convention: Union[str, NoInput] = NoInput(0),
        modifier: Union[str, NoInput] = NoInput(0),
        calendar: Union[CustomBusinessDay, str, NoInput] = NoInput(0),
        ad: int = 0,
        **kwargs,
    ):
        self.id = uuid4().hex[:5] + "_" if id is NoInput.blank else id  # 1 in a million clash
        self.nodes = nodes  # nodes.copy()
        self.node_dates = list(self.nodes.keys())
        self.node_dates_posix = [_.replace(tzinfo=UTC).timestamp() for _ in self.node_dates]
        self.n = len(self.node_dates)
        for idx in range(1, self.n):
            if self.node_dates[idx-1] >= self.node_dates[idx]:
                raise ValueError("Curve node dates are not sorted or contain duplicates. To sort directly use: `dict(sorted(nodes.items()))`")
        self.interpolation = (
            defaults.interpolation[type(self).__name__]
            if interpolation is NoInput.blank
            else interpolation
        )
        if isinstance(self.interpolation, str):
            self.interpolation = self.interpolation.lower()

        # Parameters for the rate derivation
        self.convention = defaults.convention if convention is NoInput.blank else convention
        self.modifier = defaults.modifier if modifier is NoInput.blank else modifier
        self.calendar, self.calendar_type = get_calendar(calendar, kind=True)
        if self.calendar_type == "named":
            self.calendar_type = f"named: {calendar.lower()}"

        # Parameters for PPSpline
        if endpoints is NoInput.blank:
            self.spline_endpoints = [defaults.endpoints, defaults.endpoints]
        elif isinstance(endpoints, str):
            self.spline_endpoints = [endpoints.lower(), endpoints.lower()]
        else:
            self.spline_endpoints = [_.lower() for _ in endpoints]

        self.t = t
        self.c_init = False if c is NoInput.blank else True
        if t is not NoInput.blank:
            self.t_posix = [_.replace(tzinfo=UTC).timestamp() for _ in t]
            self.spline = PPSplineF64(4, self.t_posix, None if c is NoInput.blank else c)
            if len(self.t) < 10 and "not_a_knot" in self.spline_endpoints:
                raise ValueError(
                    "`endpoints` cannot be 'not_a_knot' with only 1 interior breakpoint"
                )
        else:
            self.t_posix = None
            self.spline = None

        self._set_ad_order(order=ad)

    def __getitem__(self, date: datetime):
        date_posix = date.replace(tzinfo=UTC).timestamp()
        if self.spline is None or date <= self.t[0]:
            if isinstance(self.interpolation, Callable):
                return self.interpolation(date, self.nodes.copy())
            return self._local_interp_(date_posix)
        else:
            if date > self.t[-1]:
                warnings.warn(
                    "Evaluating points on a curve beyond the endpoint of the basic "
                    "spline interval is undefined.\n"
                    f"date: {date.strftime('%Y-%m-%d')}, spline end: {self.t[-1].strftime('%Y-%m-%d')}",
                    UserWarning,
                )
            return self._op_exp(self.spline.ppev_single(date_posix))

    # Licence: Creative Commons - Attribution-NonCommercial-NoDerivatives 4.0 International
    # Commercial use of this code, and/or copying and redistribution is prohibited.
    # Contact rateslib at gmail.com if this code is observed outside its intended sphere.

    def _local_interp_(self, date_posix: float):
        if date_posix < self.node_dates_posix[0]:
            return 0  # then date is in the past and DF is zero
        l_index = index_left_f64(self.node_dates_posix, date_posix, None)
        node_left_posix, node_right_posix = self.node_dates_posix[l_index], self.node_dates_posix[l_index + 1]
        node_left, node_right = self.node_dates[l_index], self.node_dates[l_index + 1]
        return interpolate(
            date_posix,
            node_left_posix,
            self.nodes[node_left],
            node_right_posix,
            self.nodes[node_right],
            self.interpolation,
            self.node_dates_posix[0],
        )

    # def plot(self, *args, **kwargs):
    #     return super().plot(*args, **kwargs)

    def rate(
        self,
        effective: datetime,
        termination: Union[datetime, str],
        modifier: Union[str, bool, NoInput] = NoInput(0),
        # calendar: Optional[Union[CustomBusinessDay, str, bool]] = False,
        # convention: Optional[str] = None,
        float_spread: float = None,  # TODO: NoInput
        spread_compound_method: str = None,
    ):
        """
        Calculate the rate on the `Curve` using DFs.

        If rates are sought for dates prior to the initial node of the curve `None`
        will be returned.

        Parameters
        ----------
        effective : datetime
            The start date of the period for which to calculate the rate.
        termination : datetime or str
            The end date of the period for which to calculate the rate.
        modifier : str, optional
            The day rule if determining the termination from tenor. If `False` is
            determined from the `Curve` modifier.
        float_spread : float, optional
            A float spread can be added to the rate in certain cases.
        spread_compound_method : str in {"none_simple", "isda_compounding"}
            The method if adding a float spread.
            If *"none_simple"* is used this results in an exact calculation.
            If *"isda_compounding"* or *"isda_flat_compounding"* is used this results
            in an approximation.

        Returns
        -------
        Dual, Dual2 or float

        Notes
        -----
        Calculating rates from a curve implies that the conventions attached to the
        specific index, e.g. USD SOFR, or GBP SONIA, are applicable and these should
        be set at initialisation of the ``Curve``. Thus, the convention used to
        calculate the ``rate`` is taken from the ``Curve`` from which ``rate``
        is called.

        ``modifier`` is only used if a tenor is given as the termination.

        Major indexes, such as legacy IBORs, and modern RFRs typically use a
        ``convention`` which is either `"Act365F"` or `"Act360"`. These conventions
        do not need additional parameters, such as the `termination` of a leg,
        the `frequency` or a leg or whether it is a `stub` to calculate a DCF.

        **Adding Floating Spreads**

        An optimised method for adding floating spreads to a curve rate is provided.
        This is quite restrictive and mainly used internally to facilitate other parts
        of the library.

        - When ``spread_compound_method`` is *"none_simple"* the spread is a simple
          linear addition.
        - When using *"isda_compounding"* or *"isda_flat_compounding"* the curve is
          assumed to be comprised of RFR
          rates and an approximation is used to derive to total rate.

        Examples
        --------

        .. ipython:: python

            curve_act365f = Curve(
                nodes={
                    dt(2022, 1, 1): 1.0,
                    dt(2022, 2, 1): 0.98,
                    dt(2022, 3, 1): 0.978,
                },
                convention='Act365F'
            )
            curve_act365f.rate(dt(2022, 2, 1), dt(2022, 3, 1))

        Using a different convention will result in a different rate:

        .. ipython:: python

            curve_act360 = Curve(
                nodes={
                    dt(2022, 1, 1): 1.0,
                    dt(2022, 2, 1): 0.98,
                    dt(2022, 3, 1): 0.978,
                },
                convention='Act360'
            )
            curve_act360.rate(dt(2022, 2, 1), dt(2022, 3, 1))
        """
        modifier = self.modifier if modifier is NoInput.blank else modifier
        # calendar = self.calendar if calendar is False else calendar
        # convention = self.convention if convention is None else convention

        if isinstance(termination, str):
            termination = add_tenor(effective, termination, modifier, self.calendar)
        try:
            n_, d_ = self[effective], self[termination]
            df_ratio = n_ / d_
        except ZeroDivisionError:
            return None

        if termination == effective:
            raise ZeroDivisionError(f"effective: {effective}, termination: {termination}")
        n_, d_ = (df_ratio - 1), dcf(effective, termination, self.convention)
        _ =  n_ / d_ * 100

        if float_spread is not None and abs(float_spread) > 1e-9:
            if spread_compound_method == "none_simple":
                return _ + float_spread / 100
            elif spread_compound_method == "isda_compounding":
                # this provides an approximated rate
                r_bar, d, n = average_rate(effective, termination, self.convention, _)
                _ = ((1 + (r_bar + float_spread / 100) / 100 * d) ** n - 1) / (n * d)
                return 100 * _
            elif spread_compound_method == "isda_flat_compounding":
                # this provides an approximated rate
                r_bar, d, n = average_rate(effective, termination, self.convention, _)
                rd = r_bar / 100 * d
                _ = (
                    (r_bar + float_spread / 100)
                    / n
                    * (comb(n, 1) + comb(n, 2) * rd + comb(n, 3) * rd**2)
                )
                return _
            else:
                raise ValueError(
                    "Must supply a valid `spread_compound_method`, when `float_spread` "
                    " is not `None`."
                )

        return _

    def csolve(self):
        """
        Solves **and sets** the coefficients, ``c``, of the :class:`PPSpline`.

        Returns
        -------
        None

        Notes
        -----
        Only impacts curves which have a knot sequence, ``t``, and a ``PPSpline``.
        Only solves if ``c`` not given at curve initialisation.

        Uses the ``spline_endpoints`` attribute on the class to determine the solving
        method.
        """
        if self.spline is None or self.c_init:
            return None

        # Get the Spline classs by data types
        if self.ad == 0:
            Spline = PPSplineF64
        elif self.ad == 1:
            Spline = PPSplineDual
        else:
            Spline = PPSplineDual2

        t_posix = self.t_posix.copy()
        tau_posix = [k.replace(tzinfo=UTC).timestamp() for k in self.nodes.keys() if k >= self.t[0]]
        y = [self._op_log(v) for k, v in self.nodes.items() if k >= self.t[0]]

        # Left side constraint
        if self.spline_endpoints[0].lower() == "natural":
            tau_posix.insert(0, self.t_posix[0])
            y.insert(0, set_order_convert(0., self.ad, None))
            left_n = 2
        elif self.spline_endpoints[0].lower() == "not_a_knot":
            t_posix.pop(4)
            left_n = 0
        else:
            raise NotImplementedError(
                f"Endpoint method '{self.spline_endpoints[0]}' not implemented."
            )

        # Right side constraint
        if self.spline_endpoints[1].lower() == "natural":
            tau_posix.append(self.t_posix[-1])
            y.append(set_order_convert(0, self.ad, None))
            right_n = 2
        elif self.spline_endpoints[1].lower() == "not_a_knot":
            t_posix.pop(-5)
            right_n = 0
        else:
            raise NotImplementedError(
                f"Endpoint method '{self.spline_endpoints[0]}' not implemented."
            )

        self.spline = Spline(4, t_posix, None)
<<<<<<< HEAD
        self.spline.csolve(np.array(tau_posix), np.array(y), left_n, right_n, False)
=======
        self.spline.csolve(tau_posix, y, left_n, right_n, False)
>>>>>>> 7103c54b
        return None

    def shift(
        self,
        spread: float,
        id: Optional[str] = None,
        composite: bool = True,
        collateral: Optional[str] = None,
    ):
        """
        Create a new curve by vertically adjusting the curve by a set number of basis
        points.

        This curve adjustment preserves the shape of the curve but moves it up or
        down as a translation.
        This method is suitable as a way to assess value changes of instruments when
        a parallel move higher or lower in yields is predicted.

        Parameters
        ----------
        spread : float, Dual, Dual2
            The number of basis points added to the existing curve.
        id : str, optional
            Set the id of the returned curve.
        composite: bool, optional
            If True will return a CompositeCurve that adds a flat curve to the existing curve.
            This results in slower calculations but the curve will maintain a dynamic
            association with the underlying curve and will change if the underlying curve changes.
        collateral: str, optional
            Designate a collateral tag for the curve which is used by other methods.

        Returns
        -------
        Curve, CompositeCurve

        Examples
        --------
        .. ipython:: python

           from rateslib.curves import Curve

        .. ipython:: python

           curve = Curve(
               nodes = {
                   dt(2022, 1, 1): 1.0,
                   dt(2023, 1, 1): 0.988,
                   dt(2024, 1, 1): 0.975,
                   dt(2025, 1, 1): 0.965,
                   dt(2026, 1, 1): 0.955,
                   dt(2027, 1, 1): 0.9475
               },
               t = [
                   dt(2024, 1, 1), dt(2024, 1, 1), dt(2024, 1, 1), dt(2024, 1, 1),
                   dt(2025, 1, 1),
                   dt(2026, 1, 1),
                   dt(2027, 1, 1), dt(2027, 1, 1), dt(2027, 1, 1), dt(2027, 1, 1),
               ],
           )
           shifted_curve = curve.shift(25)
           curve.plot("1d", comparators=[shifted_curve], labels=["orig", "shift"])

        .. plot::

           from rateslib.curves import *
           import matplotlib.pyplot as plt
           from datetime import datetime as dt
           curve = Curve(
               nodes = {
                   dt(2022, 1, 1): 1.0,
                   dt(2023, 1, 1): 0.988,
                   dt(2024, 1, 1): 0.975,
                   dt(2025, 1, 1): 0.965,
                   dt(2026, 1, 1): 0.955,
                   dt(2027, 1, 1): 0.9475
               },
               t = [
                   dt(2024, 1, 1), dt(2024, 1, 1), dt(2024, 1, 1), dt(2024, 1, 1),
                   dt(2025, 1, 1),
                   dt(2026, 1, 1),
                   dt(2027, 1, 1), dt(2027, 1, 1), dt(2027, 1, 1), dt(2027, 1, 1),
               ],
           )
           spread_curve = curve.shift(25)
           fig, ax, line = curve.plot("1d", comparators=[spread_curve], labels=["orig", "shift"])
           plt.show()

        """
        if composite:
            start, end = self.node_dates[0], self.node_dates[-1]
            days = (end - start).days
            d = _DCF1d[self.convention.upper()]
            if type(self) is Curve or type(self) is ProxyCurve:
                shifted = Curve(
                    nodes={start: 1.0, end: 1.0 / (1 + d * spread / 10000) ** days},
                    convention=self.convention,
                    calendar=self.calendar,
                    modifier=self.modifier,
                    interpolation="log_linear",
                )
            elif type(self) is LineCurve:
                shifted = LineCurve(
                    nodes={start: spread / 100.0, end: spread / 100.0},
                    convention=self.convention,
                    calendar=self.calendar,
                    modifier=self.modifier,
                    interpolation="linear",
                )
            else:  # type is IndexCurve
                shifted = IndexCurve(
                    nodes={start: 1.0, end: 1.0 / (1 + d * spread / 10000) ** days},
                    convention=self.convention,
                    calendar=self.calendar,
                    modifier=self.modifier,
                    interpolation="log_linear",
                    index_base=self.index_base,
                    index_lag=self.index_lag,
                )

            _ = CompositeCurve(curves=[self, shifted], id=id)
            _.collateral = collateral
            return _

        else:  # use non-composite method, which is faster but does not preserve a dynamic spread.
            v1v2 = [1.0] * (self.n - 1)
            n = [0] * (self.n - 1)
            d = 1 / 365 if self.convention.upper() != "ACT360" else 1 / 360
            v_new = [1.0] * (self.n)
            for i, (k, v) in enumerate(self.nodes.items()):
                if i == 0:
                    continue
                n[i - 1] = (k - self.node_dates[i - 1]).days
                v1v2[i - 1] = (self.nodes[self.node_dates[i - 1]] / v) ** (1 / n[i - 1])
                v_new[i] = v_new[i - 1] / (v1v2[i - 1] + d * spread / 10000) ** n[i - 1]

            nodes = self.nodes.copy()
            for i, (k, v) in enumerate(nodes.items()):
                nodes[k] = v_new[i]

            kwargs = {}
            if type(self) is IndexCurve:
                kwargs = {"index_base": self.index_base, "index_lag": self.index_lag}
            _ = type(self)(
                nodes=nodes,
                interpolation=self.interpolation,
                t=self.t,
                c=NoInput(0),
                endpoints=self.spline_endpoints,
                id=id or uuid4().hex[:5] + "_",  # 1 in a million clash,
                convention=self.convention,
                modifier=self.modifier,
                calendar=self.calendar,
                ad=self.ad,
                **kwargs,
            )
            _.collateral = collateral
            return _

    def _translate_nodes(self, start: datetime):
        scalar = 1 / self[start]
        new_nodes = {k: scalar * v for k, v in self.nodes.items()}

        # re-organise the nodes on the new curve
        del new_nodes[self.node_dates[0]]
        flag, i = (start >= self.node_dates[1]), 1
        while flag:
            del new_nodes[self.node_dates[i]]
            flag, i = (start >= self.node_dates[i + 1]), i + 1

        new_nodes = {start: 1.0, **new_nodes}
        return new_nodes

    def translate(self, start: datetime, t: bool = False):
        """
        Create a new curve with an initial node date moved forward keeping all else
        constant.

        This curve adjustment preserves forward curve expectations as time evolves.
        This method is suitable as a way to create a subsequent *opening* curve from a
        previous day's *closing* curve.

        Parameters
        ----------
        start : datetime
            The new initial node date for the curve, must be in the domain:
            (node_date[0], node_date[1]]
        t : bool
            Set to *True* if the initial knots of the knot sequence should be
            translated forward.

        Returns
        -------
        Curve

        Examples
        ---------
        The basic use of this function translates a curve forward in time and the
        plot demonstrates its rates are exactly the same as initially forecast.

        .. ipython:: python

           curve = Curve(
               nodes = {
                   dt(2022, 1, 1): 1.0,
                   dt(2023, 1, 1): 0.988,
                   dt(2024, 1, 1): 0.975,
                   dt(2025, 1, 1): 0.965,
                   dt(2026, 1, 1): 0.955,
                   dt(2027, 1, 1): 0.9475
               },
               t = [
                   dt(2024, 1, 1), dt(2024, 1, 1), dt(2024, 1, 1), dt(2024, 1, 1),
                   dt(2025, 1, 1),
                   dt(2026, 1, 1),
                   dt(2027, 1, 1), dt(2027, 1, 1), dt(2027, 1, 1), dt(2027, 1, 1),
               ],
           )
           translated_curve = curve.translate(dt(2022, 12, 1))
           curve.plot(
               "1d",
               comparators=[translated_curve],
               labels=["orig", "translated"],
               left=dt(2022, 12, 1),
           )

        .. plot::

           from rateslib.curves import *
           import matplotlib.pyplot as plt
           from datetime import datetime as dt
           curve = Curve(
               nodes = {
                   dt(2022, 1, 1): 1.0,
                   dt(2023, 1, 1): 0.988,
                   dt(2024, 1, 1): 0.975,
                   dt(2025, 1, 1): 0.965,
                   dt(2026, 1, 1): 0.955,
                   dt(2027, 1, 1): 0.9475
               },
               t = [
                   dt(2024, 1, 1), dt(2024, 1, 1), dt(2024, 1, 1), dt(2024, 1, 1),
                   dt(2025, 1, 1),
                   dt(2026, 1, 1),
                   dt(2027, 1, 1), dt(2027, 1, 1), dt(2027, 1, 1), dt(2027, 1, 1),
               ],
               interpolation="log_linear",
           )
           translated_curve = curve.translate(dt(2022, 12, 1))
           fig, ax, line = curve.plot("1d", comparators=[translated_curve], labels=["orig", "translated"], left=dt(2022, 12, 1))
           plt.show()
           plt.close()

        .. ipython:: python

           curve.nodes
           translated_curve.nodes

        When a curve has a log-cubic spline the knot dates can be preserved or
        translated with the ``t`` argument. Preserving the knot dates preserves the
        interpolation of the curve. A knot sequence for a mixed curve which begins
        after ``start`` will not be affected in either case.

        .. ipython:: python

           curve = Curve(
               nodes={
                   dt(2022, 1, 1): 1.0,
                   dt(2022, 2, 1): 0.999,
                   dt(2022, 3, 1): 0.9978,
                   dt(2022, 4, 1): 0.9963,
                   dt(2022, 5, 1): 0.9940
               },
               t = [dt(2022, 1, 1), dt(2022, 1, 1), dt(2022, 1, 1), dt(2022, 1, 1),
                    dt(2022, 2, 1), dt(2022, 3, 1), dt(2022, 4, 1),
                    dt(2022, 5, 1), dt(2022, 5, 1), dt(2022, 5, 1), dt(2022, 5, 1)]
           )
           translated_curve = curve.translate(dt(2022, 1, 15))
           translated_curve2 = curve.translate(dt(2022, 1, 15), t=True)
           curve.plot("1d", left=dt(2022, 1, 15), comparators=[translated_curve, translated_curve2], labels=["orig", "translated", "translated2"])

        .. plot::

           from rateslib.curves import *
           import matplotlib.pyplot as plt
           from datetime import datetime as dt
           curve = Curve(
               nodes={
                   dt(2022, 1, 1): 1.0,
                   dt(2022, 2, 1): 0.999,
                   dt(2022, 3, 1): 0.9978,
                   dt(2022, 4, 1): 0.9963,
                   dt(2022, 5, 1): 0.9940
               },
               t = [dt(2022, 1, 1), dt(2022, 1, 1), dt(2022, 1, 1), dt(2022, 1, 1),
                    dt(2022, 2, 1), dt(2022, 3, 1), dt(2022, 4, 1),
                    dt(2022, 5, 1), dt(2022, 5, 1), dt(2022, 5, 1), dt(2022, 5, 1)]
           )
           translated = curve.translate(dt(2022, 1, 15))
           translated2 = curve.translate(dt(2022, 1, 15), t=True)
           fig, ax, line = curve.plot("1d", left=dt(2022, 1, 15), comparators=[translated, translated2], labels=["orig", "translated", "translated2"])
           plt.show()

        """
        if start <= self.node_dates[0]:
            raise ValueError("Cannot translate into the past. Review the docs.")

        new_nodes = self._translate_nodes(start)

        # re-organise the t-knot sequence
        if self.t is NoInput.blank:
            new_t: Union[list[datetime], NoInput] = NoInput(0)
        else:
            new_t = self.t.copy()

            if start <= new_t[0]:
                pass  # do nothing to t
            elif new_t[0] < start < new_t[4]:
                if t:
                    for i in range(4):
                        new_t[i] = start  # adjust left side of t to start
            elif new_t[4] <= start:
                raise ValueError(
                    "Cannot translate spline knots for given `start`, review the docs."
                )

        kwargs = {}
        if type(self) is IndexCurve:
            kwargs = {
                "index_base": self.index_value(start),
                "index_lag": self.index_lag,
            }
        new_curve = type(self)(
            nodes=new_nodes,
            interpolation=self.interpolation,
            t=new_t,
            c=NoInput(0),
            endpoints=self.spline_endpoints,
            modifier=self.modifier,
            calendar=self.calendar,
            convention=self.convention,
            id=NoInput(0),
            ad=self.ad,
            **kwargs,
        )
        return new_curve

    def _roll_nodes(self, tenor: datetime, days: int):
        """
        Roll nodes by adding days to each one and scaling DF values.

        Parameters
        ----------
        tenor : datetime
            The intended roll datetime
        days : int
            The number of days between ``tenor`` and initial curve node date.

        Returns
        -------
        dict
        """
        on_rate = self.rate(self.node_dates[0], "1d", "NONE")
        d = 1 / 365 if self.convention.upper() != "ACT360" else 1 / 360
        scalar = 1 / ((1 + on_rate * d / 100) ** days)
        new_nodes = {k + timedelta(days=days): v * scalar for k, v in self.nodes.items()}
        if tenor > self.node_dates[0]:
            new_nodes = {self.node_dates[0]: 1.0, **new_nodes}
        return new_nodes

    # Licence: Creative Commons - Attribution-NonCommercial-NoDerivatives 4.0 International
    # Commercial use of this code, and/or copying and redistribution is prohibited.
    # Contact rateslib at gmail.com if this code is observed outside its intended sphere.

    def roll(self, tenor: Union[datetime, str]):
        """
        Create a new curve with its shape translated in time but an identical initial
        node date.

        This curve adjustment is a simulation of a future state of the market where
        forward rates are assumed to have moved so that the present day's curve shape
        is reflected in the future (or the past). This is often used in trade
        strategy analysis.

        Parameters
        ----------
        tenor : datetime or str
            The date or tenor by which to roll the curve. If a tenor, as str, will
            derive the datetime as measured from the initial node date. If supplying a
            negative tenor, or a past datetime, there is a limit to how far back the
            curve can be rolled - it will first roll backwards and then attempt to
            :meth:`translate` forward to maintain the initial node date.

        Returns
        -------
        Curve

        Examples
        ---------
        The basic use of this function translates a curve forward in time and the
        plot demonstrates its rates are exactly the same as initially forecast.

        .. ipython:: python

           curve = Curve(
               nodes = {
                   dt(2022, 1, 1): 1.0,
                   dt(2023, 1, 1): 0.988,
                   dt(2024, 1, 1): 0.975,
                   dt(2025, 1, 1): 0.965,
                   dt(2026, 1, 1): 0.955,
                   dt(2027, 1, 1): 0.9475
               },
               t = [
                   dt(2024, 1, 1), dt(2024, 1, 1), dt(2024, 1, 1), dt(2024, 1, 1),
                   dt(2025, 1, 1),
                   dt(2026, 1, 1),
                   dt(2027, 1, 1), dt(2027, 1, 1), dt(2027, 1, 1), dt(2027, 1, 1),
               ],
           )
           rolled_curve = curve.roll("6m")
           rolled_curve2 = curve.roll("-6m")
           curve.plot(
               "1d",
               comparators=[rolled_curve, rolled_curve2],
               labels=["orig", "rolled", "rolled2"],
               right=dt(2026, 7, 1),
           )

        .. plot::

           from rateslib.curves import *
           import matplotlib.pyplot as plt
           from datetime import datetime as dt
           curve = Curve(
               nodes = {
                   dt(2022, 1, 1): 1.0,
                   dt(2023, 1, 1): 0.988,
                   dt(2024, 1, 1): 0.975,
                   dt(2025, 1, 1): 0.965,
                   dt(2026, 1, 1): 0.955,
                   dt(2027, 1, 1): 0.9475
               },
               t = [
                   dt(2024, 1, 1), dt(2024, 1, 1), dt(2024, 1, 1), dt(2024, 1, 1),
                   dt(2025, 1, 1),
                   dt(2026, 1, 1),
                   dt(2027, 1, 1), dt(2027, 1, 1), dt(2027, 1, 1), dt(2027, 1, 1),
               ],
           )
           rolled_curve = curve.roll("6m")
           rolled_curve2 = curve.roll("-6m")
           fig, ax, line = curve.plot("1d", comparators=[rolled_curve, rolled_curve2], labels=["orig", "rolled", "rolled2"], right=dt(2026,6,30))
           plt.show()

        """
        if isinstance(tenor, str):
            tenor = add_tenor(self.node_dates[0], tenor, "NONE", NoInput(0))

        if tenor == self.node_dates[0]:
            return self.copy()

        days = (tenor - self.node_dates[0]).days
        new_nodes = self._roll_nodes(tenor, days)
        if self.t is not NoInput.blank:
            new_t = [_ + timedelta(days=days) for _ in self.t]
        else:
            new_t = NoInput(0)
        if type(self) is IndexCurve:
            xtra = dict(index_lag=self.index_lag, index_base=self.index_base)
        else:
            xtra = {}
        new_curve = type(self)(
            nodes=new_nodes,
            interpolation=self.interpolation,
            t=new_t,
            c=NoInput(0),
            endpoints=self.spline_endpoints,
            modifier=self.modifier,
            calendar=self.calendar,
            convention=self.convention,
            id=None,
            ad=self.ad,
            **xtra,
        )
        if tenor > self.node_dates[0]:
            return new_curve
        else:  # tenor < self.node_dates[0]
            return new_curve.translate(self.node_dates[0])

    # PLOTTING METHODS

    def plot(
        self,
        tenor: str,
        right: Union[datetime, str, NoInput] = NoInput(0),
        left: Union[datetime, str, NoInput] = NoInput(0),
        comparators: list[Curve] = [],
        difference: bool = False,
        labels: list[str] = [],
    ):
        """
        Plot given forward tenor rates from the curve.

        Parameters
        ----------
        tenor : str
            The tenor of the forward rates to plot, e.g. "1D", "3M".
        right : datetime or str, optional
            The right bound of the graph. If given as str should be a tenor format
            defining a point measured from the initial node date of the curve.
            Defaults to the final node of the curve minus the ``tenor``.
        left : datetime or str, optional
            The left bound of the graph. If given as str should be a tenor format
            defining a point measured from the initial node date of the curve.
            Defaults to the initial node of the curve.
        comparators: list[Curve]
            A list of curves which to include on the same plot as comparators.
        difference : bool
            Whether to plot as comparator minus base curve or outright curve levels in
            plot. Default is `False`.
        labels : list[str]
            A list of strings associated with the plot and comparators. Must be same
            length as number of plots.

        Returns
        -------
        (fig, ax, line) : Matplotlib.Figure, Matplotplib.Axes, Matplotlib.Lines2D
        """
        if left is NoInput.blank:
            left_: datetime = self.node_dates[0]
        elif isinstance(left, str):
            left_ = add_tenor(self.node_dates[0], left, "NONE", NoInput(0))
        elif isinstance(left, datetime):
            left_ = left
        else:
            raise ValueError("`left` must be supplied as datetime or tenor string.")

        if right is NoInput.blank:
            right_: datetime = add_tenor(self.node_dates[-1], "-" + tenor, "NONE", NoInput(0))
        elif isinstance(right, str):
            right_ = add_tenor(self.node_dates[0], right, "NONE", NoInput(0))
        elif isinstance(right, datetime):
            right_ = right
        else:
            raise ValueError("`right` must be supplied as datetime or tenor string.")

        points: int = (right_ - left_).days
        x = [left_ + timedelta(days=i) for i in range(points)]
        rates = [self.rate(_, tenor) for _ in x]
        if not difference:
            y = [rates]
            if comparators is not None:
                for comparator in comparators:
                    y.append([comparator.rate(_, tenor) for _ in x])
        elif difference and len(comparators) > 0:
            y = []
            for comparator in comparators:
                diff = [comparator.rate(_, tenor) - rates[i] for i, _ in enumerate(x)]
                y.append(diff)
        return plot(x, y, labels)

    def _plot_fx(
        self,
        curve_foreign: Curve,
        fx_rate: Union[float, Dual],
        fx_settlement: Union[datetime, NoInput] = NoInput(0),
        left: datetime = None,
        right: datetime = None,
        points: int = None,
    ):  # pragma: no cover
        """
        Debugging method?
        """

        def forward_fx(date, curve_domestic, curve_foreign, fx_rate, fx_settlement):
            _ = self[date] / curve_foreign[date]
            if fx_settlement is not NoInput.blank:
                _ *= curve_foreign[fx_settlement] / curve_domestic[fx_settlement]
            _ *= fx_rate
            return _

        left, right = self.node_dates[0], self.node_dates[-1]
        points = (right - left).days
        x = [left + timedelta(days=i) for i in range(points)]
        rates = [forward_fx(_, self, curve_foreign, fx_rate, fx_settlement) for _ in x]
        return plot(x, [rates])


class LineCurve(Curve):
    """
    Curve based on value parametrisation at given node dates with interpolation.

    Parameters
    ----------
    nodes : dict[datetime: float]
        Parameters of the curve denoted by a node date and a corresponding
        value at that point.
    interpolation : str in {"log_linear", "linear"} or callable
        The interpolation used in the non-spline section of the curve. That is the part
        of the curve between the first node in ``nodes`` and the first knot in ``t``.
        If a callable, this allows a user-defined interpolation scheme, and this must
        have the signature ``method(date, nodes)``, where ``date`` is the datetime
        whose DF will be returned and ``nodes`` is as above and is passed to the
        callable.
    t : list[datetime], optional
        The knot locations for the B-spline cubic interpolation section of the
        curve. If *None* all interpolation will be done by the method specified in
        ``interpolation``.
    c : list[float], optional
        The B-spline coefficients used to define the log-cubic spline. If not given,
        which is the expected case, uses :meth:`csolve` to calculate these
        automatically.
    endpoints : str or list, optional
        The left and right endpoint constraint for the spline solution. Valid values are
        in {"natural", "not_a_knot"}. If a list, supply the left endpoint then the
        right endpoint.
    id : str, optional, set by Default
        The unique identifier to distinguish between curves in a multi-curve framework.
    convention : str, optional,
        This argument is **not used** by :class:`LineCurve`. It is included for
        signature consistency with :class:`Curve`.
    modifier : str, optional
        This argument is **not used** by :class:`LineCurve`. It is included for
        signature consistency with :class:`Curve`.
    calendar : calendar or str, optional
        This argument is **not used** by :class:`LineCurve`. It is included for
        signature consistency with :class:`Curve`.
    ad : int in {0, 1, 2}, optional
        Sets the automatic differentiation order. Defines whether to convert node
        values to float, :class:`Dual` or :class:`Dual2`. It is advised against
        using this setting directly. It is mainly used internally.

    Notes
    -----

    This curve type is **value** based and it is parametrised by a set of
    (date, value) pairs set as ``nodes``. The initial node date of the curve is defined
    to be today, and can take a general value. The initial value
    will be affected by a :class:`~rateslib.solver.Solver`.

    .. note::

       This curve type can only ever be used for **forecasting** rates and projecting
       cashflow calculations. It cannot be used to discount cashflows becuase it is
       not DF based and there is no mathematical one-to-one conversion available to
       imply DFs.

    Intermediate values are determined through ``interpolation``. If local interpolation
    is adopted a value for an arbitrary date is dependent only on its immediately
    neighbouring nodes via the interpolation routine. Available options are:

    - *"linear"* (default for this curve type)
    - *"log_linear"* (useful for values that exponential, e.g. stock indexes or GDP)
    - *"flat_forward"*, (useful for replicating a DF based log-linear type curve)
    - *"flat_backward"*,

    And also the following which are not recommended for this curve type:

    - *"linear_index"*
    - *"linear_zero_rate"*,

    Global interpolation in the form of a **cubic** spline is also configurable
    with the parameters ``t``, ``c`` and ``endpoints``. See
    :ref:`splines<splines-doc>` for instruction of knot sequence calibration.
    Values before the first knot in ``t`` will be determined through the local
    interpolation method.

    This curve type cannot return arbitrary tenor rates. It will only return a single
    value which is applicable to that date. It is recommended to review
    :ref:`RFR and IBOR Indexing<c-curves-ibor-rfr>` to ensure indexing is done in a
    way that is consistent with internal instrument configuration.

    Examples
    --------

    .. ipython:: python

       line_curve = LineCurve(
           nodes={
               dt(2022,1,1): 0.975,  # <- initial value is general
               dt(2023,1,1): 1.10,
               dt(2024,1,1): 1.22,
               dt(2025,1,1): 1.14,
               dt(2026,1,1): 1.03,
               dt(2027,1,1): 1.03,
           },
           interpolation="linear",
       )
       line_curve.plot("1d")

    .. plot::

       from rateslib.curves import *
       import matplotlib.pyplot as plt
       from datetime import datetime as dt
       import numpy as np
       line_curve = LineCurve(
           nodes={
               dt(2022,1,1): 0.975,  # <- initial value is general
               dt(2023,1,1): 1.10,
               dt(2024,1,1): 1.22,
               dt(2025,1,1): 1.14,
               dt(2026,1,1): 1.03,
               dt(2027,1,1): 1.03,
           },
           interpolation="linear",
       )
       fig, ax, line = line_curve.plot("1D")
       plt.show()

    """

    _op_exp = staticmethod(lambda x: x)  # LineCurve spline is not log based so no exponent needed
    _op_log = staticmethod(lambda x: x)  # LineCurve spline is not log based so no log needed
    _ini_solve = 0  # No constraint placed on initial node in Solver
    _base_type = "values"

    def __init__(
        self,
        *args,
        **kwargs,
    ):
        super().__init__(*args, **kwargs)

    # def plot(self, *args, **kwargs):
    #     return super().plot(*args, **kwargs)

    def rate(
        self,
        effective: datetime,
        *args,
    ):
        """
        Return the curve value for a given date.

        Note `LineCurve` s do not determine interest rates via DFs therefore do not
        have the concept of tenors or termination dates - the rate is simply the value
        attributed to that date on the curve.

        Parameters
        ----------
        effective : datetime
            The date of the curve value, which will be interpolated if necessary.

        Returns
        -------
        float, Dual, or Dual2
        """
        return self[effective]

    def shift(
        self,
        spread: float,
        id: Optional[str] = None,
        composite: bool = True,
        collateral: Optional[str] = None,
    ):
        """
        Raise or lower the curve in parallel by a set number of basis points.

        Parameters
        ----------
        spread : float, Dual, Dual2
            The number of basis points added to the existing curve.
        id : str, optional
            Set the id of the returned curve.
        composite: bool, optional
            If True will return a CompositeCurve that adds a flat curve to the existing curve.
            This results in slower calculations but the curve will maintain a dynamic
            association with the underlying curve and will change if the underlying curve changes.
        collateral: str, optional
            Designate a collateral tag for the curve which is used by other methods.

        Returns
        -------
        LineCurve

        Examples
        --------
        .. ipython:: python

           from rateslib.curves import LineCurve

        .. ipython:: python

           line_curve = LineCurve(
               nodes = {
                   dt(2022, 1, 1): 1.7,
                   dt(2023, 1, 1): 1.65,
                   dt(2024, 1, 1): 1.4,
                   dt(2025, 1, 1): 1.3,
                   dt(2026, 1, 1): 1.25,
                   dt(2027, 1, 1): 1.35
               },
               t = [
                   dt(2024, 1, 1), dt(2024, 1, 1), dt(2024, 1, 1), dt(2024, 1, 1),
                   dt(2025, 1, 1),
                   dt(2026, 1, 1),
                   dt(2027, 1, 1), dt(2027, 1, 1), dt(2027, 1, 1), dt(2027, 1, 1),
               ],
           )
           spread_curve = line_curve.shift(25)
           line_curve.plot("1d", comparators=[spread_curve])

        .. plot::

           from rateslib.curves import *
           import matplotlib.pyplot as plt
           from datetime import datetime as dt
           line_curve = LineCurve(
               nodes = {
                   dt(2022, 1, 1): 1.7,
                   dt(2023, 1, 1): 1.65,
                   dt(2024, 1, 1): 1.4,
                   dt(2025, 1, 1): 1.3,
                   dt(2026, 1, 1): 1.25,
                   dt(2027, 1, 1): 1.35
               },
               t = [
                   dt(2024, 1, 1), dt(2024, 1, 1), dt(2024, 1, 1), dt(2024, 1, 1),
                   dt(2025, 1, 1),
                   dt(2026, 1, 1),
                   dt(2027, 1, 1), dt(2027, 1, 1), dt(2027, 1, 1), dt(2027, 1, 1),
               ],
           )
           spread_curve = line_curve.shift(25)
           fig, ax, line = line_curve.plot("1d", comparators=[spread_curve])
           plt.show()

        """
        if composite:
            return super().shift(spread, id, composite, collateral)
        _ = LineCurve(
            nodes={k: v + spread / 100 for k, v in self.nodes.items()},
            interpolation=self.interpolation,
            t=self.t,
            c=NoInput(0),
            endpoints=self.spline_endpoints,
            id=id,
            convention=self.convention,
            modifier=self.modifier,
            calendar=self.calendar,
            ad=self.ad,
        )
        _.collateral = collateral
        return _

    def _translate_nodes(self, start: datetime):
        new_nodes = self.nodes.copy()

        # re-organise the nodes on the new curve
        del new_nodes[self.node_dates[0]]
        flag, i = (start >= self.node_dates[1]), 1
        while flag:
            del new_nodes[self.node_dates[i]]
            flag, i = (start >= self.node_dates[i + 1]), i + 1

        new_nodes = {start: self[start], **new_nodes}
        return new_nodes

    # Licence: Creative Commons - Attribution-NonCommercial-NoDerivatives 4.0 International
    # Commercial use of this code, and/or copying and redistribution is prohibited.
    # Contact rateslib at gmail.com if this code is observed outside its intended sphere.

    def translate(self, start: datetime, t: bool = False):
        """
        Create a new curve with an initial node date moved forward keeping all else
        constant.

        This curve adjustment preserves forward curve expectations as time evolves.
        This method is suitable as a way to create a subsequent *opening* curve from a
        previous day's *closing* curve.

        Parameters
        ----------
        start : datetime
            The new initial node date for the curve, must be in the domain:
            (node_date[0], node_date[1]]
        t : bool
            Set to *True* if the initial knots of the knot sequence should be
            translated forward.

        Returns
        -------
        Curve

        Examples
        ---------
        The basic use of this function translates a curve forward in time and the
        plot demonstrates its rates are exactly the same as initially forecast.

        .. ipython:: python

           line_curve = LineCurve(
               nodes = {
                   dt(2022, 1, 1): 1.7,
                   dt(2023, 1, 1): 1.65,
                   dt(2024, 1, 1): 1.4,
                   dt(2025, 1, 1): 1.3,
                   dt(2026, 1, 1): 1.25,
                   dt(2027, 1, 1): 1.35
               },
               t = [
                   dt(2024, 1, 1), dt(2024, 1, 1), dt(2024, 1, 1), dt(2024, 1, 1),
                   dt(2025, 1, 1),
                   dt(2026, 1, 1),
                   dt(2027, 1, 1), dt(2027, 1, 1), dt(2027, 1, 1), dt(2027, 1, 1),
               ],
           )
           translated_curve = line_curve.translate(dt(2022, 12, 1))
           line_curve.plot("1d", comparators=[translated_curve], left=dt(2022, 12, 1))

        .. plot::

           from rateslib.curves import *
           import matplotlib.pyplot as plt
           from datetime import datetime as dt
           line_curve = LineCurve(
               nodes = {
                   dt(2022, 1, 1): 1.7,
                   dt(2023, 1, 1): 1.65,
                   dt(2024, 1, 1): 1.4,
                   dt(2025, 1, 1): 1.3,
                   dt(2026, 1, 1): 1.25,
                   dt(2027, 1, 1): 1.35
               },
               t = [
                   dt(2024, 1, 1), dt(2024, 1, 1), dt(2024, 1, 1), dt(2024, 1, 1),
                   dt(2025, 1, 1),
                   dt(2026, 1, 1),
                   dt(2027, 1, 1), dt(2027, 1, 1), dt(2027, 1, 1), dt(2027, 1, 1),
               ],
           )
           translated_curve = line_curve.translate(dt(2022, 12, 1))
           fig, ax, line = line_curve.plot("1d", comparators=[translated_curve], labels=["orig", "translated"], left=dt(2022, 12,1))
           plt.show()
           plt.close()

        .. ipython:: python

           line_curve.nodes
           translated_curve.nodes

        When a line curve has a cubic spline the knot dates can be preserved or
        translated with the ``t`` argument. Preserving the knot dates preserves the
        interpolation of the curve. A knot sequence for a mixed curve which begins
        after ``start`` will not be affected in either case.

        .. ipython:: python

           curve = LineCurve(
               nodes={
                   dt(2022, 1, 1): 1.5,
                   dt(2022, 2, 1): 1.6,
                   dt(2022, 3, 1): 1.4,
                   dt(2022, 4, 1): 1.2,
                   dt(2022, 5, 1): 1.1,
               },
               t = [dt(2022, 1, 1), dt(2022, 1, 1), dt(2022, 1, 1), dt(2022, 1, 1),
                    dt(2022, 2, 1), dt(2022, 3, 1), dt(2022, 4, 1),
                    dt(2022, 5, 1), dt(2022, 5, 1), dt(2022, 5, 1), dt(2022, 5, 1)]
           )
           translated_curve = curve.translate(dt(2022, 1, 15))
           translated_curve2 = curve.translate(dt(2022, 1, 15), t=True)
           curve.plot("1d", left=dt(2022, 1, 15), comparators=[translated_curve, translated_curve2], labels=["orig", "translated", "translated2"])

        .. plot::

           from rateslib.curves import *
           import matplotlib.pyplot as plt
           from datetime import datetime as dt
           curve = LineCurve(
               nodes={
                   dt(2022, 1, 1): 1.5,
                   dt(2022, 2, 1): 1.6,
                   dt(2022, 3, 1): 1.4,
                   dt(2022, 4, 1): 1.2,
                   dt(2022, 5, 1): 1.1,
               },
               t = [dt(2022, 1, 1), dt(2022, 1, 1), dt(2022, 1, 1), dt(2022, 1, 1),
                    dt(2022, 2, 1), dt(2022, 3, 1), dt(2022, 4, 1),
                    dt(2022, 5, 1), dt(2022, 5, 1), dt(2022, 5, 1), dt(2022, 5, 1)]
           )
           translated = curve.translate(dt(2022, 1, 15))
           translated2 = curve.translate(dt(2022, 1, 15), t=True)
           fig, ax, line = curve.plot("1d", left=dt(2022, 1, 15), comparators=[translated, translated2], labels=["orig", "translated", "translated2"])
           plt.show()

        """
        return super().translate(start, t)

    def _roll_nodes(self, tenor: datetime, days: int):
        new_nodes = {k + timedelta(days=days): v for k, v in self.nodes.items()}
        if tenor > self.node_dates[0]:
            new_nodes = {self.node_dates[0]: self[self.node_dates[0]], **new_nodes}
        return new_nodes

    def roll(self, tenor: Union[datetime, str]):
        """
        Create a new curve with its shape translated in time

        This curve adjustment is a simulation of a future state of the market where
        forward rates are assumed to have moved so that the present day's curve shape
        is reflected in the future (or the past). This is often used in trade
        strategy analysis.

        Parameters
        ----------
        tenor : datetime or str
            The date or tenor by which to roll the curve. If a tenor, as str, will
            derive the datetime as measured from the initial node date. If supplying a
            negative tenor, or a past datetime, there is a limit to how far back the
            curve can be rolled - it will first roll backwards and then attempt to
            :meth:`translate` forward to maintain the initial node date.

        Returns
        -------
        Curve

        Examples
        ---------
        The basic use of this function translates a curve forward in time and the
        plot demonstrates its rates are exactly the same as initially forecast.

        .. ipython:: python

           line_curve = LineCurve(
               nodes = {
                   dt(2022, 1, 1): 1.7,
                   dt(2023, 1, 1): 1.65,
                   dt(2024, 1, 1): 1.4,
                   dt(2025, 1, 1): 1.3,
                   dt(2026, 1, 1): 1.25,
                   dt(2027, 1, 1): 1.35
               },
               t = [
                   dt(2024, 1, 1), dt(2024, 1, 1), dt(2024, 1, 1), dt(2024, 1, 1),
                   dt(2025, 1, 1),
                   dt(2026, 1, 1),
                   dt(2027, 1, 1), dt(2027, 1, 1), dt(2027, 1, 1), dt(2027, 1, 1),
               ],
           )
           rolled_curve = line_curve.roll("6m")
           rolled_curve2 = line_curve.roll("-6m")
           line_curve.plot(
               "1d",
               comparators=[rolled_curve, rolled_curve2],
               labels=["orig", "rolled", "rolled2"],
               right=dt(2026, 7, 1)
           )

        .. plot::

           from rateslib.curves import *
           import matplotlib.pyplot as plt
           from datetime import datetime as dt
           line_curve = LineCurve(
               nodes = {
                   dt(2022, 1, 1): 1.7,
                   dt(2023, 1, 1): 1.65,
                   dt(2024, 1, 1): 1.4,
                   dt(2025, 1, 1): 1.3,
                   dt(2026, 1, 1): 1.25,
                   dt(2027, 1, 1): 1.35
               },
               t = [
                   dt(2024, 1, 1), dt(2024, 1, 1), dt(2024, 1, 1), dt(2024, 1, 1),
                   dt(2025, 1, 1),
                   dt(2026, 1, 1),
                   dt(2027, 1, 1), dt(2027, 1, 1), dt(2027, 1, 1), dt(2027, 1, 1),
               ],
           )
           rolled_curve = line_curve.roll("6m")
           rolled_curve2 = line_curve.roll("-6m")
           fig, ax, line = line_curve.plot("1d", comparators=[rolled_curve, rolled_curve2], labels=["orig", "rolled", "rolled2"], right=dt(2026,6,30))
           plt.show()
           plt.close()

        """
        return super().roll(tenor)


class IndexCurve(Curve):
    """
    A subclass of :class:`~rateslib.curves.Curve` with an ``index_base`` value for
    index calculations.

    Parameters
    ----------
    args : tuple
        Position arguments required by :class:`Curve`.
    index_base: float
    index_lag : int
        Number of months of by which the index lags the date. For example if the initial
        curve node date is 1st Sep 2021 based on the inflation index published
        17th June 2023 then the lag is 3 months.
    kwargs : dict
        Keyword arguments required by :class:`Curve`.
    """

    def __init__(
        self,
        *args,
        index_base: Union[float, NoInput] = NoInput(0),
        index_lag: Union[int, NoInput] = NoInput(0),
        **kwargs,
    ):
        self.index_lag = defaults.index_lag if index_lag is NoInput.blank else index_lag
        self.index_base = index_base
        if self.index_base is NoInput.blank:
            raise ValueError("`index_base` must be given for IndexCurve.")
        super().__init__(*args, **{**{"interpolation": "linear_index"}, **kwargs})

    def index_value(self, date: datetime, interpolation: str = "daily"):
        """
        Calculate the accrued value of the index from the ``index_base``.

        Parameters
        ----------
        date : datetime
            The date for which the index value will be returned.
        interpolation : str in {"monthly", "daily"}
            The method for returning the index value. Monthly returns the index value
            for the start of the month and daily returns a value based on the
            interpolation between nodes (which is recommended *"linear_index*) for
            :class:`InflationCurve`.

        Returns
        -------
        None, float, Dual, Dual2

        Examples
        --------
        The SWESTR rate, for reference value date 6th Sep 2021, was published as
        2.375% and the RFR index for that date was 100.73350964. Below we calculate
        the value that was published for the RFR index on 7th Sep 2021 by the Riksbank.

        .. ipython:: python

           index_curve = IndexCurve(
               nodes={
                   dt(2021, 9, 6): 1.0,
                   dt(2021, 9, 7): 1 / (1 + 2.375/36000)
               },
               index_base=100.73350964,
               convention="Act360",
           )
           index_curve.rate(dt(2021, 9, 6), "1d")
           index_curve.index_value(dt(2021, 9, 7))
        """
        if interpolation.lower() == "daily":
            date_ = date
        elif interpolation.lower() == "monthly":
            date_ = datetime(date.year, date.month, 1)
        else:
            raise ValueError("`interpolation` for `index_value` must be in {'daily', 'monthly'}.")
        if date_ < self.node_dates[0]:
            return 0.0
            # return zero for index dates in the past
            # the proper way for instruments to deal with this is to supply i_fixings
        elif date_ == self.node_dates[0]:
            return self.index_base
        else:
            return self.index_base * 1 / self[date_]

    def plot_index(
        self,
        right: Union[datetime, str, NoInput] = NoInput(0),
        left: Union[datetime, str, NoInput] = NoInput(0),
        comparators: list[Curve] = [],
        difference: bool = False,
        labels: list[str] = [],
    ):
        """
        Plot given forward tenor rates from the curve.

        Parameters
        ----------
        tenor : str
            The tenor of the forward rates to plot, e.g. "1D", "3M".
        right : datetime or str, optional
            The right bound of the graph. If given as str should be a tenor format
            defining a point measured from the initial node date of the curve.
            Defaults to the final node of the curve minus the ``tenor``.
        left : datetime or str, optional
            The left bound of the graph. If given as str should be a tenor format
            defining a point measured from the initial node date of the curve.
            Defaults to the initial node of the curve.
        comparators: list[Curve]
            A list of curves which to include on the same plot as comparators.
        difference : bool
            Whether to plot as comparator minus base curve or outright curve levels in
            plot. Default is `False`.
        labels : list[str]
            A list of strings associated with the plot and comparators. Must be same
            length as number of plots.

        Returns
        -------
        (fig, ax, line) : Matplotlib.Figure, Matplotplib.Axes, Matplotlib.Lines2D
        """
        if left is NoInput.blank:
            left_: datetime = self.node_dates[0]
        elif isinstance(left, str):
            left_ = add_tenor(self.node_dates[0], left, "NONE", NoInput(0))
        elif isinstance(left, datetime):
            left_ = left
        else:
            raise ValueError("`left` must be supplied as datetime or tenor string.")

        if right is NoInput.blank:
            right_: datetime = self.node_dates[-1]
        elif isinstance(right, str):
            right_ = add_tenor(self.node_dates[0], right, "NONE", NoInput(0))
        elif isinstance(right, datetime):
            right_ = right
        else:
            raise ValueError("`right` must be supplied as datetime or tenor string.")

        points: int = (right_ - left_).days + 1
        x = [left_ + timedelta(days=i) for i in range(points)]
        rates = [self.index_value(_) for _ in x]
        if not difference:
            y = [rates]
            if comparators is not None:
                for comparator in comparators:
                    y.append([comparator.index_value(_) for _ in x])
        elif difference and len(comparators) > 0:
            y = []
            for comparator in comparators:
                diff = [comparator.index_value(_) - rates[i] for i, _ in enumerate(x)]
                y.append(diff)
        return plot(x, y, labels)


class CompositeCurve(IndexCurve):
    """
    A dynamic composition of a sequence of other curves.

    .. note::
       Can only composite curves of the same type: :class:`Curve`, :class:`IndexCurve`
       or :class:`LineCurve`. Other curve parameters such as ``modifier``, ``calendar``
       and ``convention`` must also match.

    Parameters
    ----------
    curves : sequence of :class:`Curve`, :class:`LineCurve` or :class:`IndexCurve`
        The curves to be composited.
    id : str, optional, set by Default
        The unique identifier to distinguish between curves in a multi-curve framework.

    Examples
    --------
    Composite two :class:`LineCurve` s. Here, simulating the effect of adding
    quarter-end turns to a cubic spline interpolator, which is otherwise difficult to
    mathematically derive.

    .. ipython:: python

       from rateslib.curves import LineCurve, CompositeCurve
       line_curve1 = LineCurve(
           nodes={
               dt(2022, 1, 1): 2.5,
               dt(2023, 1, 1): 3.5,
               dt(2024, 1, 1): 3.0,
           },
           t=[dt(2022, 1, 1), dt(2022, 1, 1), dt(2022, 1, 1), dt(2022, 1, 1),
              dt(2023, 1, 1),
              dt(2024, 1, 1), dt(2024, 1, 1), dt(2024, 1, 1), dt(2024, 1, 1)],
       )
       line_curve2 = LineCurve(
           nodes={
               dt(2022, 1, 1): 0,
               dt(2022, 3, 31): -0.2,
               dt(2022, 4, 1): 0,
               dt(2022, 6, 30): -0.2,
               dt(2022, 7, 1): 0,
               dt(2022, 9, 30): -0.2,
               dt(2022, 10, 1): 0,
               dt(2022, 12, 31): -0.2,
               dt(2023, 1, 1): 0,
               dt(2023, 3, 31): -0.2,
               dt(2023, 4, 1): 0,
               dt(2023, 6, 30): -0.2,
               dt(2023, 7, 1): 0,
               dt(2023, 9, 30): -0.2,
           },
           interpolation="flat_forward",
       )
       curve = CompositeCurve([line_curve1, line_curve2])
       curve.plot("1d")

    .. plot::

       from rateslib.curves import LineCurve, CompositeCurve
       import matplotlib.pyplot as plt
       from datetime import datetime as dt
       line_curve1 = LineCurve(
           nodes={
               dt(2022, 1, 1): 2.5,
               dt(2023, 1, 1): 3.5,
               dt(2024, 1, 1): 3.0,
           },
           t=[dt(2022, 1, 1), dt(2022, 1, 1), dt(2022, 1, 1), dt(2022, 1, 1),
              dt(2023, 1, 1),
              dt(2024, 1, 1), dt(2024, 1, 1), dt(2024, 1, 1), dt(2024, 1, 1)],
       )
       line_curve2 = LineCurve(
           nodes={
               dt(2022, 1, 1): 0,
               dt(2022, 3, 31): -0.2,
               dt(2022, 4, 1): 0,
               dt(2022, 6, 30): -0.2,
               dt(2022, 7, 1): 0,
               dt(2022, 9, 30): -0.2,
               dt(2022, 10, 1): 0,
               dt(2022, 12, 31): -0.2,
               dt(2023, 1, 1): 0,
               dt(2023, 3, 31): -0.2,
               dt(2023, 4, 1): 0,
               dt(2023, 6, 30): -0.2,
               dt(2023, 7, 1): 0,
               dt(2023, 9, 30): -0.2,
           },
           interpolation="flat_forward",
       )
       curve = CompositeCurve([line_curve1, line_curve2])
       fig, ax, line = curve.plot("1D")
       plt.show()

    We can also composite DF based curves by using a fast approximation or an
    exact match.

    .. ipython:: python

       from rateslib.curves import Curve, CompositeCurve
       curve1 = Curve(
           nodes={
               dt(2022, 1, 1): 1.0,
               dt(2023, 1, 1): 0.98,
               dt(2024, 1, 1): 0.965,
               dt(2025, 1, 1): 0.955
           },
           t=[dt(2023, 1, 1), dt(2023, 1, 1), dt(2023, 1, 1), dt(2023, 1, 1),
              dt(2024, 1, 1),
              dt(2025, 1, 1), dt(2025, 1, 1), dt(2025, 1, 1), dt(2025, 1, 1)],
       )
       curve2 =Curve(
           nodes={
               dt(2022, 1, 1): 1.0,
               dt(2022, 6, 30): 1.0,
               dt(2022, 7, 1): 0.999992,
               dt(2022, 12, 31): 0.999992,
               dt(2023, 1, 1): 0.999984,
               dt(2023, 6, 30): 0.999984,
               dt(2023, 7, 1): 0.999976,
               dt(2023, 12, 31): 0.999976,
               dt(2024, 1, 1): 0.999968,
               dt(2024, 6, 30): 0.999968,
               dt(2024, 7, 1): 0.999960,
               dt(2025, 1, 1): 0.999960,
           },
       )
       curve = CompositeCurve([curve1, curve2])
       curve.plot("1D", comparators=[curve1, curve2], labels=["Composite", "C1", "C2"])

    .. plot::

       from rateslib.curves import Curve, CompositeCurve
       import matplotlib.pyplot as plt
       from datetime import datetime as dt
       curve1 = Curve(
           nodes={
               dt(2022, 1, 1): 1.0,
               dt(2023, 1, 1): 0.98,
               dt(2024, 1, 1): 0.965,
               dt(2025, 1, 1): 0.955
           },
           t=[dt(2023, 1, 1), dt(2023, 1, 1), dt(2023, 1, 1), dt(2023, 1, 1),
              dt(2024, 1, 1),
              dt(2025, 1, 1), dt(2025, 1, 1), dt(2025, 1, 1), dt(2025, 1, 1)],
       )
       curve2 =Curve(
           nodes={
               dt(2022, 1, 1): 1.0,
               dt(2022, 6, 30): 1.0,
               dt(2022, 7, 1): 0.999992,
               dt(2022, 12, 31): 0.999992,
               dt(2023, 1, 1): 0.999984,
               dt(2023, 6, 30): 0.999984,
               dt(2023, 7, 1): 0.999976,
               dt(2023, 12, 31): 0.999976,
               dt(2024, 1, 1): 0.999968,
               dt(2024, 6, 30): 0.999968,
               dt(2024, 7, 1): 0.999960,
               dt(2025, 1, 1): 0.999960,
           },
       )
       curve = CompositeCurve([curve1, curve2])
       fig, ax, line = curve.plot("1D", comparators=[curve1, curve2], labels=["Composite", "C1", "C2"])
       plt.show()

    The :meth:`~rateslib.curves.CompositeCurve.rate` method of a :class:`CompositeCurve`
    composed of either :class:`Curve` or :class:`IndexCurve` s
    accepts an ``approximate`` argument. When *True* by default it used a geometric mean
    approximation to determine composite period rates.
    Below we demonstrate this is more than 1000x faster and within 1e-8 of the true
    value.

    .. ipython:: python

       curve.rate(dt(2022, 6, 1), "1y")
       %timeit curve.rate(dt(2022, 6, 1), "1y")

    .. ipython:: python

       curve.rate(dt(2022, 6, 1), "1y", approximate=False)
       %timeit curve.rate(dt(2022, 6, 1), "1y", approximate=False)

    """

    collateral = None

    def __init__(
        self,
        curves: Union[list, tuple],
        id: Union[str, NoInput] = NoInput(0),
    ) -> None:
        self.id = id or uuid4().hex[:5] + "_"  # 1 in a million clash

        self.curves = tuple(curves)
        self.node_dates = self.curves[0].node_dates
        self.calendar = curves[0].calendar
        self._base_type = curves[0]._base_type
        if self._base_type == "dfs":
            self.modifier = curves[0].modifier
            self.convention = curves[0].convention
        if type(curves[0]) is IndexCurve:
            self.index_lag = curves[0].index_lag
            self.index_base = curves[0].index_base

        # validate
        self._validate_curve_collection()

    def _validate_curve_collection(self):
        """Perform checks to ensure CompositeCurve can exist"""
        if type(self) is MultiCsaCurve and isinstance(self.curves[0], (LineCurve, IndexCurve)):
            raise TypeError("Multi-CSA curves must be of type `Curve`.")

        if type(self) is MultiCsaCurve and self.multi_csa_min_step > self.multi_csa_max_step:
            raise ValueError("`multi_csa_max_step` cannot be less than `min_step`.")

        types = [type(_) for _ in self.curves]
        if any([_ is CompositeCurve for _ in types]):
            raise TypeError(
                "Creating a CompositeCurve type containing sub CompositeCurve types is not "
                "yet implemented."
            )

        if not (
            all([_ is Curve or _ is ProxyCurve for _ in types])
            or all([_ is LineCurve for _ in types])
            or all([_ is IndexCurve for _ in types])
        ):
            raise TypeError(f"`curves` must be a list of similar type curves, got {types}.")

        ini_dates = [_.node_dates[0] for _ in self.curves]
        if not all([_ == ini_dates[0] for _ in ini_dates[1:]]):
            raise ValueError(f"`curves` must share the same initial node date, got {ini_dates}")

        if not type(self) is MultiCsaCurve:  # for multi_csa DF curve do not check calendars
            self._check_init_attribute("calendar")

        if self._base_type == "dfs":
            self._check_init_attribute("modifier")
            self._check_init_attribute("convention")

        if types[0] is IndexCurve:
            self._check_init_attribute("index_base")
            self._check_init_attribute("index_lag")

    def _check_init_attribute(self, attr):
        """Ensure attributes are the same across curve collection"""
        attrs = [getattr(_, attr, None) for _ in self.curves]
        if not all([_ == attrs[0] for _ in attrs[1:]]):
            raise ValueError(
                f"Cannot composite curves with different attributes, got for '{attr}': {attrs},"
            )

    def rate(
        self,
        effective: datetime,
        termination: Optional[Union[datetime, str]] = None,
        modifier: Optional[Union[str, bool]] = False,
        approximate: bool = True,
    ):
        """
        Calculate the composited rate on the curve.

        If rates are sought for dates prior to the initial node of the curve `None`
        will be returned.

        Parameters
        ----------
        effective : datetime
            The start date of the period for which to calculate the rate.
        termination : datetime or str
            The end date of the period for which to calculate the rate.
        modifier : str, optional
            The day rule if determining the termination from tenor. If `False` is
            determined from the `Curve` modifier.
        approximate : bool, optional
            When compositing :class:`Curve` or :class:`IndexCurve` calculating many
            individual rates is expensive. This uses an approximation typically with
            error less than 1/100th of basis point. Not used if ``multi_csa`` is True.

        Returns
        -------
        Dual, Dual2 or float
        """
        if self._base_type == "values":
            _ = 0.0
            for i in range(0, len(self.curves)):
                _ += self.curves[i].rate(effective, termination, modifier)
            return _
        elif self._base_type == "dfs":
            modifier = self.modifier if modifier is False else modifier
            if isinstance(termination, str):
                termination = add_tenor(effective, termination, modifier, self.calendar)

            d = _DCF1d[self.convention.upper()]

            if approximate:
                # calculates the geometric mean overnight rates in periods and adds
                _, n = 0.0, (termination - effective).days
                for curve_ in self.curves:
                    r = curve_.rate(effective, termination)
                    _ += ((1 + r * n * d / 100) ** (1 / n) - 1) / d

                _ = ((1 + d * _) ** n - 1) * 100 / (d * n)

            else:
                _, dcf_ = 1.0, 0.0
                date_ = effective
                while date_ < termination:
                    term_ = add_tenor(date_, "1B", None, self.calendar)
                    __, d_ = 0.0, (term_ - date_).days * d
                    dcf_ += d_
                    for curve in self.curves:
                        __ += curve.rate(date_, term_)
                    _ *= 1 + d_ * __ / 100
                    date_ = term_
                _ = 100 * (_ - 1) / dcf_
        else:
            raise TypeError(
                f"Base curve type is unrecognised: {self._base_type}"
            )  # pragma: no cover

        return _

    def __getitem__(self, date: datetime):
        if self._base_type == "dfs":
            # will return a composited discount factor
            if date == self.curves[0].node_dates[0]:
                return 1.0  # TODO (low:?) this is not variable but maybe should be tagged as "id0"?
            elif date < self.curves[0].node_dates[0]:
                return 0.0  # Any DF in the past is set to zero consistent with behaviour on `Curve`
            days = (date - self.curves[0].node_dates[0]).days
            d = _DCF1d[self.convention.upper()]

            total_rate = 0.0
            for curve in self.curves:
                avg_rate = ((1.0 / curve[date]) ** (1.0 / days) - 1) / d
                total_rate += avg_rate
            _ = 1.0 / (1 + total_rate * d) ** days
            return _

        elif self._base_type == "values":
            # will return a composited rate
            _ = 0.0
            for curve in self.curves:
                _ += curve[date]
            return _

        else:
            raise TypeError(
                f"Base curve type is unrecognised: {self._base_type}"
            )  # pragma: no cover

    def shift(
        self,
        spread: float,
        id: Optional[str] = None,
        composite: Optional[bool] = True,
        collateral: Optional[str] = None,
    ) -> CompositeCurve:
        """
        Create a new curve by vertically adjusting the curve by a set number of basis
        points.

        This curve adjustment preserves the shape of the curve but moves it up or
        down as a translation.
        This method is suitable as a way to assess value changes of instruments when
        a parallel move higher or lower in yields is predicted.

        Parameters
        ----------
        spread : float, Dual, Dual2
            The number of basis points added to the existing curve.
        id : str, optional
            Set the id of the returned curve.
        composite: bool, optional
            If True will return a CompositeCurve that adds a flat curve to the existing curve.
            This results in slower calculations but the curve will maintain a dynamic
            association with the underlying curve and will change if the underlying curve changes.
        collateral: str, optional
            Designate a collateral tag for the curve which is used by other methods.

        Returns
        -------
        CompositeCurve
        """
        if composite:
            # TODO (med) allow composite composite curves
            raise ValueError(
                "Creating a CompositeCurve containing sub CompositeCurves is not yet implemented.\n"
                "Set `composite` to False."
            )

        curves = (self.curves[0].shift(spread=spread, composite=composite),)
        curves += self.curves[1:]
        _ = CompositeCurve(curves=curves, id=id)
        _.collateral = collateral
        return _

    def translate(self, start: datetime, t: bool = False) -> CompositeCurve:
        """
        Create a new curve with an initial node date moved forward keeping all else
        constant.

        This curve adjustment preserves forward curve expectations as time evolves.
        This method is suitable as a way to create a subsequent *opening* curve from a
        previous day's *closing* curve.

        Parameters
        ----------
        start : datetime
            The new initial node date for the curve, must be in the domain:
            (node_date[0], node_date[1]]
        t : bool
            Set to *True* if the initial knots of the knot sequence should be
            translated forward.

        Returns
        -------
        CompositeCurve
        """
        return CompositeCurve(curves=[curve.translate(start, t) for curve in self.curves])

    def roll(self, tenor: Union[datetime, str]) -> CompositeCurve:
        """
        Create a new curve with its shape translated in time

        This curve adjustment is a simulation of a future state of the market where
        forward rates are assumed to have moved so that the present day's curve shape
        is reflected in the future (or the past). This is often used in trade
        strategy analysis.

        Parameters
        ----------
        tenor : datetime or str
            The date or tenor by which to roll the curve. If a tenor, as str, will
            derive the datetime as measured from the initial node date. If supplying a
            negative tenor, or a past datetime, there is a limit to how far back the
            curve can be rolled - it will first roll backwards and then attempt to
            :meth:`translate` forward to maintain the initial node date.

        Returns
        -------
        CompositeCurve
        """
        return CompositeCurve(curves=[curve.roll(tenor) for curve in self.curves])

    def index_value(self, date: datetime, interpolation: str = "daily"):
        """
        Calculate the accrued value of the index from the ``index_base``.

        See :meth:`IndexCurve.index_value()<rateslib.curves.IndexCurve.index_value>`
        """
        if not isinstance(self.curves[0], IndexCurve):
            raise TypeError("`index_value` not available on non `IndexCurve` types.")
        return super().index_value(date, interpolation)


class MultiCsaCurve(CompositeCurve):
    """
    A dynamic composition of a sequence of other curves.

    .. note::
       Can only combine curves of the type: :class:`Curve`. Other curve parameters such as
       ``modifier``, and ``convention`` must also match.

    Parameters
    ----------
    curves : sequence of :class:`Curve`, :class:`LineCurve` or :class:`IndexCurve`
        The curves to be composited.
    id : str, optional, set by Default
        The unique identifier to distinguish between curves in a multi-curve framework.
    multi_csa_min_step: int, optional
        The minimum calculation step between subsequent DF evaluations to determine a multi-CSA
        curve term DF. Higher numbers make faster calculations but are less accurate. Should be
        in [1, max_step].
    multi_csa_max_step: int, optional
        The minimum calculation step between subsequent DF evaluations to determine a multi-CSA
        curve term DF. Higher numbers make faster calculations but are less accurate. Should be
        in [min_step, 1825].

    Notes
    -----
    A *MultiCsaCurve* uses a different calculation methodology than a *CompositeCurve* for
    determining the *rate* by selecting the curve within the collection with the highest rate.
    """

    def __init__(
        self,
        curves: Union[list, tuple],
        id: Union[str, NoInput] = NoInput(0),
        multi_csa_min_step: Optional[int] = 1,
        multi_csa_max_step: Optional[int] = 1825,
    ) -> None:
        self.multi_csa_min_step = max(1, multi_csa_min_step)
        self.multi_csa_max_step = min(1825, multi_csa_max_step)
        super().__init__(curves, id)

    def rate(
        self,
        effective: datetime,
        termination: Optional[Union[datetime, str]] = None,
        modifier: Optional[Union[str, bool]] = False,
    ):
        """
        Calculate the cheapest-to-deliver (CTD) rate on the curve.

        If rates are sought for dates prior to the initial node of the curve `None`
        will be returned.

        Parameters
        ----------
        effective : datetime
            The start date of the period for which to calculate the rate.
        termination : datetime or str
            The end date of the period for which to calculate the rate.
        modifier : str, optional
            The day rule if determining the termination from tenor. If `False` is
            determined from the `Curve` modifier.

        Returns
        -------
        Dual, Dual2 or float
        """
        modifier = self.modifier if modifier is False else modifier
        if isinstance(termination, str):
            termination = add_tenor(effective, termination, modifier, self.calendar)

        d = _DCF1d[self.convention.upper()]
        n = (termination - effective).days
        # TODO (low:perf) when these discount factors are looked up the curve repeats
        # the lookup could be vectorised to return two values at once.
        df_num = self[effective]
        df_den = self[termination]
        _ = (df_num / df_den - 1) * 100 / (d * n)
        return _

    def __getitem__(self, date: datetime):
        # will return a composited discount factor
        if date == self.curves[0].node_dates[0]:
            return 1.0  # TODO (low:?) this is not variable but maybe should be tagged as "id0"?
        days = (date - self.curves[0].node_dates[0]).days
        d = _DCF1d[self.convention.upper()]

        # method uses the step and picks the highest (cheapest rate)
        # in each period
        _ = 1.0
        d1 = self.curves[0].node_dates[0]

        def _get_step(step):
            return min(max(step, self.multi_csa_min_step), self.multi_csa_max_step)

        d2 = d1 + timedelta(days=_get_step(defaults.multi_csa_steps[0]))
        # cache stores looked up DF values to next loop, avoiding double calc
        cache, k = {i: 1.0 for i in range(len(self.curves))}, 1
        while d2 < date:
            min_ratio = 1e5
            for i, curve in enumerate(self.curves):
                d2_df = curve[d2]
                ratio_ = d2_df / cache[i]
                min_ratio = ratio_ if ratio_ < min_ratio else min_ratio
                cache[i] = d2_df
            _ *= min_ratio
            try:
                step = _get_step(defaults.multi_csa_steps[k])
            except IndexError:
                step = self.multi_csa_max_step
            d1, d2, k = d2, d2 + timedelta(days=step), k + 1

        # finish the loop on the correct date
        if date == d1:
            return _
        else:
            min_ratio = 1e5
            for i, curve in enumerate(self.curves):
                ratio_ = curve[date] / cache[i]  # cache[i] = curve[d1]
                min_ratio = ratio_ if ratio_ < min_ratio else min_ratio
            _ *= min_ratio
            return _

    def translate(self, start: datetime, t: bool = False) -> MultiCsaCurve:
        """
        Create a new curve with an initial node date moved forward keeping all else
        constant.

        This curve adjustment preserves forward curve expectations as time evolves.
        This method is suitable as a way to create a subsequent *opening* curve from a
        previous day's *closing* curve.

        Parameters
        ----------
        start : datetime
            The new initial node date for the curve, must be in the domain:
            (node_date[0], node_date[1]]
        t : bool
            Set to *True* if the initial knots of the knot sequence should be
            translated forward.

        Returns
        -------
        MultiCsaCurve
        """
        return MultiCsaCurve(
            curves=[curve.translate(start, t) for curve in self.curves],
            multi_csa_max_step=self.multi_csa_max_step,
            multi_csa_min_step=self.multi_csa_min_step,
        )

    def roll(self, tenor: Union[datetime, str]) -> MultiCsaCurve:
        """
        Create a new curve with its shape translated in time

        This curve adjustment is a simulation of a future state of the market where
        forward rates are assumed to have moved so that the present day's curve shape
        is reflected in the future (or the past). This is often used in trade
        strategy analysis.

        Parameters
        ----------
        tenor : datetime or str
            The date or tenor by which to roll the curve. If a tenor, as str, will
            derive the datetime as measured from the initial node date. If supplying a
            negative tenor, or a past datetime, there is a limit to how far back the
            curve can be rolled - it will first roll backwards and then attempt to
            :meth:`translate` forward to maintain the initial node date.

        Returns
        -------
        MultiCsaCurve
        """
        return MultiCsaCurve(
            curves=[curve.roll(tenor) for curve in self.curves],
            multi_csa_max_step=self.multi_csa_max_step,
            multi_csa_min_step=self.multi_csa_min_step,
        )

    def shift(
        self,
        spread: float,
        id: Optional[str] = None,
        composite: Optional[bool] = True,
        collateral: Optional[str] = None,
    ) -> MultiCsaCurve:
        """
        Create a new curve by vertically adjusting the curve by a set number of basis
        points.

        This curve adjustment preserves the shape of the curve but moves it up or
        down as a translation.
        This method is suitable as a way to assess value changes of instruments when
        a parallel move higher or lower in yields is predicted.

        Parameters
        ----------
        spread : float, Dual, Dual2
            The number of basis points added to the existing curve.
        id : str, optional
            Set the id of the returned curve.
        composite: bool, optional
            If True will return a CompositeCurve that adds a flat curve to the existing curve.
            This results in slower calculations but the curve will maintain a dynamic
            association with the underlying curve and will change if the underlying curve changes.
        collateral: str, optional
            Designate a collateral tag for the curve which is used by other methods.

        Returns
        -------
        CompositeCurve
        """
        if composite:
            # TODO (med) allow composite composite curves
            raise ValueError(
                "Creating a CompositeCurve containing sub CompositeCurves or MultiCsaCurves is "
                "not yet implemented.\nSet `composite` to False."
            )

        curves = tuple(_.shift(spread=spread, composite=composite) for _ in self.curves)
        _ = MultiCsaCurve(
            curves=curves,
            id=id,
            multi_csa_max_step=self.multi_csa_max_step,
            multi_csa_min_step=self.multi_csa_min_step,
        )
        _.collateral = collateral
        return _


class ProxyCurve(Curve):
    """
    A subclass of :class:`~rateslib.curves.Curve` which returns dynamic DFs based on
    other curves related via :class:`~rateslib.fx.FXForwards` parity.

    Parameters
    ----------
    cashflow : str
        The currency in which cashflows are represented (3-digit code).
    collateral : str
        The currency of the CSA against which cashflows are collateralised (3-digit
        code).
    fx_forwards : FXForwards
        The :class:`~rateslib.fx.FXForwards` object which contains the relating
        FX information and the available :class:`~rateslib.curves.Curve` s.
    convention : str
        The day count convention used for calculating rates. If `None` defaults
        to the convention in the local cashflow currency.
    modifier : str, optional
        The modification rule, in {"F", "MF", "P", "MP"}, for determining rates.
        If `False` will default to the modifier in the local cashflow currency.
    calendar : calendar or str, optional
        The holiday calendar object to use. If str, lookups named calendar
        from static data. Used for determining rates. If `False` will
        default to the calendar in the local cashflow currency.
    id : str, optional, set by Default
        The unique identifier to distinguish between curves in a multi-curve framework.

    Notes
    -----
    The DFs returned are calculated via the chaining method and the below formula,
    relating the DF curve in the local collateral currency and FX forward rates.

    .. math::

       w_{dom:for,i} = \\frac{f_{DOMFOR,i}}{F_{DOMFOR,0}} v_{for:for,i}

    The returned curve contains contrived methods to calculate this dynamically and
    efficiently from the combination of curves and FX rates that are available within
    the given :class:`FXForwards` instance.
    """

    _base_type = "dfs"

    def __init__(
        self,
        cashflow: str,
        collateral: str,
        fx_forwards: FXForwards,
        convention: Optional[str] = None,
        modifier: Optional[Union[str, bool]] = False,
        calendar: Optional[Union[CalInput, bool]] = False,
        id: Optional[str] = None,
    ):
        self.id = id or uuid4().hex[:5] + "_"  # 1 in a million clash
        cash_ccy, coll_ccy = cashflow.lower(), collateral.lower()
        self.collateral = coll_ccy
        self._is_proxy = True
        self.fx_forwards = fx_forwards
        self.cash_currency = cash_ccy
        self.cash_pair = f"{cash_ccy}{cash_ccy}"
        self.cash_idx = self.fx_forwards.currencies[cash_ccy]
        self.coll_currency = coll_ccy
        self.coll_pair = f"{coll_ccy}{coll_ccy}"
        self.coll_idx = self.fx_forwards.currencies[coll_ccy]
        self.pair = f"{cash_ccy}{coll_ccy}"
        self.path = self.fx_forwards._get_recursive_chain(
            self.fx_forwards.transform, self.coll_idx, self.cash_idx
        )[1]
        self.terminal = list(self.fx_forwards.fx_curves[self.cash_pair].nodes.keys())[-1]

        default_curve = Curve(
            {},
            convention=self.fx_forwards.fx_curves[self.cash_pair].convention
            if convention is None
            else convention,
            modifier=self.fx_forwards.fx_curves[self.cash_pair].modifier
            if modifier is False
            else modifier,
            calendar=self.fx_forwards.fx_curves[self.cash_pair].calendar
            if calendar is False
            else calendar,
        )
        self.convention = default_curve.convention
        self.modifier = default_curve.modifier
        self.calendar = default_curve.calendar
        self.node_dates = [self.fx_forwards.immediate, self.terminal]

    def __getitem__(self, date: datetime):
        return (
            self.fx_forwards.rate(self.pair, date, path=self.path)
            / self.fx_forwards.fx_rates_immediate.fx_array[self.cash_idx, self.coll_idx]
            * self.fx_forwards.fx_curves[self.coll_pair][date]
        )

    def to_json(self):  # pragma: no cover
        """
        Not implemented for :class:`~rateslib.fx.ProxyCurve` s.
        :return:
        """
        return NotImplementedError("`to_json` not available on proxy curve.")

    def from_json(self):  # pragma: no cover
        """
        Not implemented for :class:`~rateslib.fx.ProxyCurve` s.
        """
        return NotImplementedError("`from_json` not available on proxy curve.")

    def _set_ad_order(self):  # pragma: no cover
        """
        Not implemented for :class:`~rateslib.fx.ProxyCurve` s.
        """
        return NotImplementedError("`set_ad_order` not available on proxy curve.")


def average_rate(effective, termination, convention, rate):
    """
    Return the geometric, 1 calendar day, average rate for the rate in a period.

    This is used for approximations usually in combination with floating periods.

    Parameters
    ----------
    effective : datetime
        The effective date of the rate.
    termination : datetime
        The termination date of the rate.
    convention : str
        The day count convention of the curve rate.
    rate : float, Dual, Dual2
        The rate to decompose to average, in percentage terms, e.g. 0.04 = 4% rate.

    Returns
    -------
    tuple : The rate, the 1-day DCF, and the number of calendar days
    """
    d = _DCF1d[convention.upper()]
    n = (termination - effective).days
    _ = ((1 + n * d * rate / 100) ** (1 / n) - 1) / d
    return _ * 100, d, n


def interpolate(x, x_1, y_1, x_2, y_2, interpolation, start=None):
    """
    Perform local interpolation between two data points.

    Parameters
    ----------
    x : Any with topology
        The x-value for which the interpolated y-value is sought.
    x_1 : same type as ``x``
        The left bound for the local interpolation.
    y_1 : float, Dual, Dual2
        The value at the left bound.
    x_2 : same type as ``x``
        The right bound for the local interpolation.
    y_2 : float, Dual, Dual2
        The value at the right bound.
    interpolation : str
        The interpolation rule to use in *{"linear", "log_linear", "linear_zero_rate",
        "flat_forward", "flat_backward"}*.
    start : datetime
        Used only if ``interpolation`` is *"linear_zero_rate"* to identify the start
        date of a curve.

    Returns
    -------
    float, Dual, Dual2

    Notes
    -----
    If ``x`` is outside the region ``[x_1, x_2]`` this function will extrapolate
    instead of interpolate using the same mathematical formula.

    Examples
    --------
    .. ipython:: python

       interpolate(50, 0, 10, 100, 50, "linear")
       interpolate(dt(2000, 1, 6), dt(2000, 1, 1), 10, dt(2000, 1, 11), 50, "linear")
    """
    if interpolation == "linear":

        def op(z):
            return z

    elif interpolation == "linear_index":

        def op(z):
            return 1 / z

        y_1, y_2 = 1 / y_1, 1 / y_2
    elif interpolation == "log_linear":
        op, y_1, y_2 = dual_exp, dual_log(y_1), dual_log(y_2)
    elif interpolation == "linear_zero_rate":
        # convention not used here since we just determine linear rate interpolation
        # 86400. scalar relates to using posix timestamp conversion
        y_2 = dual_log(y_2) / ((start - x_2) / (365. * 86400.))
        if start == x_1:
            y_1 = y_2
        else:
            y_1 = dual_log(y_1) / ((start - x_1) / (365. * 86400.))

        def op(z):
            return dual_exp((start - x) / (365. * 86400.) * z)

    elif interpolation == "flat_forward":
        if x >= x_2:
            return y_2
        return y_1
    elif interpolation == "flat_backward":
        if x <= x_1:
            return y_1
        return y_2
    else:
        raise ValueError(
            '`interpolation` must be in {"linear", "log_linear", "linear_index", '
            '"linear_zero_rate", "flat_forward", "flat_backward"}, got: '
            f"{interpolation}."
        )
    ret = op(y_1 + (y_2 - y_1) * ((x - x_1) / (x_2 - x_1)))
    return ret


def index_left(
    list_input: list[Any],
    list_length: int,
    value: Any,
    left_count: Optional[int] = 0,
):
    """
    Return the interval index of a value from an ordered input list on the left side.

    Parameters
    ----------
    input : list
        Ordered list (lowest to highest) containing datatypes the same as value.
    length : int
        The length of ``input``.
    value : Any
        The value for which to determine the list index of.
    left_count : int
        The counter to pass recursively to determine the output. Users should not
        directly specify, it is used in internal calculation only.

    Returns
    -------
    int : The left index of the interval within which value is found (or extrapolated
          from)

    Notes
    -----
    Uses a binary search method which operates with time :math:`O(log_2 n)`.

    Examples
    --------
    .. ipython:: python

       from rateslib.curves import index_left

    Out of domain values return the left-side index of the closest matching interval.
    100 is attributed to the interval (1, 2].

    .. ipython:: python

       list = [0, 1, 2]
       index_left(list, 3, 100)

    -100 is attributed to the interval (0, 1].

    .. ipython:: python

       index_left(list, 3, -100)

    Interior values return the left-side index of the interval.
    1.45 is attributed to the interval (1, 2].

    .. ipython:: python

       index_left(list, 3, 1.45)

    1 is attributed to the interval (0, 1].

    .. ipython:: python

       index_left(list, 3, 1)

    """
    if list_length == 1:
        raise ValueError("`index_left` designed for intervals. Cannot index list of length 1.")

    if list_length == 2:
        return left_count

    split = floor((list_length - 1) / 2)
    if list_length == 3 and value == list_input[split]:
        return left_count

    if value <= list_input[split]:
        return index_left(list_input[: split + 1], split + 1, value, left_count)
    else:
        return index_left(list_input[split:], list_length - split, value, left_count + split)


# # ALTERNATIVE index_left: exhaustive search which is inferior to binary search
# def index_left_exhaustive(list_input, value, left_count=0):
#     if left_count == 0:
#         if value > list_input[-1]:
#             return len(list_input)-2
#         if value <= list_input[0]:
#             return 0
#
#     if list_input[0] < value <= list_input[1]:
#         return left_count
#     else:
#         return index_left_exhaustive(list_input[1:], value, left_count + 1)


# Licence: Creative Commons - Attribution-NonCommercial-NoDerivatives 4.0 International
# Commercial use of this code, and/or copying and redistribution is prohibited.
# Contact rateslib at gmail.com if this code is observed outside its intended sphere.<|MERGE_RESOLUTION|>--- conflicted
+++ resolved
@@ -590,11 +590,7 @@
             )
 
         self.spline = Spline(4, t_posix, None)
-<<<<<<< HEAD
-        self.spline.csolve(np.array(tau_posix), np.array(y), left_n, right_n, False)
-=======
         self.spline.csolve(tau_posix, y, left_n, right_n, False)
->>>>>>> 7103c54b
         return None
 
     def shift(
