"""
.. ipython:: python
   :suppress:

   from rateslib.curves import *
   from datetime import datetime as dt
"""

from __future__ import annotations

from datetime import datetime, timedelta
from pytz import UTC
from typing import Optional, Union, Callable, Any
from pandas.tseries.offsets import CustomBusinessDay
from pandas.tseries.holiday import Holiday
from uuid import uuid4
import numpy as np
import warnings
import json
from math import floor, comb
from rateslib import defaults
from rateslib.dual import Dual, dual_log, dual_exp, set_order_convert
from rateslib.splines import (
    PPSplineF64,
    PPSplineDual,
    PPSplineDual2
)
from rateslib.default import plot, NoInput
from rateslib.calendars import (
    create_calendar,
    get_calendar,
    add_tenor,
    dcf,
    CalInput,
    _DCF1d,
)

from typing import TYPE_CHECKING

if TYPE_CHECKING:
    from rateslib.fx import FXForwards  # pragma: no cover


# Licence: Creative Commons - Attribution-NonCommercial-NoDerivatives 4.0 International
# Commercial use of this code, and/or copying and redistribution is prohibited.
# Contact rateslib at gmail.com if this code is observed outside its intended sphere.


class _Serialize:
    """
    Methods mixin for serializing and solving :class:`Curve` or :class:`LineCurve` s.
    """

    def to_json(self):
        """
        Convert the parameters of the curve to JSON format.

        Returns
        -------
        str
        """
        if self.t is NoInput.blank:
            t = None
        else:
            t = [t.strftime("%Y-%m-%d") for t in self.t]

        container = {
            "nodes": {dt.strftime("%Y-%m-%d"): v.real for dt, v in self.nodes.items()},
            "interpolation": self.interpolation if isinstance(self.interpolation, str) else None,
            "t": t,
            "c": self.spline.c if self.c_init else None,
            "id": self.id,
            "convention": self.convention,
            "endpoints": self.spline_endpoints,
            "modifier": self.modifier,
            "calendar_type": self.calendar_type,
            "ad": self.ad,
        }
        if type(self) is IndexCurve:
            container.update({"index_base": self.index_base, "index_lag": self.index_lag})

        if self.calendar_type == "null":
            container.update({"calendar": None})
        elif "named: " in self.calendar_type:
            container.update({"calendar": self.calendar_type[7:]})
        else:  # calendar type is custom
            container.update(
                {
                    "calendar": {
                        "weekmask": self.calendar.weekmask,
                        "holidays": [
                            d.item().strftime("%Y-%m-%d")
                            for d in self.calendar.holidays  # numpy/pandas timestamp to py
                        ],
                    }
                }
            )

        return json.dumps(container, default=str)

    @classmethod
    def from_json(cls, curve, **kwargs):
        """
        Reconstitute a curve from JSON.

        Parameters
        ----------
        curve : str
            The JSON string representation of the curve.

        Returns
        -------
        Curve or LineCurve
        """
        serial = json.loads(curve)

        serial["nodes"] = {
            datetime.strptime(dt, "%Y-%m-%d"): v for dt, v in serial["nodes"].items()
        }

        if serial["calendar_type"] == "custom":
            # must load and construct a custom holiday calendar from serial dates
            def parse(d: datetime):
                return Holiday("", year=d.year, month=d.month, day=d.day)

            dates = [
                parse(datetime.strptime(d, "%Y-%m-%d")) for d in serial["calendar"]["holidays"]
            ]
            serial["calendar"] = create_calendar(
                rules=dates, weekmask=serial["calendar"]["weekmask"]
            )

        if serial["t"] is not None:
            serial["t"] = [datetime.strptime(t, "%Y-%m-%d") for t in serial["t"]]

        serial = {k: v for k, v in serial.items() if v is not None}
        return cls(**{**serial, **kwargs})

    def copy(self):
        """
        Create an identical copy of the curve object.

        Returns
        -------
        Curve or LineCurve
        """
        return self.from_json(self.to_json())

    def __eq__(self, other):
        """Test two curves are identical"""
        if type(self) is not type(other):
            return False
        attrs = [attr for attr in dir(self) if attr[:1] != "_"]
        for attr in attrs:
            if callable(getattr(self, attr, None)):
                continue
            elif getattr(self, attr, None) != getattr(other, attr, None):
                return False
        return True

    def _set_ad_order(self, order):
        """
        Change the node values to float, Dual or Dual2 based on input parameter.
        """
        if order == getattr(self, "ad", None):
            return None
        elif order not in [0, 1, 2]:
            raise ValueError("`order` can only be in {0, 1, 2} for auto diff calcs.")

        self.ad = order
        self.nodes = {
            k: set_order_convert(v, order, [f"{self.id}{i}"])
            for i, (k, v) in enumerate(self.nodes.items())
        }
        self.csolve()
        return None


class Curve(_Serialize):
    """
    Curve based on DF parametrisation at given node dates with interpolation.

    Parameters
    ----------
    nodes : dict[datetime: float]
        Parameters of the curve denoted by a node date and a corresponding
        DF at that point.
    interpolation : str or callable
        The interpolation used in the non-spline section of the curve. That is the part
        of the curve between the first node in ``nodes`` and the first knot in ``t``.
        If a callable, this allows a user-defined interpolation scheme, and this must
        have the signature ``method(date, nodes)``, where ``date`` is the datetime
        whose DF will be returned and ``nodes`` is as above and is passed to the
        callable.
    t : list[datetime], optional
        The knot locations for the B-spline log-cubic interpolation section of the
        curve. If *None* all interpolation will be done by the local method specified in
        ``interpolation``.
    c : list[float], optional
        The B-spline coefficients used to define the log-cubic spline. If not given,
        which is the expected case, uses :meth:`csolve` to calculate these
        automatically.
    endpoints : str or list, optional
        The left and right endpoint constraint for the spline solution. Valid values are
        in {"natural", "not_a_knot"}. If a list, supply the left endpoint then the
        right endpoint.
    id : str, optional, set by Default
        The unique identifier to distinguish between curves in a multicurve framework.
    convention : str, optional, set by Default
        The convention of the curve for determining rates. Please see :meth:`dcf()<rateslib.calendars.dcf>` for all available options.
    modifier : str, optional
        The modification rule, in {"F", "MF", "P", "MP"}, for determining rates.
    calendar : calendar or str, optional
        The holiday calendar object to use. If str, looks up named calendar from
        static data. Used for determining rates.
    ad : int in {0, 1, 2}, optional
        Sets the automatic differentiation order. Defines whether to convert node
        values to float, :class:`~rateslib.dual.Dual` or
        :class:`~rateslib.dual.Dual2`. It is advised against
        using this setting directly. It is mainly used internally.
    Notes
    -----

    This curve type is **discount factor (DF)** based and is parametrised by a set of
    (date, DF) pairs set as ``nodes``. The initial node date of the curve is defined
    to be today and should **always** have a DF of precisely 1.0. The initial DF
    will **not** be affected by a :class:`~rateslib.solver.Solver`.

    Intermediate DFs are determined through ``interpolation``. If local interpolation
    is adopted a DF for an arbitrary date is dependent only on its immediately
    neighbouring nodes via the interpolation routine. Available options are:

    - *"log_linear"* (default for this curve type)
    - *"linear_index"*

    And also the following which are not recommended for this curve type:

    - *"linear"*,
    - *"linear_zero_rate"*,
    - *"flat_forward"*,
    - *"flat_backward"*,

    Global interpolation in the form of a **log-cubic** spline is also configurable
    with the parameters ``t``, ``c`` and ``endpoints``. See
    :ref:`splines<splines-doc>` for instruction of knot sequence calibration.
    Values before the first knot in ``t`` will be determined through the local
    interpolation method.

    For defining rates by a given tenor, the ``modifier`` and ``calendar`` arguments
    will be used. For correct scaling of the rate a ``convention`` is attached to the
    curve, which is usually one of "Act360" or "Act365F".

    Examples
    --------

    .. ipython:: python

       curve = Curve(
           nodes={
               dt(2022,1,1): 1.0,  # <- initial DF should always be 1.0
               dt(2023,1,1): 0.99,
               dt(2024,1,1): 0.979,
               dt(2025,1,1): 0.967,
               dt(2026,1,1): 0.956,
               dt(2027,1,1): 0.946,
           },
           interpolation="log_linear",
       )
       curve.plot("1d")

    .. plot::

       from rateslib.curves import *
       import matplotlib.pyplot as plt
       from datetime import datetime as dt
       import numpy as np
       curve = Curve(
           nodes={
               dt(2022,1,1): 1.0,
               dt(2023,1,1): 0.99,
               dt(2024,1,1): 0.979,
               dt(2025,1,1): 0.967,
               dt(2026,1,1): 0.956,
               dt(2027,1,1): 0.946,
           },
           interpolation="log_linear",
       )
       fig, ax, line = curve.plot("1D")
       plt.show()
    """

    _op_exp = staticmethod(dual_exp)  # Curve is DF based: log-cubic spline is exp'ed
    _op_log = staticmethod(dual_log)  # Curve is DF based: spline is applied over log
    _ini_solve = 1  # Curve is assumed to have initial DF node at 1.0 as constraint
    _base_type = "dfs"
    collateral = None

    def __init__(
        self,
        nodes: dict,
        *,
        interpolation: Union[str, Callable, NoInput] = NoInput(0),
        t: Union[list[datetime], NoInput] = NoInput(0),
        c: Union[list[float], NoInput] = NoInput(0),
        endpoints: Union[str, NoInput] = NoInput(0),
        id: Union[str, NoInput] = NoInput(0),
        convention: Union[str, NoInput] = NoInput(0),
        modifier: Union[str, NoInput] = NoInput(0),
        calendar: Union[CustomBusinessDay, str, NoInput] = NoInput(0),
        ad: int = 0,
        **kwargs,
    ):
        self.id = uuid4().hex[:5] + "_" if id is NoInput.blank else id  # 1 in a million clash
        self.nodes = nodes  # nodes.copy()
        self.node_dates = list(self.nodes.keys())
        self.n = len(self.node_dates)
        for idx in range(1, self.n):
            if self.node_dates[idx-1] >= self.node_dates[idx]:
                raise ValueError("Curve node dates are not sorted or contain duplicates. To sort directly use: `dict(sorted(nodes.items()))`")
        self.interpolation = (
            defaults.interpolation[type(self).__name__]
            if interpolation is NoInput.blank
            else interpolation
        )
        if isinstance(self.interpolation, str):
            self.interpolation = self.interpolation.lower()

        # Parameters for the rate derivation
        self.convention = defaults.convention if convention is NoInput.blank else convention
        self.modifier = defaults.modifier if modifier is NoInput.blank else modifier
        self.calendar, self.calendar_type = get_calendar(calendar, kind=True)
        if self.calendar_type == "named":
            self.calendar_type = f"named: {calendar.lower()}"

        # Parameters for PPSpline
        if endpoints is NoInput.blank:
            self.spline_endpoints = [defaults.endpoints, defaults.endpoints]
        elif isinstance(endpoints, str):
            self.spline_endpoints = [endpoints.lower(), endpoints.lower()]
        else:
            self.spline_endpoints = [_.lower() for _ in endpoints]

        self.t = t

        # TODO RUST SPLINE find a better way to construct a curve with an initialised c value
        self.c_init = False  # if c is NoInput.blank else True
        if t is not NoInput.blank:
<<<<<<< HEAD
            remap_t_f64 = [_.timestamp() for _ in t]
            self.spline = PPSplineF64(4, remap_t_f64) # c)
            # TODO RUST SPLINE create a setter for c values or create a better init method.
=======
            self.t_posix = [_.replace(tzinfo=UTC).timestamp() for _ in t]
            self.spline = PPSplineF64(4, self.t_posix, c)
>>>>>>> 9438d0e0
            if len(self.t) < 10 and "not_a_knot" in self.spline_endpoints:
                raise ValueError(
                    "`endpoints` cannot be 'not_a_knot' with only 1 interior breakpoint"
                )
        else:
            self.t_posix = None
            self.spline = None

        self._set_ad_order(order=ad)

    def __getitem__(self, date: datetime):
        if self.spline is None or date <= self.t[0]:
            if isinstance(self.interpolation, Callable):
                return self.interpolation(date, self.nodes.copy())
            return self._local_interp_(date)
        else:
            if date > self.t[-1]:
                warnings.warn(
                    "Evaluating points on a curve beyond the endpoint of the basic "
                    "spline interval is undefined.\n"
                    f"date: {date.strftime('%Y-%m-%d')}, spline end: {self.t[-1].strftime('%Y-%m-%d')}",
                    UserWarning,
                )
<<<<<<< HEAD
            return self._op_exp(self.spline.ppev_single(date.timestamp()))
=======
            date_posix = date.replace(tzinfo=UTC).timestamp()
            return self._op_exp(self.spline.ppev_single(date_posix))
>>>>>>> 9438d0e0

    # Licence: Creative Commons - Attribution-NonCommercial-NoDerivatives 4.0 International
    # Commercial use of this code, and/or copying and redistribution is prohibited.
    # Contact rateslib at gmail.com if this code is observed outside its intended sphere.

    def _local_interp_(self, date: datetime):
        if date < self.node_dates[0]:
            return 0  # then date is in the past and DF is zero
        l_index = index_left(self.node_dates, self.n, date)
        node_left, node_right = self.node_dates[l_index], self.node_dates[l_index + 1]
        return interpolate(
            date,
            node_left,
            self.nodes[node_left],
            node_right,
            self.nodes[node_right],
            self.interpolation,
            self.node_dates[0],
        )

    # def plot(self, *args, **kwargs):
    #     return super().plot(*args, **kwargs)

    def rate(
        self,
        effective: datetime,
        termination: Union[datetime, str],
        modifier: Union[str, bool, NoInput] = NoInput(0),
        # calendar: Optional[Union[CustomBusinessDay, str, bool]] = False,
        # convention: Optional[str] = None,
        float_spread: float = None,  # TODO: NoInput
        spread_compound_method: str = None,
    ):
        """
        Calculate the rate on the `Curve` using DFs.

        If rates are sought for dates prior to the initial node of the curve `None`
        will be returned.

        Parameters
        ----------
        effective : datetime
            The start date of the period for which to calculate the rate.
        termination : datetime or str
            The end date of the period for which to calculate the rate.
        modifier : str, optional
            The day rule if determining the termination from tenor. If `False` is
            determined from the `Curve` modifier.
        float_spread : float, optional
            A float spread can be added to the rate in certain cases.
        spread_compound_method : str in {"none_simple", "isda_compounding"}
            The method if adding a float spread.
            If *"none_simple"* is used this results in an exact calculation.
            If *"isda_compounding"* or *"isda_flat_compounding"* is used this results
            in an approximation.

        Returns
        -------
        Dual, Dual2 or float

        Notes
        -----
        Calculating rates from a curve implies that the conventions attached to the
        specific index, e.g. USD SOFR, or GBP SONIA, are applicable and these should
        be set at initialisation of the ``Curve``. Thus, the convention used to
        calculate the ``rate`` is taken from the ``Curve`` from which ``rate``
        is called.

        ``modifier`` is only used if a tenor is given as the termination.

        Major indexes, such as legacy IBORs, and modern RFRs typically use a
        ``convention`` which is either `"Act365F"` or `"Act360"`. These conventions
        do not need additional parameters, such as the `termination` of a leg,
        the `frequency` or a leg or whether it is a `stub` to calculate a DCF.

        **Adding Floating Spreads**

        An optimised method for adding floating spreads to a curve rate is provided.
        This is quite restrictive and mainly used internally to facilitate other parts
        of the library.

        - When ``spread_compound_method`` is *"none_simple"* the spread is a simple
          linear addition.
        - When using *"isda_compounding"* or *"isda_flat_compounding"* the curve is
          assumed to be comprised of RFR
          rates and an approximation is used to derive to total rate.

        Examples
        --------

        .. ipython:: python

            curve_act365f = Curve(
                nodes={
                    dt(2022, 1, 1): 1.0,
                    dt(2022, 2, 1): 0.98,
                    dt(2022, 3, 1): 0.978,
                },
                convention='Act365F'
            )
            curve_act365f.rate(dt(2022, 2, 1), dt(2022, 3, 1))

        Using a different convention will result in a different rate:

        .. ipython:: python

            curve_act360 = Curve(
                nodes={
                    dt(2022, 1, 1): 1.0,
                    dt(2022, 2, 1): 0.98,
                    dt(2022, 3, 1): 0.978,
                },
                convention='Act360'
            )
            curve_act360.rate(dt(2022, 2, 1), dt(2022, 3, 1))
        """
        modifier = self.modifier if modifier is NoInput.blank else modifier
        # calendar = self.calendar if calendar is False else calendar
        # convention = self.convention if convention is None else convention

        if isinstance(termination, str):
            termination = add_tenor(effective, termination, modifier, self.calendar)
        try:
            n_, d_ = self[effective], self[termination]
            df_ratio = n_ / d_
        except ZeroDivisionError:
            return None

        if termination == effective:
            raise ZeroDivisionError(f"effective: {effective}, termination: {termination}")
        n_, d_ = (df_ratio - 1), dcf(effective, termination, self.convention)
        _ =  n_ / d_ * 100

        if float_spread is not None and abs(float_spread) > 1e-9:
            if spread_compound_method == "none_simple":
                return _ + float_spread / 100
            elif spread_compound_method == "isda_compounding":
                # this provides an approximated rate
                r_bar, d, n = average_rate(effective, termination, self.convention, _)
                _ = ((1 + (r_bar + float_spread / 100) / 100 * d) ** n - 1) / (n * d)
                return 100 * _
            elif spread_compound_method == "isda_flat_compounding":
                # this provides an approximated rate
                r_bar, d, n = average_rate(effective, termination, self.convention, _)
                rd = r_bar / 100 * d
                _ = (
                    (r_bar + float_spread / 100)
                    / n
                    * (comb(n, 1) + comb(n, 2) * rd + comb(n, 3) * rd**2)
                )
                return _
            else:
                raise ValueError(
                    "Must supply a valid `spread_compound_method`, when `float_spread` "
                    " is not `None`."
                )

        return _

    def csolve(self):
        """
        Solves **and sets** the coefficients, ``c``, of the :class:`PPSpline`.

        Returns
        -------
        None

        Notes
        -----
        Only impacts curves which have a knot sequence, ``t``, and a ``PPSpline``.
        Only solves if ``c`` not given at curve initialisation.

        Uses the ``spline_endpoints`` attribute on the class to determine the solving
        method.
        """
        if self.spline is None or self.c_init:
            return None

<<<<<<< HEAD
        remap_t_f64 = [_.timestamp() for _ in self.t]
=======
        # Get the Spline classs by data types
>>>>>>> 9438d0e0
        if self.ad == 0:
            Spline = PPSplineF64
        elif self.ad == 1:
            Spline = PPSplineDual
        else:
            Spline = PPSplineDual2

<<<<<<< HEAD
        tau = [k.timestamp() for k in self.nodes.keys() if k >= self.t[0]]
=======
        t_posix = [_.replace(tzinfo=UTC).timestamp() for _ in self.t]
        tau_posix = [k.replace(tzinfo=UTC).timestamp() for k in self.nodes.keys() if k >= self.t[0]]
>>>>>>> 9438d0e0
        y = [self._op_log(v) for k, v in self.nodes.items() if k >= self.t[0]]

        # Left side constraint
        if self.spline_endpoints[0].lower() == "natural":
<<<<<<< HEAD
            tau.insert(0, self.t[0].timestamp())
            y.insert(0, set_order_convert(0., self.ad, []))
            left_n = 2
        elif self.spline_endpoints[0].lower() == "not_a_knot":
            remap_t_f64.pop(4)
            # self.spline.n -= 1
=======
            tau_posix.insert(0, self.t_posix[0])
            y.insert(0, set_order_convert(0., self.ad, None))
            left_n = 2
        elif self.spline_endpoints[0].lower() == "not_a_knot":
            t_posix.pop(4)
>>>>>>> 9438d0e0
            left_n = 0
        else:
            raise NotImplementedError(
                f"Endpoint method '{self.spline_endpoints[0]}' not implemented."
            )

        # Right side constraint
        if self.spline_endpoints[1].lower() == "natural":
<<<<<<< HEAD
            tau.append(self.t[-1].timestamp())
            y.append(set_order_convert(0., self.ad, []))
            right_n = 2
        elif self.spline_endpoints[1].lower() == "not_a_knot":
            remap_t_f64.pop(-5)
            # self.spline.n -= 1
=======
            tau_posix.append(self.t_posix[-1])
            y.append(set_order_convert(0, self.ad, None))
            right_n = 2
        elif self.spline_endpoints[1].lower() == "not_a_knot":
            t_posix.pop(-5)
>>>>>>> 9438d0e0
            right_n = 0
        else:
            raise NotImplementedError(
                f"Endpoint method '{self.spline_endpoints[0]}' not implemented."
            )

<<<<<<< HEAD
        self.spline = Spline(4, remap_t_f64)
        self.spline.csolve(tau, y, left_n, right_n, False)
=======
        self.spline = Spline(4, t_posix, None)
        self.spline.csolve(np.array(tau_posix), np.array(y), left_n, right_n)
>>>>>>> 9438d0e0
        return None

    def shift(
        self,
        spread: float,
        id: Optional[str] = None,
        composite: bool = True,
        collateral: Optional[str] = None,
    ):
        """
        Create a new curve by vertically adjusting the curve by a set number of basis
        points.

        This curve adjustment preserves the shape of the curve but moves it up or
        down as a translation.
        This method is suitable as a way to assess value changes of instruments when
        a parallel move higher or lower in yields is predicted.

        Parameters
        ----------
        spread : float, Dual, Dual2
            The number of basis points added to the existing curve.
        id : str, optional
            Set the id of the returned curve.
        composite: bool, optional
            If True will return a CompositeCurve that adds a flat curve to the existing curve.
            This results in slower calculations but the curve will maintain a dynamic
            association with the underlying curve and will change if the underlying curve changes.
        collateral: str, optional
            Designate a collateral tag for the curve which is used by other methods.

        Returns
        -------
        Curve, CompositeCurve

        Examples
        --------
        .. ipython:: python

           from rateslib.curves import Curve

        .. ipython:: python

           curve = Curve(
               nodes = {
                   dt(2022, 1, 1): 1.0,
                   dt(2023, 1, 1): 0.988,
                   dt(2024, 1, 1): 0.975,
                   dt(2025, 1, 1): 0.965,
                   dt(2026, 1, 1): 0.955,
                   dt(2027, 1, 1): 0.9475
               },
               t = [
                   dt(2024, 1, 1), dt(2024, 1, 1), dt(2024, 1, 1), dt(2024, 1, 1),
                   dt(2025, 1, 1),
                   dt(2026, 1, 1),
                   dt(2027, 1, 1), dt(2027, 1, 1), dt(2027, 1, 1), dt(2027, 1, 1),
               ],
           )
           shifted_curve = curve.shift(25)
           curve.plot("1d", comparators=[shifted_curve], labels=["orig", "shift"])

        .. plot::

           from rateslib.curves import *
           import matplotlib.pyplot as plt
           from datetime import datetime as dt
           curve = Curve(
               nodes = {
                   dt(2022, 1, 1): 1.0,
                   dt(2023, 1, 1): 0.988,
                   dt(2024, 1, 1): 0.975,
                   dt(2025, 1, 1): 0.965,
                   dt(2026, 1, 1): 0.955,
                   dt(2027, 1, 1): 0.9475
               },
               t = [
                   dt(2024, 1, 1), dt(2024, 1, 1), dt(2024, 1, 1), dt(2024, 1, 1),
                   dt(2025, 1, 1),
                   dt(2026, 1, 1),
                   dt(2027, 1, 1), dt(2027, 1, 1), dt(2027, 1, 1), dt(2027, 1, 1),
               ],
           )
           spread_curve = curve.shift(25)
           fig, ax, line = curve.plot("1d", comparators=[spread_curve], labels=["orig", "shift"])
           plt.show()

        """
        if composite:
            start, end = self.node_dates[0], self.node_dates[-1]
            days = (end - start).days
            d = _DCF1d[self.convention.upper()]
            if type(self) is Curve or type(self) is ProxyCurve:
                shifted = Curve(
                    nodes={start: 1.0, end: 1.0 / (1 + d * spread / 10000) ** days},
                    convention=self.convention,
                    calendar=self.calendar,
                    modifier=self.modifier,
                    interpolation="log_linear",
                )
            elif type(self) is LineCurve:
                shifted = LineCurve(
                    nodes={start: spread / 100.0, end: spread / 100.0},
                    convention=self.convention,
                    calendar=self.calendar,
                    modifier=self.modifier,
                    interpolation="linear",
                )
            else:  # type is IndexCurve
                shifted = IndexCurve(
                    nodes={start: 1.0, end: 1.0 / (1 + d * spread / 10000) ** days},
                    convention=self.convention,
                    calendar=self.calendar,
                    modifier=self.modifier,
                    interpolation="log_linear",
                    index_base=self.index_base,
                    index_lag=self.index_lag,
                )

            _ = CompositeCurve(curves=[self, shifted], id=id)
            _.collateral = collateral
            return _

        else:  # use non-composite method, which is faster but does not preserve a dynamic spread.
            v1v2 = [1.0] * (self.n - 1)
            n = [0] * (self.n - 1)
            d = 1 / 365 if self.convention.upper() != "ACT360" else 1 / 360
            v_new = [1.0] * (self.n)
            for i, (k, v) in enumerate(self.nodes.items()):
                if i == 0:
                    continue
                n[i - 1] = (k - self.node_dates[i - 1]).days
                v1v2[i - 1] = (self.nodes[self.node_dates[i - 1]] / v) ** (1 / n[i - 1])
                v_new[i] = v_new[i - 1] / (v1v2[i - 1] + d * spread / 10000) ** n[i - 1]

            nodes = self.nodes.copy()
            for i, (k, v) in enumerate(nodes.items()):
                nodes[k] = v_new[i]

            kwargs = {}
            if type(self) is IndexCurve:
                kwargs = {"index_base": self.index_base, "index_lag": self.index_lag}
            _ = type(self)(
                nodes=nodes,
                interpolation=self.interpolation,
                t=self.t,
                c=NoInput(0),
                endpoints=self.spline_endpoints,
                id=id or uuid4().hex[:5] + "_",  # 1 in a million clash,
                convention=self.convention,
                modifier=self.modifier,
                calendar=self.calendar,
                ad=self.ad,
                **kwargs,
            )
            _.collateral = collateral
            return _

    def _translate_nodes(self, start: datetime):
        scalar = 1 / self[start]
        new_nodes = {k: scalar * v for k, v in self.nodes.items()}

        # re-organise the nodes on the new curve
        del new_nodes[self.node_dates[0]]
        flag, i = (start >= self.node_dates[1]), 1
        while flag:
            del new_nodes[self.node_dates[i]]
            flag, i = (start >= self.node_dates[i + 1]), i + 1

        new_nodes = {start: 1.0, **new_nodes}
        return new_nodes

    def translate(self, start: datetime, t: bool = False):
        """
        Create a new curve with an initial node date moved forward keeping all else
        constant.

        This curve adjustment preserves forward curve expectations as time evolves.
        This method is suitable as a way to create a subsequent *opening* curve from a
        previous day's *closing* curve.

        Parameters
        ----------
        start : datetime
            The new initial node date for the curve, must be in the domain:
            (node_date[0], node_date[1]]
        t : bool
            Set to *True* if the initial knots of the knot sequence should be
            translated forward.

        Returns
        -------
        Curve

        Examples
        ---------
        The basic use of this function translates a curve forward in time and the
        plot demonstrates its rates are exactly the same as initially forecast.

        .. ipython:: python

           curve = Curve(
               nodes = {
                   dt(2022, 1, 1): 1.0,
                   dt(2023, 1, 1): 0.988,
                   dt(2024, 1, 1): 0.975,
                   dt(2025, 1, 1): 0.965,
                   dt(2026, 1, 1): 0.955,
                   dt(2027, 1, 1): 0.9475
               },
               t = [
                   dt(2024, 1, 1), dt(2024, 1, 1), dt(2024, 1, 1), dt(2024, 1, 1),
                   dt(2025, 1, 1),
                   dt(2026, 1, 1),
                   dt(2027, 1, 1), dt(2027, 1, 1), dt(2027, 1, 1), dt(2027, 1, 1),
               ],
           )
           translated_curve = curve.translate(dt(2022, 12, 1))
           curve.plot(
               "1d",
               comparators=[translated_curve],
               labels=["orig", "translated"],
               left=dt(2022, 12, 1),
           )

        .. plot::

           from rateslib.curves import *
           import matplotlib.pyplot as plt
           from datetime import datetime as dt
           curve = Curve(
               nodes = {
                   dt(2022, 1, 1): 1.0,
                   dt(2023, 1, 1): 0.988,
                   dt(2024, 1, 1): 0.975,
                   dt(2025, 1, 1): 0.965,
                   dt(2026, 1, 1): 0.955,
                   dt(2027, 1, 1): 0.9475
               },
               t = [
                   dt(2024, 1, 1), dt(2024, 1, 1), dt(2024, 1, 1), dt(2024, 1, 1),
                   dt(2025, 1, 1),
                   dt(2026, 1, 1),
                   dt(2027, 1, 1), dt(2027, 1, 1), dt(2027, 1, 1), dt(2027, 1, 1),
               ],
               interpolation="log_linear",
           )
           translated_curve = curve.translate(dt(2022, 12, 1))
           fig, ax, line = curve.plot("1d", comparators=[translated_curve], labels=["orig", "translated"], left=dt(2022, 12, 1))
           plt.show()
           plt.close()

        .. ipython:: python

           curve.nodes
           translated_curve.nodes

        When a curve has a log-cubic spline the knot dates can be preserved or
        translated with the ``t`` argument. Preserving the knot dates preserves the
        interpolation of the curve. A knot sequence for a mixed curve which begins
        after ``start`` will not be affected in either case.

        .. ipython:: python

           curve = Curve(
               nodes={
                   dt(2022, 1, 1): 1.0,
                   dt(2022, 2, 1): 0.999,
                   dt(2022, 3, 1): 0.9978,
                   dt(2022, 4, 1): 0.9963,
                   dt(2022, 5, 1): 0.9940
               },
               t = [dt(2022, 1, 1), dt(2022, 1, 1), dt(2022, 1, 1), dt(2022, 1, 1),
                    dt(2022, 2, 1), dt(2022, 3, 1), dt(2022, 4, 1),
                    dt(2022, 5, 1), dt(2022, 5, 1), dt(2022, 5, 1), dt(2022, 5, 1)]
           )
           translated_curve = curve.translate(dt(2022, 1, 15))
           translated_curve2 = curve.translate(dt(2022, 1, 15), t=True)
           curve.plot("1d", left=dt(2022, 1, 15), comparators=[translated_curve, translated_curve2], labels=["orig", "translated", "translated2"])

        .. plot::

           from rateslib.curves import *
           import matplotlib.pyplot as plt
           from datetime import datetime as dt
           curve = Curve(
               nodes={
                   dt(2022, 1, 1): 1.0,
                   dt(2022, 2, 1): 0.999,
                   dt(2022, 3, 1): 0.9978,
                   dt(2022, 4, 1): 0.9963,
                   dt(2022, 5, 1): 0.9940
               },
               t = [dt(2022, 1, 1), dt(2022, 1, 1), dt(2022, 1, 1), dt(2022, 1, 1),
                    dt(2022, 2, 1), dt(2022, 3, 1), dt(2022, 4, 1),
                    dt(2022, 5, 1), dt(2022, 5, 1), dt(2022, 5, 1), dt(2022, 5, 1)]
           )
           translated = curve.translate(dt(2022, 1, 15))
           translated2 = curve.translate(dt(2022, 1, 15), t=True)
           fig, ax, line = curve.plot("1d", left=dt(2022, 1, 15), comparators=[translated, translated2], labels=["orig", "translated", "translated2"])
           plt.show()

        """
        if start <= self.node_dates[0]:
            raise ValueError("Cannot translate into the past. Review the docs.")

        new_nodes = self._translate_nodes(start)

        # re-organise the t-knot sequence
        if self.t is NoInput.blank:
            new_t: Union[list[datetime], NoInput] = NoInput(0)
        else:
            new_t = self.t.copy()

            if start <= new_t[0]:
                pass  # do nothing to t
            elif new_t[0] < start < new_t[4]:
                if t:
                    for i in range(4):
                        new_t[i] = start  # adjust left side of t to start
            elif new_t[4] <= start:
                raise ValueError(
                    "Cannot translate spline knots for given `start`, review the docs."
                )

        kwargs = {}
        if type(self) is IndexCurve:
            kwargs = {
                "index_base": self.index_value(start),
                "index_lag": self.index_lag,
            }
        new_curve = type(self)(
            nodes=new_nodes,
            interpolation=self.interpolation,
            t=new_t,
            c=NoInput(0),
            endpoints=self.spline_endpoints,
            modifier=self.modifier,
            calendar=self.calendar,
            convention=self.convention,
            id=NoInput(0),
            ad=self.ad,
            **kwargs,
        )
        return new_curve

    def _roll_nodes(self, tenor: datetime, days: int):
        """
        Roll nodes by adding days to each one and scaling DF values.

        Parameters
        ----------
        tenor : datetime
            The intended roll datetime
        days : int
            The number of days between ``tenor`` and initial curve node date.

        Returns
        -------
        dict
        """
        on_rate = self.rate(self.node_dates[0], "1d", "NONE")
        d = 1 / 365 if self.convention.upper() != "ACT360" else 1 / 360
        scalar = 1 / ((1 + on_rate * d / 100) ** days)
        new_nodes = {k + timedelta(days=days): v * scalar for k, v in self.nodes.items()}
        if tenor > self.node_dates[0]:
            new_nodes = {self.node_dates[0]: 1.0, **new_nodes}
        return new_nodes

    # Licence: Creative Commons - Attribution-NonCommercial-NoDerivatives 4.0 International
    # Commercial use of this code, and/or copying and redistribution is prohibited.
    # Contact rateslib at gmail.com if this code is observed outside its intended sphere.

    def roll(self, tenor: Union[datetime, str]):
        """
        Create a new curve with its shape translated in time but an identical initial
        node date.

        This curve adjustment is a simulation of a future state of the market where
        forward rates are assumed to have moved so that the present day's curve shape
        is reflected in the future (or the past). This is often used in trade
        strategy analysis.

        Parameters
        ----------
        tenor : datetime or str
            The date or tenor by which to roll the curve. If a tenor, as str, will
            derive the datetime as measured from the initial node date. If supplying a
            negative tenor, or a past datetime, there is a limit to how far back the
            curve can be rolled - it will first roll backwards and then attempt to
            :meth:`translate` forward to maintain the initial node date.

        Returns
        -------
        Curve

        Examples
        ---------
        The basic use of this function translates a curve forward in time and the
        plot demonstrates its rates are exactly the same as initially forecast.

        .. ipython:: python

           curve = Curve(
               nodes = {
                   dt(2022, 1, 1): 1.0,
                   dt(2023, 1, 1): 0.988,
                   dt(2024, 1, 1): 0.975,
                   dt(2025, 1, 1): 0.965,
                   dt(2026, 1, 1): 0.955,
                   dt(2027, 1, 1): 0.9475
               },
               t = [
                   dt(2024, 1, 1), dt(2024, 1, 1), dt(2024, 1, 1), dt(2024, 1, 1),
                   dt(2025, 1, 1),
                   dt(2026, 1, 1),
                   dt(2027, 1, 1), dt(2027, 1, 1), dt(2027, 1, 1), dt(2027, 1, 1),
               ],
           )
           rolled_curve = curve.roll("6m")
           rolled_curve2 = curve.roll("-6m")
           curve.plot(
               "1d",
               comparators=[rolled_curve, rolled_curve2],
               labels=["orig", "rolled", "rolled2"],
               right=dt(2026, 7, 1),
           )

        .. plot::

           from rateslib.curves import *
           import matplotlib.pyplot as plt
           from datetime import datetime as dt
           curve = Curve(
               nodes = {
                   dt(2022, 1, 1): 1.0,
                   dt(2023, 1, 1): 0.988,
                   dt(2024, 1, 1): 0.975,
                   dt(2025, 1, 1): 0.965,
                   dt(2026, 1, 1): 0.955,
                   dt(2027, 1, 1): 0.9475
               },
               t = [
                   dt(2024, 1, 1), dt(2024, 1, 1), dt(2024, 1, 1), dt(2024, 1, 1),
                   dt(2025, 1, 1),
                   dt(2026, 1, 1),
                   dt(2027, 1, 1), dt(2027, 1, 1), dt(2027, 1, 1), dt(2027, 1, 1),
               ],
           )
           rolled_curve = curve.roll("6m")
           rolled_curve2 = curve.roll("-6m")
           fig, ax, line = curve.plot("1d", comparators=[rolled_curve, rolled_curve2], labels=["orig", "rolled", "rolled2"], right=dt(2026,6,30))
           plt.show()

        """
        if isinstance(tenor, str):
            tenor = add_tenor(self.node_dates[0], tenor, "NONE", NoInput(0))

        if tenor == self.node_dates[0]:
            return self.copy()

        days = (tenor - self.node_dates[0]).days
        new_nodes = self._roll_nodes(tenor, days)
        if self.t is not NoInput.blank:
            new_t = [_ + timedelta(days=days) for _ in self.t]
        else:
            new_t = NoInput(0)
        if type(self) is IndexCurve:
            xtra = dict(index_lag=self.index_lag, index_base=self.index_base)
        else:
            xtra = {}
        new_curve = type(self)(
            nodes=new_nodes,
            interpolation=self.interpolation,
            t=new_t,
            c=NoInput(0),
            endpoints=self.spline_endpoints,
            modifier=self.modifier,
            calendar=self.calendar,
            convention=self.convention,
            id=None,
            ad=self.ad,
            **xtra,
        )
        if tenor > self.node_dates[0]:
            return new_curve
        else:  # tenor < self.node_dates[0]
            return new_curve.translate(self.node_dates[0])

    # PLOTTING METHODS

    def plot(
        self,
        tenor: str,
        right: Union[datetime, str, NoInput] = NoInput(0),
        left: Union[datetime, str, NoInput] = NoInput(0),
        comparators: list[Curve] = [],
        difference: bool = False,
        labels: list[str] = [],
    ):
        """
        Plot given forward tenor rates from the curve.

        Parameters
        ----------
        tenor : str
            The tenor of the forward rates to plot, e.g. "1D", "3M".
        right : datetime or str, optional
            The right bound of the graph. If given as str should be a tenor format
            defining a point measured from the initial node date of the curve.
            Defaults to the final node of the curve minus the ``tenor``.
        left : datetime or str, optional
            The left bound of the graph. If given as str should be a tenor format
            defining a point measured from the initial node date of the curve.
            Defaults to the initial node of the curve.
        comparators: list[Curve]
            A list of curves which to include on the same plot as comparators.
        difference : bool
            Whether to plot as comparator minus base curve or outright curve levels in
            plot. Default is `False`.
        labels : list[str]
            A list of strings associated with the plot and comparators. Must be same
            length as number of plots.

        Returns
        -------
        (fig, ax, line) : Matplotlib.Figure, Matplotplib.Axes, Matplotlib.Lines2D
        """
        if left is NoInput.blank:
            left_: datetime = self.node_dates[0]
        elif isinstance(left, str):
            left_ = add_tenor(self.node_dates[0], left, "NONE", NoInput(0))
        elif isinstance(left, datetime):
            left_ = left
        else:
            raise ValueError("`left` must be supplied as datetime or tenor string.")

        if right is NoInput.blank:
            right_: datetime = add_tenor(self.node_dates[-1], "-" + tenor, "NONE", NoInput(0))
        elif isinstance(right, str):
            right_ = add_tenor(self.node_dates[0], right, "NONE", NoInput(0))
        elif isinstance(right, datetime):
            right_ = right
        else:
            raise ValueError("`right` must be supplied as datetime or tenor string.")

        points: int = (right_ - left_).days
        x = [left_ + timedelta(days=i) for i in range(points)]
        rates = [self.rate(_, tenor) for _ in x]
        if not difference:
            y = [rates]
            if comparators is not None:
                for comparator in comparators:
                    y.append([comparator.rate(_, tenor) for _ in x])
        elif difference and len(comparators) > 0:
            y = []
            for comparator in comparators:
                diff = [comparator.rate(_, tenor) - rates[i] for i, _ in enumerate(x)]
                y.append(diff)
        return plot(x, y, labels)

    def _plot_fx(
        self,
        curve_foreign: Curve,
        fx_rate: Union[float, Dual],
        fx_settlement: Union[datetime, NoInput] = NoInput(0),
        left: datetime = None,
        right: datetime = None,
        points: int = None,
    ):  # pragma: no cover
        """
        Debugging method?
        """

        def forward_fx(date, curve_domestic, curve_foreign, fx_rate, fx_settlement):
            _ = self[date] / curve_foreign[date]
            if fx_settlement is not NoInput.blank:
                _ *= curve_foreign[fx_settlement] / curve_domestic[fx_settlement]
            _ *= fx_rate
            return _

        left, right = self.node_dates[0], self.node_dates[-1]
        points = (right - left).days
        x = [left + timedelta(days=i) for i in range(points)]
        rates = [forward_fx(_, self, curve_foreign, fx_rate, fx_settlement) for _ in x]
        return plot(x, [rates])


class LineCurve(Curve):
    """
    Curve based on value parametrisation at given node dates with interpolation.

    Parameters
    ----------
    nodes : dict[datetime: float]
        Parameters of the curve denoted by a node date and a corresponding
        value at that point.
    interpolation : str in {"log_linear", "linear"} or callable
        The interpolation used in the non-spline section of the curve. That is the part
        of the curve between the first node in ``nodes`` and the first knot in ``t``.
        If a callable, this allows a user-defined interpolation scheme, and this must
        have the signature ``method(date, nodes)``, where ``date`` is the datetime
        whose DF will be returned and ``nodes`` is as above and is passed to the
        callable.
    t : list[datetime], optional
        The knot locations for the B-spline cubic interpolation section of the
        curve. If *None* all interpolation will be done by the method specified in
        ``interpolation``.
    c : list[float], optional
        The B-spline coefficients used to define the log-cubic spline. If not given,
        which is the expected case, uses :meth:`csolve` to calculate these
        automatically.
    endpoints : str or list, optional
        The left and right endpoint constraint for the spline solution. Valid values are
        in {"natural", "not_a_knot"}. If a list, supply the left endpoint then the
        right endpoint.
    id : str, optional, set by Default
        The unique identifier to distinguish between curves in a multi-curve framework.
    convention : str, optional,
        This argument is **not used** by :class:`LineCurve`. It is included for
        signature consistency with :class:`Curve`.
    modifier : str, optional
        This argument is **not used** by :class:`LineCurve`. It is included for
        signature consistency with :class:`Curve`.
    calendar : calendar or str, optional
        This argument is **not used** by :class:`LineCurve`. It is included for
        signature consistency with :class:`Curve`.
    ad : int in {0, 1, 2}, optional
        Sets the automatic differentiation order. Defines whether to convert node
        values to float, :class:`Dual` or :class:`Dual2`. It is advised against
        using this setting directly. It is mainly used internally.

    Notes
    -----

    This curve type is **value** based and it is parametrised by a set of
    (date, value) pairs set as ``nodes``. The initial node date of the curve is defined
    to be today, and can take a general value. The initial value
    will be affected by a :class:`~rateslib.solver.Solver`.

    .. note::

       This curve type can only ever be used for **forecasting** rates and projecting
       cashflow calculations. It cannot be used to discount cashflows becuase it is
       not DF based and there is no mathematical one-to-one conversion available to
       imply DFs.

    Intermediate values are determined through ``interpolation``. If local interpolation
    is adopted a value for an arbitrary date is dependent only on its immediately
    neighbouring nodes via the interpolation routine. Available options are:

    - *"linear"* (default for this curve type)
    - *"log_linear"* (useful for values that exponential, e.g. stock indexes or GDP)
    - *"flat_forward"*, (useful for replicating a DF based log-linear type curve)
    - *"flat_backward"*,

    And also the following which are not recommended for this curve type:

    - *"linear_index"*
    - *"linear_zero_rate"*,

    Global interpolation in the form of a **cubic** spline is also configurable
    with the parameters ``t``, ``c`` and ``endpoints``. See
    :ref:`splines<splines-doc>` for instruction of knot sequence calibration.
    Values before the first knot in ``t`` will be determined through the local
    interpolation method.

    This curve type cannot return arbitrary tenor rates. It will only return a single
    value which is applicable to that date. It is recommended to review
    :ref:`RFR and IBOR Indexing<c-curves-ibor-rfr>` to ensure indexing is done in a
    way that is consistent with internal instrument configuration.

    Examples
    --------

    .. ipython:: python

       line_curve = LineCurve(
           nodes={
               dt(2022,1,1): 0.975,  # <- initial value is general
               dt(2023,1,1): 1.10,
               dt(2024,1,1): 1.22,
               dt(2025,1,1): 1.14,
               dt(2026,1,1): 1.03,
               dt(2027,1,1): 1.03,
           },
           interpolation="linear",
       )
       line_curve.plot("1d")

    .. plot::

       from rateslib.curves import *
       import matplotlib.pyplot as plt
       from datetime import datetime as dt
       import numpy as np
       line_curve = LineCurve(
           nodes={
               dt(2022,1,1): 0.975,  # <- initial value is general
               dt(2023,1,1): 1.10,
               dt(2024,1,1): 1.22,
               dt(2025,1,1): 1.14,
               dt(2026,1,1): 1.03,
               dt(2027,1,1): 1.03,
           },
           interpolation="linear",
       )
       fig, ax, line = line_curve.plot("1D")
       plt.show()

    """

    _op_exp = staticmethod(lambda x: x)  # LineCurve spline is not log based so no exponent needed
    _op_log = staticmethod(lambda x: x)  # LineCurve spline is not log based so no log needed
    _ini_solve = 0  # No constraint placed on initial node in Solver
    _base_type = "values"

    def __init__(
        self,
        *args,
        **kwargs,
    ):
        super().__init__(*args, **kwargs)

    # def plot(self, *args, **kwargs):
    #     return super().plot(*args, **kwargs)

    def rate(
        self,
        effective: datetime,
        *args,
    ):
        """
        Return the curve value for a given date.

        Note `LineCurve` s do not determine interest rates via DFs therefore do not
        have the concept of tenors or termination dates - the rate is simply the value
        attributed to that date on the curve.

        Parameters
        ----------
        effective : datetime
            The date of the curve value, which will be interpolated if necessary.

        Returns
        -------
        float, Dual, or Dual2
        """
        return self[effective]

    def shift(
        self,
        spread: float,
        id: Optional[str] = None,
        composite: bool = True,
        collateral: Optional[str] = None,
    ):
        """
        Raise or lower the curve in parallel by a set number of basis points.

        Parameters
        ----------
        spread : float, Dual, Dual2
            The number of basis points added to the existing curve.
        id : str, optional
            Set the id of the returned curve.
        composite: bool, optional
            If True will return a CompositeCurve that adds a flat curve to the existing curve.
            This results in slower calculations but the curve will maintain a dynamic
            association with the underlying curve and will change if the underlying curve changes.
        collateral: str, optional
            Designate a collateral tag for the curve which is used by other methods.

        Returns
        -------
        LineCurve

        Examples
        --------
        .. ipython:: python

           from rateslib.curves import LineCurve

        .. ipython:: python

           line_curve = LineCurve(
               nodes = {
                   dt(2022, 1, 1): 1.7,
                   dt(2023, 1, 1): 1.65,
                   dt(2024, 1, 1): 1.4,
                   dt(2025, 1, 1): 1.3,
                   dt(2026, 1, 1): 1.25,
                   dt(2027, 1, 1): 1.35
               },
               t = [
                   dt(2024, 1, 1), dt(2024, 1, 1), dt(2024, 1, 1), dt(2024, 1, 1),
                   dt(2025, 1, 1),
                   dt(2026, 1, 1),
                   dt(2027, 1, 1), dt(2027, 1, 1), dt(2027, 1, 1), dt(2027, 1, 1),
               ],
           )
           spread_curve = line_curve.shift(25)
           line_curve.plot("1d", comparators=[spread_curve])

        .. plot::

           from rateslib.curves import *
           import matplotlib.pyplot as plt
           from datetime import datetime as dt
           line_curve = LineCurve(
               nodes = {
                   dt(2022, 1, 1): 1.7,
                   dt(2023, 1, 1): 1.65,
                   dt(2024, 1, 1): 1.4,
                   dt(2025, 1, 1): 1.3,
                   dt(2026, 1, 1): 1.25,
                   dt(2027, 1, 1): 1.35
               },
               t = [
                   dt(2024, 1, 1), dt(2024, 1, 1), dt(2024, 1, 1), dt(2024, 1, 1),
                   dt(2025, 1, 1),
                   dt(2026, 1, 1),
                   dt(2027, 1, 1), dt(2027, 1, 1), dt(2027, 1, 1), dt(2027, 1, 1),
               ],
           )
           spread_curve = line_curve.shift(25)
           fig, ax, line = line_curve.plot("1d", comparators=[spread_curve])
           plt.show()

        """
        if composite:
            return super().shift(spread, id, composite, collateral)
        _ = LineCurve(
            nodes={k: v + spread / 100 for k, v in self.nodes.items()},
            interpolation=self.interpolation,
            t=self.t,
            c=NoInput(0),
            endpoints=self.spline_endpoints,
            id=id,
            convention=self.convention,
            modifier=self.modifier,
            calendar=self.calendar,
            ad=self.ad,
        )
        _.collateral = collateral
        return _

    def _translate_nodes(self, start: datetime):
        new_nodes = self.nodes.copy()

        # re-organise the nodes on the new curve
        del new_nodes[self.node_dates[0]]
        flag, i = (start >= self.node_dates[1]), 1
        while flag:
            del new_nodes[self.node_dates[i]]
            flag, i = (start >= self.node_dates[i + 1]), i + 1

        new_nodes = {start: self[start], **new_nodes}
        return new_nodes

    # Licence: Creative Commons - Attribution-NonCommercial-NoDerivatives 4.0 International
    # Commercial use of this code, and/or copying and redistribution is prohibited.
    # Contact rateslib at gmail.com if this code is observed outside its intended sphere.

    def translate(self, start: datetime, t: bool = False):
        """
        Create a new curve with an initial node date moved forward keeping all else
        constant.

        This curve adjustment preserves forward curve expectations as time evolves.
        This method is suitable as a way to create a subsequent *opening* curve from a
        previous day's *closing* curve.

        Parameters
        ----------
        start : datetime
            The new initial node date for the curve, must be in the domain:
            (node_date[0], node_date[1]]
        t : bool
            Set to *True* if the initial knots of the knot sequence should be
            translated forward.

        Returns
        -------
        Curve

        Examples
        ---------
        The basic use of this function translates a curve forward in time and the
        plot demonstrates its rates are exactly the same as initially forecast.

        .. ipython:: python

           line_curve = LineCurve(
               nodes = {
                   dt(2022, 1, 1): 1.7,
                   dt(2023, 1, 1): 1.65,
                   dt(2024, 1, 1): 1.4,
                   dt(2025, 1, 1): 1.3,
                   dt(2026, 1, 1): 1.25,
                   dt(2027, 1, 1): 1.35
               },
               t = [
                   dt(2024, 1, 1), dt(2024, 1, 1), dt(2024, 1, 1), dt(2024, 1, 1),
                   dt(2025, 1, 1),
                   dt(2026, 1, 1),
                   dt(2027, 1, 1), dt(2027, 1, 1), dt(2027, 1, 1), dt(2027, 1, 1),
               ],
           )
           translated_curve = line_curve.translate(dt(2022, 12, 1))
           line_curve.plot("1d", comparators=[translated_curve], left=dt(2022, 12, 1))

        .. plot::

           from rateslib.curves import *
           import matplotlib.pyplot as plt
           from datetime import datetime as dt
           line_curve = LineCurve(
               nodes = {
                   dt(2022, 1, 1): 1.7,
                   dt(2023, 1, 1): 1.65,
                   dt(2024, 1, 1): 1.4,
                   dt(2025, 1, 1): 1.3,
                   dt(2026, 1, 1): 1.25,
                   dt(2027, 1, 1): 1.35
               },
               t = [
                   dt(2024, 1, 1), dt(2024, 1, 1), dt(2024, 1, 1), dt(2024, 1, 1),
                   dt(2025, 1, 1),
                   dt(2026, 1, 1),
                   dt(2027, 1, 1), dt(2027, 1, 1), dt(2027, 1, 1), dt(2027, 1, 1),
               ],
           )
           translated_curve = line_curve.translate(dt(2022, 12, 1))
           fig, ax, line = line_curve.plot("1d", comparators=[translated_curve], labels=["orig", "translated"], left=dt(2022, 12,1))
           plt.show()
           plt.close()

        .. ipython:: python

           line_curve.nodes
           translated_curve.nodes

        When a line curve has a cubic spline the knot dates can be preserved or
        translated with the ``t`` argument. Preserving the knot dates preserves the
        interpolation of the curve. A knot sequence for a mixed curve which begins
        after ``start`` will not be affected in either case.

        .. ipython:: python

           curve = LineCurve(
               nodes={
                   dt(2022, 1, 1): 1.5,
                   dt(2022, 2, 1): 1.6,
                   dt(2022, 3, 1): 1.4,
                   dt(2022, 4, 1): 1.2,
                   dt(2022, 5, 1): 1.1,
               },
               t = [dt(2022, 1, 1), dt(2022, 1, 1), dt(2022, 1, 1), dt(2022, 1, 1),
                    dt(2022, 2, 1), dt(2022, 3, 1), dt(2022, 4, 1),
                    dt(2022, 5, 1), dt(2022, 5, 1), dt(2022, 5, 1), dt(2022, 5, 1)]
           )
           translated_curve = curve.translate(dt(2022, 1, 15))
           translated_curve2 = curve.translate(dt(2022, 1, 15), t=True)
           curve.plot("1d", left=dt(2022, 1, 15), comparators=[translated_curve, translated_curve2], labels=["orig", "translated", "translated2"])

        .. plot::

           from rateslib.curves import *
           import matplotlib.pyplot as plt
           from datetime import datetime as dt
           curve = LineCurve(
               nodes={
                   dt(2022, 1, 1): 1.5,
                   dt(2022, 2, 1): 1.6,
                   dt(2022, 3, 1): 1.4,
                   dt(2022, 4, 1): 1.2,
                   dt(2022, 5, 1): 1.1,
               },
               t = [dt(2022, 1, 1), dt(2022, 1, 1), dt(2022, 1, 1), dt(2022, 1, 1),
                    dt(2022, 2, 1), dt(2022, 3, 1), dt(2022, 4, 1),
                    dt(2022, 5, 1), dt(2022, 5, 1), dt(2022, 5, 1), dt(2022, 5, 1)]
           )
           translated = curve.translate(dt(2022, 1, 15))
           translated2 = curve.translate(dt(2022, 1, 15), t=True)
           fig, ax, line = curve.plot("1d", left=dt(2022, 1, 15), comparators=[translated, translated2], labels=["orig", "translated", "translated2"])
           plt.show()

        """
        return super().translate(start, t)

    def _roll_nodes(self, tenor: datetime, days: int):
        new_nodes = {k + timedelta(days=days): v for k, v in self.nodes.items()}
        if tenor > self.node_dates[0]:
            new_nodes = {self.node_dates[0]: self[self.node_dates[0]], **new_nodes}
        return new_nodes

    def roll(self, tenor: Union[datetime, str]):
        """
        Create a new curve with its shape translated in time

        This curve adjustment is a simulation of a future state of the market where
        forward rates are assumed to have moved so that the present day's curve shape
        is reflected in the future (or the past). This is often used in trade
        strategy analysis.

        Parameters
        ----------
        tenor : datetime or str
            The date or tenor by which to roll the curve. If a tenor, as str, will
            derive the datetime as measured from the initial node date. If supplying a
            negative tenor, or a past datetime, there is a limit to how far back the
            curve can be rolled - it will first roll backwards and then attempt to
            :meth:`translate` forward to maintain the initial node date.

        Returns
        -------
        Curve

        Examples
        ---------
        The basic use of this function translates a curve forward in time and the
        plot demonstrates its rates are exactly the same as initially forecast.

        .. ipython:: python

           line_curve = LineCurve(
               nodes = {
                   dt(2022, 1, 1): 1.7,
                   dt(2023, 1, 1): 1.65,
                   dt(2024, 1, 1): 1.4,
                   dt(2025, 1, 1): 1.3,
                   dt(2026, 1, 1): 1.25,
                   dt(2027, 1, 1): 1.35
               },
               t = [
                   dt(2024, 1, 1), dt(2024, 1, 1), dt(2024, 1, 1), dt(2024, 1, 1),
                   dt(2025, 1, 1),
                   dt(2026, 1, 1),
                   dt(2027, 1, 1), dt(2027, 1, 1), dt(2027, 1, 1), dt(2027, 1, 1),
               ],
           )
           rolled_curve = line_curve.roll("6m")
           rolled_curve2 = line_curve.roll("-6m")
           line_curve.plot(
               "1d",
               comparators=[rolled_curve, rolled_curve2],
               labels=["orig", "rolled", "rolled2"],
               right=dt(2026, 7, 1)
           )

        .. plot::

           from rateslib.curves import *
           import matplotlib.pyplot as plt
           from datetime import datetime as dt
           line_curve = LineCurve(
               nodes = {
                   dt(2022, 1, 1): 1.7,
                   dt(2023, 1, 1): 1.65,
                   dt(2024, 1, 1): 1.4,
                   dt(2025, 1, 1): 1.3,
                   dt(2026, 1, 1): 1.25,
                   dt(2027, 1, 1): 1.35
               },
               t = [
                   dt(2024, 1, 1), dt(2024, 1, 1), dt(2024, 1, 1), dt(2024, 1, 1),
                   dt(2025, 1, 1),
                   dt(2026, 1, 1),
                   dt(2027, 1, 1), dt(2027, 1, 1), dt(2027, 1, 1), dt(2027, 1, 1),
               ],
           )
           rolled_curve = line_curve.roll("6m")
           rolled_curve2 = line_curve.roll("-6m")
           fig, ax, line = line_curve.plot("1d", comparators=[rolled_curve, rolled_curve2], labels=["orig", "rolled", "rolled2"], right=dt(2026,6,30))
           plt.show()
           plt.close()

        """
        return super().roll(tenor)


class IndexCurve(Curve):
    """
    A subclass of :class:`~rateslib.curves.Curve` with an ``index_base`` value for
    index calculations.

    Parameters
    ----------
    args : tuple
        Position arguments required by :class:`Curve`.
    index_base: float
    index_lag : int
        Number of months of by which the index lags the date. For example if the initial
        curve node date is 1st Sep 2021 based on the inflation index published
        17th June 2023 then the lag is 3 months.
    kwargs : dict
        Keyword arguments required by :class:`Curve`.
    """

    def __init__(
        self,
        *args,
        index_base: Union[float, NoInput] = NoInput(0),
        index_lag: Union[int, NoInput] = NoInput(0),
        **kwargs,
    ):
        self.index_lag = defaults.index_lag if index_lag is NoInput.blank else index_lag
        self.index_base = index_base
        if self.index_base is NoInput.blank:
            raise ValueError("`index_base` must be given for IndexCurve.")
        super().__init__(*args, **{**{"interpolation": "linear_index"}, **kwargs})

    def index_value(self, date: datetime, interpolation: str = "daily"):
        """
        Calculate the accrued value of the index from the ``index_base``.

        Parameters
        ----------
        date : datetime
            The date for which the index value will be returned.
        interpolation : str in {"monthly", "daily"}
            The method for returning the index value. Monthly returns the index value
            for the start of the month and daily returns a value based on the
            interpolation between nodes (which is recommended *"linear_index*) for
            :class:`InflationCurve`.

        Returns
        -------
        None, float, Dual, Dual2

        Examples
        --------
        The SWESTR rate, for reference value date 6th Sep 2021, was published as
        2.375% and the RFR index for that date was 100.73350964. Below we calculate
        the value that was published for the RFR index on 7th Sep 2021 by the Riksbank.

        .. ipython:: python

           index_curve = IndexCurve(
               nodes={
                   dt(2021, 9, 6): 1.0,
                   dt(2021, 9, 7): 1 / (1 + 2.375/36000)
               },
               index_base=100.73350964,
               convention="Act360",
           )
           index_curve.rate(dt(2021, 9, 6), "1d")
           index_curve.index_value(dt(2021, 9, 7))
        """
        if interpolation.lower() == "daily":
            date_ = date
        elif interpolation.lower() == "monthly":
            date_ = datetime(date.year, date.month, 1)
        else:
            raise ValueError("`interpolation` for `index_value` must be in {'daily', 'monthly'}.")
        if date_ < self.node_dates[0]:
            return 0.0
            # return zero for index dates in the past
            # the proper way for instruments to deal with this is to supply i_fixings
        elif date_ == self.node_dates[0]:
            return self.index_base
        else:
            return self.index_base * 1 / self[date_]

    def plot_index(
        self,
        right: Union[datetime, str, NoInput] = NoInput(0),
        left: Union[datetime, str, NoInput] = NoInput(0),
        comparators: list[Curve] = [],
        difference: bool = False,
        labels: list[str] = [],
    ):
        """
        Plot given forward tenor rates from the curve.

        Parameters
        ----------
        tenor : str
            The tenor of the forward rates to plot, e.g. "1D", "3M".
        right : datetime or str, optional
            The right bound of the graph. If given as str should be a tenor format
            defining a point measured from the initial node date of the curve.
            Defaults to the final node of the curve minus the ``tenor``.
        left : datetime or str, optional
            The left bound of the graph. If given as str should be a tenor format
            defining a point measured from the initial node date of the curve.
            Defaults to the initial node of the curve.
        comparators: list[Curve]
            A list of curves which to include on the same plot as comparators.
        difference : bool
            Whether to plot as comparator minus base curve or outright curve levels in
            plot. Default is `False`.
        labels : list[str]
            A list of strings associated with the plot and comparators. Must be same
            length as number of plots.

        Returns
        -------
        (fig, ax, line) : Matplotlib.Figure, Matplotplib.Axes, Matplotlib.Lines2D
        """
        if left is NoInput.blank:
            left_: datetime = self.node_dates[0]
        elif isinstance(left, str):
            left_ = add_tenor(self.node_dates[0], left, "NONE", NoInput(0))
        elif isinstance(left, datetime):
            left_ = left
        else:
            raise ValueError("`left` must be supplied as datetime or tenor string.")

        if right is NoInput.blank:
            right_: datetime = self.node_dates[-1]
        elif isinstance(right, str):
            right_ = add_tenor(self.node_dates[0], right, "NONE", NoInput(0))
        elif isinstance(right, datetime):
            right_ = right
        else:
            raise ValueError("`right` must be supplied as datetime or tenor string.")

        points: int = (right_ - left_).days + 1
        x = [left_ + timedelta(days=i) for i in range(points)]
        rates = [self.index_value(_) for _ in x]
        if not difference:
            y = [rates]
            if comparators is not None:
                for comparator in comparators:
                    y.append([comparator.index_value(_) for _ in x])
        elif difference and len(comparators) > 0:
            y = []
            for comparator in comparators:
                diff = [comparator.index_value(_) - rates[i] for i, _ in enumerate(x)]
                y.append(diff)
        return plot(x, y, labels)


class CompositeCurve(IndexCurve):
    """
    A dynamic composition of a sequence of other curves.

    .. note::
       Can only composite curves of the same type: :class:`Curve`, :class:`IndexCurve`
       or :class:`LineCurve`. Other curve parameters such as ``modifier``, ``calendar``
       and ``convention`` must also match.

    Parameters
    ----------
    curves : sequence of :class:`Curve`, :class:`LineCurve` or :class:`IndexCurve`
        The curves to be composited.
    id : str, optional, set by Default
        The unique identifier to distinguish between curves in a multi-curve framework.

    Examples
    --------
    Composite two :class:`LineCurve` s. Here, simulating the effect of adding
    quarter-end turns to a cubic spline interpolator, which is otherwise difficult to
    mathematically derive.

    .. ipython:: python

       from rateslib.curves import LineCurve, CompositeCurve
       line_curve1 = LineCurve(
           nodes={
               dt(2022, 1, 1): 2.5,
               dt(2023, 1, 1): 3.5,
               dt(2024, 1, 1): 3.0,
           },
           t=[dt(2022, 1, 1), dt(2022, 1, 1), dt(2022, 1, 1), dt(2022, 1, 1),
              dt(2023, 1, 1),
              dt(2024, 1, 1), dt(2024, 1, 1), dt(2024, 1, 1), dt(2024, 1, 1)],
       )
       line_curve2 = LineCurve(
           nodes={
               dt(2022, 1, 1): 0,
               dt(2022, 3, 31): -0.2,
               dt(2022, 4, 1): 0,
               dt(2022, 6, 30): -0.2,
               dt(2022, 7, 1): 0,
               dt(2022, 9, 30): -0.2,
               dt(2022, 10, 1): 0,
               dt(2022, 12, 31): -0.2,
               dt(2023, 1, 1): 0,
               dt(2023, 3, 31): -0.2,
               dt(2023, 4, 1): 0,
               dt(2023, 6, 30): -0.2,
               dt(2023, 7, 1): 0,
               dt(2023, 9, 30): -0.2,
           },
           interpolation="flat_forward",
       )
       curve = CompositeCurve([line_curve1, line_curve2])
       curve.plot("1d")

    .. plot::

       from rateslib.curves import LineCurve, CompositeCurve
       import matplotlib.pyplot as plt
       from datetime import datetime as dt
       line_curve1 = LineCurve(
           nodes={
               dt(2022, 1, 1): 2.5,
               dt(2023, 1, 1): 3.5,
               dt(2024, 1, 1): 3.0,
           },
           t=[dt(2022, 1, 1), dt(2022, 1, 1), dt(2022, 1, 1), dt(2022, 1, 1),
              dt(2023, 1, 1),
              dt(2024, 1, 1), dt(2024, 1, 1), dt(2024, 1, 1), dt(2024, 1, 1)],
       )
       line_curve2 = LineCurve(
           nodes={
               dt(2022, 1, 1): 0,
               dt(2022, 3, 31): -0.2,
               dt(2022, 4, 1): 0,
               dt(2022, 6, 30): -0.2,
               dt(2022, 7, 1): 0,
               dt(2022, 9, 30): -0.2,
               dt(2022, 10, 1): 0,
               dt(2022, 12, 31): -0.2,
               dt(2023, 1, 1): 0,
               dt(2023, 3, 31): -0.2,
               dt(2023, 4, 1): 0,
               dt(2023, 6, 30): -0.2,
               dt(2023, 7, 1): 0,
               dt(2023, 9, 30): -0.2,
           },
           interpolation="flat_forward",
       )
       curve = CompositeCurve([line_curve1, line_curve2])
       fig, ax, line = curve.plot("1D")
       plt.show()

    We can also composite DF based curves by using a fast approximation or an
    exact match.

    .. ipython:: python

       from rateslib.curves import Curve, CompositeCurve
       curve1 = Curve(
           nodes={
               dt(2022, 1, 1): 1.0,
               dt(2023, 1, 1): 0.98,
               dt(2024, 1, 1): 0.965,
               dt(2025, 1, 1): 0.955
           },
           t=[dt(2023, 1, 1), dt(2023, 1, 1), dt(2023, 1, 1), dt(2023, 1, 1),
              dt(2024, 1, 1),
              dt(2025, 1, 1), dt(2025, 1, 1), dt(2025, 1, 1), dt(2025, 1, 1)],
       )
       curve2 =Curve(
           nodes={
               dt(2022, 1, 1): 1.0,
               dt(2022, 6, 30): 1.0,
               dt(2022, 7, 1): 0.999992,
               dt(2022, 12, 31): 0.999992,
               dt(2023, 1, 1): 0.999984,
               dt(2023, 6, 30): 0.999984,
               dt(2023, 7, 1): 0.999976,
               dt(2023, 12, 31): 0.999976,
               dt(2024, 1, 1): 0.999968,
               dt(2024, 6, 30): 0.999968,
               dt(2024, 7, 1): 0.999960,
               dt(2025, 1, 1): 0.999960,
           },
       )
       curve = CompositeCurve([curve1, curve2])
       curve.plot("1D", comparators=[curve1, curve2], labels=["Composite", "C1", "C2"])

    .. plot::

       from rateslib.curves import Curve, CompositeCurve
       import matplotlib.pyplot as plt
       from datetime import datetime as dt
       curve1 = Curve(
           nodes={
               dt(2022, 1, 1): 1.0,
               dt(2023, 1, 1): 0.98,
               dt(2024, 1, 1): 0.965,
               dt(2025, 1, 1): 0.955
           },
           t=[dt(2023, 1, 1), dt(2023, 1, 1), dt(2023, 1, 1), dt(2023, 1, 1),
              dt(2024, 1, 1),
              dt(2025, 1, 1), dt(2025, 1, 1), dt(2025, 1, 1), dt(2025, 1, 1)],
       )
       curve2 =Curve(
           nodes={
               dt(2022, 1, 1): 1.0,
               dt(2022, 6, 30): 1.0,
               dt(2022, 7, 1): 0.999992,
               dt(2022, 12, 31): 0.999992,
               dt(2023, 1, 1): 0.999984,
               dt(2023, 6, 30): 0.999984,
               dt(2023, 7, 1): 0.999976,
               dt(2023, 12, 31): 0.999976,
               dt(2024, 1, 1): 0.999968,
               dt(2024, 6, 30): 0.999968,
               dt(2024, 7, 1): 0.999960,
               dt(2025, 1, 1): 0.999960,
           },
       )
       curve = CompositeCurve([curve1, curve2])
       fig, ax, line = curve.plot("1D", comparators=[curve1, curve2], labels=["Composite", "C1", "C2"])
       plt.show()

    The :meth:`~rateslib.curves.CompositeCurve.rate` method of a :class:`CompositeCurve`
    composed of either :class:`Curve` or :class:`IndexCurve` s
    accepts an ``approximate`` argument. When *True* by default it used a geometric mean
    approximation to determine composite period rates.
    Below we demonstrate this is more than 1000x faster and within 1e-8 of the true
    value.

    .. ipython:: python

       curve.rate(dt(2022, 6, 1), "1y")
       %timeit curve.rate(dt(2022, 6, 1), "1y")

    .. ipython:: python

       curve.rate(dt(2022, 6, 1), "1y", approximate=False)
       %timeit curve.rate(dt(2022, 6, 1), "1y", approximate=False)

    """

    collateral = None

    def __init__(
        self,
        curves: Union[list, tuple],
        id: Union[str, NoInput] = NoInput(0),
    ) -> None:
        self.id = id or uuid4().hex[:5] + "_"  # 1 in a million clash

        self.curves = tuple(curves)
        self.node_dates = self.curves[0].node_dates
        self.calendar = curves[0].calendar
        self._base_type = curves[0]._base_type
        if self._base_type == "dfs":
            self.modifier = curves[0].modifier
            self.convention = curves[0].convention
        if type(curves[0]) is IndexCurve:
            self.index_lag = curves[0].index_lag
            self.index_base = curves[0].index_base

        # validate
        self._validate_curve_collection()

    def _validate_curve_collection(self):
        """Perform checks to ensure CompositeCurve can exist"""
        if type(self) is MultiCsaCurve and isinstance(self.curves[0], (LineCurve, IndexCurve)):
            raise TypeError("Multi-CSA curves must be of type `Curve`.")

        if type(self) is MultiCsaCurve and self.multi_csa_min_step > self.multi_csa_max_step:
            raise ValueError("`multi_csa_max_step` cannot be less than `min_step`.")

        types = [type(_) for _ in self.curves]
        if any([_ is CompositeCurve for _ in types]):
            raise TypeError(
                "Creating a CompositeCurve type containing sub CompositeCurve types is not "
                "yet implemented."
            )

        if not (
            all([_ is Curve or _ is ProxyCurve for _ in types])
            or all([_ is LineCurve for _ in types])
            or all([_ is IndexCurve for _ in types])
        ):
            raise TypeError(f"`curves` must be a list of similar type curves, got {types}.")

        ini_dates = [_.node_dates[0] for _ in self.curves]
        if not all([_ == ini_dates[0] for _ in ini_dates[1:]]):
            raise ValueError(f"`curves` must share the same initial node date, got {ini_dates}")

        if not type(self) is MultiCsaCurve:  # for multi_csa DF curve do not check calendars
            self._check_init_attribute("calendar")

        if self._base_type == "dfs":
            self._check_init_attribute("modifier")
            self._check_init_attribute("convention")

        if types[0] is IndexCurve:
            self._check_init_attribute("index_base")
            self._check_init_attribute("index_lag")

    def _check_init_attribute(self, attr):
        """Ensure attributes are the same across curve collection"""
        attrs = [getattr(_, attr, None) for _ in self.curves]
        if not all([_ == attrs[0] for _ in attrs[1:]]):
            raise ValueError(
                f"Cannot composite curves with different attributes, got for '{attr}': {attrs},"
            )

    def rate(
        self,
        effective: datetime,
        termination: Optional[Union[datetime, str]] = None,
        modifier: Optional[Union[str, bool]] = False,
        approximate: bool = True,
    ):
        """
        Calculate the composited rate on the curve.

        If rates are sought for dates prior to the initial node of the curve `None`
        will be returned.

        Parameters
        ----------
        effective : datetime
            The start date of the period for which to calculate the rate.
        termination : datetime or str
            The end date of the period for which to calculate the rate.
        modifier : str, optional
            The day rule if determining the termination from tenor. If `False` is
            determined from the `Curve` modifier.
        approximate : bool, optional
            When compositing :class:`Curve` or :class:`IndexCurve` calculating many
            individual rates is expensive. This uses an approximation typically with
            error less than 1/100th of basis point. Not used if ``multi_csa`` is True.

        Returns
        -------
        Dual, Dual2 or float
        """
        if self._base_type == "values":
            _ = 0.0
            for i in range(0, len(self.curves)):
                _ += self.curves[i].rate(effective, termination, modifier)
            return _
        elif self._base_type == "dfs":
            modifier = self.modifier if modifier is False else modifier
            if isinstance(termination, str):
                termination = add_tenor(effective, termination, modifier, self.calendar)

            d = _DCF1d[self.convention.upper()]

            if approximate:
                # calculates the geometric mean overnight rates in periods and adds
                _, n = 0.0, (termination - effective).days
                for curve_ in self.curves:
                    r = curve_.rate(effective, termination)
                    _ += ((1 + r * n * d / 100) ** (1 / n) - 1) / d

                _ = ((1 + d * _) ** n - 1) * 100 / (d * n)

            else:
                _, dcf_ = 1.0, 0.0
                date_ = effective
                while date_ < termination:
                    term_ = add_tenor(date_, "1B", None, self.calendar)
                    __, d_ = 0.0, (term_ - date_).days * d
                    dcf_ += d_
                    for curve in self.curves:
                        __ += curve.rate(date_, term_)
                    _ *= 1 + d_ * __ / 100
                    date_ = term_
                _ = 100 * (_ - 1) / dcf_
        else:
            raise TypeError(
                f"Base curve type is unrecognised: {self._base_type}"
            )  # pragma: no cover

        return _

    def __getitem__(self, date: datetime):
        if self._base_type == "dfs":
            # will return a composited discount factor
            if date == self.curves[0].node_dates[0]:
                return 1.0  # TODO (low:?) this is not variable but maybe should be tagged as "id0"?
            elif date < self.curves[0].node_dates[0]:
                return 0.0  # Any DF in the past is set to zero consistent with behaviour on `Curve`
            days = (date - self.curves[0].node_dates[0]).days
            d = _DCF1d[self.convention.upper()]

            total_rate = 0.0
            for curve in self.curves:
                avg_rate = ((1.0 / curve[date]) ** (1.0 / days) - 1) / d
                total_rate += avg_rate
            _ = 1.0 / (1 + total_rate * d) ** days
            return _

        elif self._base_type == "values":
            # will return a composited rate
            _ = 0.0
            for curve in self.curves:
                _ += curve[date]
            return _

        else:
            raise TypeError(
                f"Base curve type is unrecognised: {self._base_type}"
            )  # pragma: no cover

    def shift(
        self,
        spread: float,
        id: Optional[str] = None,
        composite: Optional[bool] = True,
        collateral: Optional[str] = None,
    ) -> CompositeCurve:
        """
        Create a new curve by vertically adjusting the curve by a set number of basis
        points.

        This curve adjustment preserves the shape of the curve but moves it up or
        down as a translation.
        This method is suitable as a way to assess value changes of instruments when
        a parallel move higher or lower in yields is predicted.

        Parameters
        ----------
        spread : float, Dual, Dual2
            The number of basis points added to the existing curve.
        id : str, optional
            Set the id of the returned curve.
        composite: bool, optional
            If True will return a CompositeCurve that adds a flat curve to the existing curve.
            This results in slower calculations but the curve will maintain a dynamic
            association with the underlying curve and will change if the underlying curve changes.
        collateral: str, optional
            Designate a collateral tag for the curve which is used by other methods.

        Returns
        -------
        CompositeCurve
        """
        if composite:
            # TODO (med) allow composite composite curves
            raise ValueError(
                "Creating a CompositeCurve containing sub CompositeCurves is not yet implemented.\n"
                "Set `composite` to False."
            )

        curves = (self.curves[0].shift(spread=spread, composite=composite),)
        curves += self.curves[1:]
        _ = CompositeCurve(curves=curves, id=id)
        _.collateral = collateral
        return _

    def translate(self, start: datetime, t: bool = False) -> CompositeCurve:
        """
        Create a new curve with an initial node date moved forward keeping all else
        constant.

        This curve adjustment preserves forward curve expectations as time evolves.
        This method is suitable as a way to create a subsequent *opening* curve from a
        previous day's *closing* curve.

        Parameters
        ----------
        start : datetime
            The new initial node date for the curve, must be in the domain:
            (node_date[0], node_date[1]]
        t : bool
            Set to *True* if the initial knots of the knot sequence should be
            translated forward.

        Returns
        -------
        CompositeCurve
        """
        return CompositeCurve(curves=[curve.translate(start, t) for curve in self.curves])

    def roll(self, tenor: Union[datetime, str]) -> CompositeCurve:
        """
        Create a new curve with its shape translated in time

        This curve adjustment is a simulation of a future state of the market where
        forward rates are assumed to have moved so that the present day's curve shape
        is reflected in the future (or the past). This is often used in trade
        strategy analysis.

        Parameters
        ----------
        tenor : datetime or str
            The date or tenor by which to roll the curve. If a tenor, as str, will
            derive the datetime as measured from the initial node date. If supplying a
            negative tenor, or a past datetime, there is a limit to how far back the
            curve can be rolled - it will first roll backwards and then attempt to
            :meth:`translate` forward to maintain the initial node date.

        Returns
        -------
        CompositeCurve
        """
        return CompositeCurve(curves=[curve.roll(tenor) for curve in self.curves])

    def index_value(self, date: datetime, interpolation: str = "daily"):
        """
        Calculate the accrued value of the index from the ``index_base``.

        See :meth:`IndexCurve.index_value()<rateslib.curves.IndexCurve.index_value>`
        """
        if not isinstance(self.curves[0], IndexCurve):
            raise TypeError("`index_value` not available on non `IndexCurve` types.")
        return super().index_value(date, interpolation)


class MultiCsaCurve(CompositeCurve):
    """
    A dynamic composition of a sequence of other curves.

    .. note::
       Can only combine curves of the type: :class:`Curve`. Other curve parameters such as
       ``modifier``, and ``convention`` must also match.

    Parameters
    ----------
    curves : sequence of :class:`Curve`, :class:`LineCurve` or :class:`IndexCurve`
        The curves to be composited.
    id : str, optional, set by Default
        The unique identifier to distinguish between curves in a multi-curve framework.
    multi_csa_min_step: int, optional
        The minimum calculation step between subsequent DF evaluations to determine a multi-CSA
        curve term DF. Higher numbers make faster calculations but are less accurate. Should be
        in [1, max_step].
    multi_csa_max_step: int, optional
        The minimum calculation step between subsequent DF evaluations to determine a multi-CSA
        curve term DF. Higher numbers make faster calculations but are less accurate. Should be
        in [min_step, 1825].

    Notes
    -----
    A *MultiCsaCurve* uses a different calculation methodology than a *CompositeCurve* for
    determining the *rate* by selecting the curve within the collection with the highest rate.
    """

    def __init__(
        self,
        curves: Union[list, tuple],
        id: Union[str, NoInput] = NoInput(0),
        multi_csa_min_step: Optional[int] = 1,
        multi_csa_max_step: Optional[int] = 1825,
    ) -> None:
        self.multi_csa_min_step = max(1, multi_csa_min_step)
        self.multi_csa_max_step = min(1825, multi_csa_max_step)
        super().__init__(curves, id)

    def rate(
        self,
        effective: datetime,
        termination: Optional[Union[datetime, str]] = None,
        modifier: Optional[Union[str, bool]] = False,
    ):
        """
        Calculate the cheapest-to-deliver (CTD) rate on the curve.

        If rates are sought for dates prior to the initial node of the curve `None`
        will be returned.

        Parameters
        ----------
        effective : datetime
            The start date of the period for which to calculate the rate.
        termination : datetime or str
            The end date of the period for which to calculate the rate.
        modifier : str, optional
            The day rule if determining the termination from tenor. If `False` is
            determined from the `Curve` modifier.

        Returns
        -------
        Dual, Dual2 or float
        """
        modifier = self.modifier if modifier is False else modifier
        if isinstance(termination, str):
            termination = add_tenor(effective, termination, modifier, self.calendar)

        d = _DCF1d[self.convention.upper()]
        n = (termination - effective).days
        # TODO (low:perf) when these discount factors are looked up the curve repeats
        # the lookup could be vectorised to return two values at once.
        df_num = self[effective]
        df_den = self[termination]
        _ = (df_num / df_den - 1) * 100 / (d * n)
        return _

    def __getitem__(self, date: datetime):
        # will return a composited discount factor
        if date == self.curves[0].node_dates[0]:
            return 1.0  # TODO (low:?) this is not variable but maybe should be tagged as "id0"?
        days = (date - self.curves[0].node_dates[0]).days
        d = _DCF1d[self.convention.upper()]

        # method uses the step and picks the highest (cheapest rate)
        # in each period
        _ = 1.0
        d1 = self.curves[0].node_dates[0]

        def _get_step(step):
            return min(max(step, self.multi_csa_min_step), self.multi_csa_max_step)

        d2 = d1 + timedelta(days=_get_step(defaults.multi_csa_steps[0]))
        # cache stores looked up DF values to next loop, avoiding double calc
        cache, k = {i: 1.0 for i in range(len(self.curves))}, 1
        while d2 < date:
            min_ratio = 1e5
            for i, curve in enumerate(self.curves):
                d2_df = curve[d2]
                ratio_ = d2_df / cache[i]
                min_ratio = ratio_ if ratio_ < min_ratio else min_ratio
                cache[i] = d2_df
            _ *= min_ratio
            try:
                step = _get_step(defaults.multi_csa_steps[k])
            except IndexError:
                step = self.multi_csa_max_step
            d1, d2, k = d2, d2 + timedelta(days=step), k + 1

        # finish the loop on the correct date
        if date == d1:
            return _
        else:
            min_ratio = 1e5
            for i, curve in enumerate(self.curves):
                ratio_ = curve[date] / cache[i]  # cache[i] = curve[d1]
                min_ratio = ratio_ if ratio_ < min_ratio else min_ratio
            _ *= min_ratio
            return _

    def translate(self, start: datetime, t: bool = False) -> MultiCsaCurve:
        """
        Create a new curve with an initial node date moved forward keeping all else
        constant.

        This curve adjustment preserves forward curve expectations as time evolves.
        This method is suitable as a way to create a subsequent *opening* curve from a
        previous day's *closing* curve.

        Parameters
        ----------
        start : datetime
            The new initial node date for the curve, must be in the domain:
            (node_date[0], node_date[1]]
        t : bool
            Set to *True* if the initial knots of the knot sequence should be
            translated forward.

        Returns
        -------
        MultiCsaCurve
        """
        return MultiCsaCurve(
            curves=[curve.translate(start, t) for curve in self.curves],
            multi_csa_max_step=self.multi_csa_max_step,
            multi_csa_min_step=self.multi_csa_min_step,
        )

    def roll(self, tenor: Union[datetime, str]) -> MultiCsaCurve:
        """
        Create a new curve with its shape translated in time

        This curve adjustment is a simulation of a future state of the market where
        forward rates are assumed to have moved so that the present day's curve shape
        is reflected in the future (or the past). This is often used in trade
        strategy analysis.

        Parameters
        ----------
        tenor : datetime or str
            The date or tenor by which to roll the curve. If a tenor, as str, will
            derive the datetime as measured from the initial node date. If supplying a
            negative tenor, or a past datetime, there is a limit to how far back the
            curve can be rolled - it will first roll backwards and then attempt to
            :meth:`translate` forward to maintain the initial node date.

        Returns
        -------
        MultiCsaCurve
        """
        return MultiCsaCurve(
            curves=[curve.roll(tenor) for curve in self.curves],
            multi_csa_max_step=self.multi_csa_max_step,
            multi_csa_min_step=self.multi_csa_min_step,
        )

    def shift(
        self,
        spread: float,
        id: Optional[str] = None,
        composite: Optional[bool] = True,
        collateral: Optional[str] = None,
    ) -> MultiCsaCurve:
        """
        Create a new curve by vertically adjusting the curve by a set number of basis
        points.

        This curve adjustment preserves the shape of the curve but moves it up or
        down as a translation.
        This method is suitable as a way to assess value changes of instruments when
        a parallel move higher or lower in yields is predicted.

        Parameters
        ----------
        spread : float, Dual, Dual2
            The number of basis points added to the existing curve.
        id : str, optional
            Set the id of the returned curve.
        composite: bool, optional
            If True will return a CompositeCurve that adds a flat curve to the existing curve.
            This results in slower calculations but the curve will maintain a dynamic
            association with the underlying curve and will change if the underlying curve changes.
        collateral: str, optional
            Designate a collateral tag for the curve which is used by other methods.

        Returns
        -------
        CompositeCurve
        """
        if composite:
            # TODO (med) allow composite composite curves
            raise ValueError(
                "Creating a CompositeCurve containing sub CompositeCurves or MultiCsaCurves is "
                "not yet implemented.\nSet `composite` to False."
            )

        curves = tuple(_.shift(spread=spread, composite=composite) for _ in self.curves)
        _ = MultiCsaCurve(
            curves=curves,
            id=id,
            multi_csa_max_step=self.multi_csa_max_step,
            multi_csa_min_step=self.multi_csa_min_step,
        )
        _.collateral = collateral
        return _


class ProxyCurve(Curve):
    """
    A subclass of :class:`~rateslib.curves.Curve` which returns dynamic DFs based on
    other curves related via :class:`~rateslib.fx.FXForwards` parity.

    Parameters
    ----------
    cashflow : str
        The currency in which cashflows are represented (3-digit code).
    collateral : str
        The currency of the CSA against which cashflows are collateralised (3-digit
        code).
    fx_forwards : FXForwards
        The :class:`~rateslib.fx.FXForwards` object which contains the relating
        FX information and the available :class:`~rateslib.curves.Curve` s.
    convention : str
        The day count convention used for calculating rates. If `None` defaults
        to the convention in the local cashflow currency.
    modifier : str, optional
        The modification rule, in {"F", "MF", "P", "MP"}, for determining rates.
        If `False` will default to the modifier in the local cashflow currency.
    calendar : calendar or str, optional
        The holiday calendar object to use. If str, lookups named calendar
        from static data. Used for determining rates. If `False` will
        default to the calendar in the local cashflow currency.
    id : str, optional, set by Default
        The unique identifier to distinguish between curves in a multi-curve framework.

    Notes
    -----
    The DFs returned are calculated via the chaining method and the below formula,
    relating the DF curve in the local collateral currency and FX forward rates.

    .. math::

       w_{dom:for,i} = \\frac{f_{DOMFOR,i}}{F_{DOMFOR,0}} v_{for:for,i}

    The returned curve contains contrived methods to calculate this dynamically and
    efficiently from the combination of curves and FX rates that are available within
    the given :class:`FXForwards` instance.
    """

    _base_type = "dfs"

    def __init__(
        self,
        cashflow: str,
        collateral: str,
        fx_forwards: FXForwards,
        convention: Optional[str] = None,
        modifier: Optional[Union[str, bool]] = False,
        calendar: Optional[Union[CalInput, bool]] = False,
        id: Optional[str] = None,
    ):
        self.id = id or uuid4().hex[:5] + "_"  # 1 in a million clash
        cash_ccy, coll_ccy = cashflow.lower(), collateral.lower()
        self.collateral = coll_ccy
        self._is_proxy = True
        self.fx_forwards = fx_forwards
        self.cash_currency = cash_ccy
        self.cash_pair = f"{cash_ccy}{cash_ccy}"
        self.cash_idx = self.fx_forwards.currencies[cash_ccy]
        self.coll_currency = coll_ccy
        self.coll_pair = f"{coll_ccy}{coll_ccy}"
        self.coll_idx = self.fx_forwards.currencies[coll_ccy]
        self.pair = f"{cash_ccy}{coll_ccy}"
        self.path = self.fx_forwards._get_recursive_chain(
            self.fx_forwards.transform, self.coll_idx, self.cash_idx
        )[1]
        self.terminal = list(self.fx_forwards.fx_curves[self.cash_pair].nodes.keys())[-1]

        default_curve = Curve(
            {},
            convention=self.fx_forwards.fx_curves[self.cash_pair].convention
            if convention is None
            else convention,
            modifier=self.fx_forwards.fx_curves[self.cash_pair].modifier
            if modifier is False
            else modifier,
            calendar=self.fx_forwards.fx_curves[self.cash_pair].calendar
            if calendar is False
            else calendar,
        )
        self.convention = default_curve.convention
        self.modifier = default_curve.modifier
        self.calendar = default_curve.calendar
        self.node_dates = [self.fx_forwards.immediate, self.terminal]

    def __getitem__(self, date: datetime):
        return (
            self.fx_forwards.rate(self.pair, date, path=self.path)
            / self.fx_forwards.fx_rates_immediate.fx_array[self.cash_idx, self.coll_idx]
            * self.fx_forwards.fx_curves[self.coll_pair][date]
        )

    def to_json(self):  # pragma: no cover
        """
        Not implemented for :class:`~rateslib.fx.ProxyCurve` s.
        :return:
        """
        return NotImplementedError("`to_json` not available on proxy curve.")

    def from_json(self):  # pragma: no cover
        """
        Not implemented for :class:`~rateslib.fx.ProxyCurve` s.
        """
        return NotImplementedError("`from_json` not available on proxy curve.")

    def _set_ad_order(self):  # pragma: no cover
        """
        Not implemented for :class:`~rateslib.fx.ProxyCurve` s.
        """
        return NotImplementedError("`set_ad_order` not available on proxy curve.")


def average_rate(effective, termination, convention, rate):
    """
    Return the geometric, 1 calendar day, average rate for the rate in a period.

    This is used for approximations usually in combination with floating periods.

    Parameters
    ----------
    effective : datetime
        The effective date of the rate.
    termination : datetime
        The termination date of the rate.
    convention : str
        The day count convention of the curve rate.
    rate : float, Dual, Dual2
        The rate to decompose to average, in percentage terms, e.g. 0.04 = 4% rate.

    Returns
    -------
    tuple : The rate, the 1-day DCF, and the number of calendar days
    """
    d = _DCF1d[convention.upper()]
    n = (termination - effective).days
    _ = ((1 + n * d * rate / 100) ** (1 / n) - 1) / d
    return _ * 100, d, n


def interpolate(x, x_1, y_1, x_2, y_2, interpolation, start=None):
    """
    Perform local interpolation between two data points.

    Parameters
    ----------
    x : Any with topology
        The x-value for which the interpolated y-value is sought.
    x_1 : same type as ``x``
        The left bound for the local interpolation.
    y_1 : float, Dual, Dual2
        The value at the left bound.
    x_2 : same type as ``x``
        The right bound for the local interpolation.
    y_2 : float, Dual, Dual2
        The value at the right bound.
    interpolation : str
        The interpolation rule to use in *{"linear", "log_linear", "linear_zero_rate",
        "flat_forward", "flat_backward"}*.
    start : datetime
        Used only if ``interpolation`` is *"linear_zero_rate"* to identify the start
        date of a curve.

    Returns
    -------
    float, Dual, Dual2

    Notes
    -----
    If ``x`` is outside the region ``[x_1, x_2]`` this function will extrapolate
    instead of interpolate using the same mathematical formula.

    Examples
    --------
    .. ipython:: python

       interpolate(50, 0, 10, 100, 50, "linear")
       interpolate(dt(2000, 1, 6), dt(2000, 1, 1), 10, dt(2000, 1, 11), 50, "linear")
    """
    if interpolation == "linear":

        def op(z):
            return z

    elif interpolation == "linear_index":

        def op(z):
            return 1 / z

        y_1, y_2 = 1 / y_1, 1 / y_2
    elif interpolation == "log_linear":
        op, y_1, y_2 = dual_exp, dual_log(y_1), dual_log(y_2)
    elif interpolation == "linear_zero_rate":
        # convention not used here since we just determine linear rate interpolation
        y_2 = dual_log(y_2) / ((start - x_2) / timedelta(days=365))
        if start == x_1:
            y_1 = y_2
        else:
            y_1 = dual_log(y_1) / ((start - x_1) / timedelta(days=365))

        def op(z):
            return dual_exp((start - x) / timedelta(days=365) * z)

    elif interpolation == "flat_forward":
        if x >= x_2:
            return y_2
        return y_1
    elif interpolation == "flat_backward":
        if x <= x_1:
            return y_1
        return y_2
    else:
        raise ValueError(
            '`interpolation` must be in {"linear", "log_linear", "linear_index", '
            '"linear_zero_rate", "flat_forward", "flat_backward"}, got: '
            f"{interpolation}."
        )
    ret = op(y_1 + (y_2 - y_1) * ((x - x_1) / (x_2 - x_1)))
    return ret


def index_left(
    list_input: list[Any],
    list_length: int,
    value: Any,
    left_count: Optional[int] = 0,
):
    """
    Return the interval index of a value from an ordered input list on the left side.

    Parameters
    ----------
    input : list
        Ordered list (lowest to highest) containing datatypes the same as value.
    length : int
        The length of ``input``.
    value : Any
        The value for which to determine the list index of.
    left_count : int
        The counter to pass recursively to determine the output. Users should not
        directly specify, it is used in internal calculation only.

    Returns
    -------
    int : The left index of the interval within which value is found (or extrapolated
          from)

    Notes
    -----
    Uses a binary search method which operates with time :math:`O(log_2 n)`.

    Examples
    --------
    .. ipython:: python

       from rateslib.curves import index_left

    Out of domain values return the left-side index of the closest matching interval.
    100 is attributed to the interval (1, 2].

    .. ipython:: python

       list = [0, 1, 2]
       index_left(list, 3, 100)

    -100 is attributed to the interval (0, 1].

    .. ipython:: python

       index_left(list, 3, -100)

    Interior values return the left-side index of the interval.
    1.45 is attributed to the interval (1, 2].

    .. ipython:: python

       index_left(list, 3, 1.45)

    1 is attributed to the interval (0, 1].

    .. ipython:: python

       index_left(list, 3, 1)

    """
    if list_length == 1:
        raise ValueError("`index_left` designed for intervals. Cannot index list of length 1.")

    if list_length == 2:
        return left_count

    split = floor((list_length - 1) / 2)
    if list_length == 3 and value == list_input[split]:
        return left_count

    if value <= list_input[split]:
        return index_left(list_input[: split + 1], split + 1, value, left_count)
    else:
        return index_left(list_input[split:], list_length - split, value, left_count + split)


# # ALTERNATIVE index_left: exhaustive search which is inferior to binary search
# def index_left_exhaustive(list_input, value, left_count=0):
#     if left_count == 0:
#         if value > list_input[-1]:
#             return len(list_input)-2
#         if value <= list_input[0]:
#             return 0
#
#     if list_input[0] < value <= list_input[1]:
#         return left_count
#     else:
#         return index_left_exhaustive(list_input[1:], value, left_count + 1)


# Licence: Creative Commons - Attribution-NonCommercial-NoDerivatives 4.0 International
# Commercial use of this code, and/or copying and redistribution is prohibited.
# Contact rateslib at gmail.com if this code is observed outside its intended sphere.<|MERGE_RESOLUTION|>--- conflicted
+++ resolved
@@ -341,18 +341,10 @@
             self.spline_endpoints = [_.lower() for _ in endpoints]
 
         self.t = t
-
-        # TODO RUST SPLINE find a better way to construct a curve with an initialised c value
-        self.c_init = False  # if c is NoInput.blank else True
+        self.c_init = False if c is NoInput.blank else True
         if t is not NoInput.blank:
-<<<<<<< HEAD
-            remap_t_f64 = [_.timestamp() for _ in t]
-            self.spline = PPSplineF64(4, remap_t_f64) # c)
-            # TODO RUST SPLINE create a setter for c values or create a better init method.
-=======
             self.t_posix = [_.replace(tzinfo=UTC).timestamp() for _ in t]
             self.spline = PPSplineF64(4, self.t_posix, c)
->>>>>>> 9438d0e0
             if len(self.t) < 10 and "not_a_knot" in self.spline_endpoints:
                 raise ValueError(
                     "`endpoints` cannot be 'not_a_knot' with only 1 interior breakpoint"
@@ -376,12 +368,8 @@
                     f"date: {date.strftime('%Y-%m-%d')}, spline end: {self.t[-1].strftime('%Y-%m-%d')}",
                     UserWarning,
                 )
-<<<<<<< HEAD
-            return self._op_exp(self.spline.ppev_single(date.timestamp()))
-=======
             date_posix = date.replace(tzinfo=UTC).timestamp()
             return self._op_exp(self.spline.ppev_single(date_posix))
->>>>>>> 9438d0e0
 
     # Licence: Creative Commons - Attribution-NonCommercial-NoDerivatives 4.0 International
     # Commercial use of this code, and/or copying and redistribution is prohibited.
@@ -560,11 +548,7 @@
         if self.spline is None or self.c_init:
             return None
 
-<<<<<<< HEAD
-        remap_t_f64 = [_.timestamp() for _ in self.t]
-=======
         # Get the Spline classs by data types
->>>>>>> 9438d0e0
         if self.ad == 0:
             Spline = PPSplineF64
         elif self.ad == 1:
@@ -572,30 +556,17 @@
         else:
             Spline = PPSplineDual2
 
-<<<<<<< HEAD
-        tau = [k.timestamp() for k in self.nodes.keys() if k >= self.t[0]]
-=======
         t_posix = [_.replace(tzinfo=UTC).timestamp() for _ in self.t]
         tau_posix = [k.replace(tzinfo=UTC).timestamp() for k in self.nodes.keys() if k >= self.t[0]]
->>>>>>> 9438d0e0
         y = [self._op_log(v) for k, v in self.nodes.items() if k >= self.t[0]]
 
         # Left side constraint
         if self.spline_endpoints[0].lower() == "natural":
-<<<<<<< HEAD
-            tau.insert(0, self.t[0].timestamp())
-            y.insert(0, set_order_convert(0., self.ad, []))
-            left_n = 2
-        elif self.spline_endpoints[0].lower() == "not_a_knot":
-            remap_t_f64.pop(4)
-            # self.spline.n -= 1
-=======
             tau_posix.insert(0, self.t_posix[0])
             y.insert(0, set_order_convert(0., self.ad, None))
             left_n = 2
         elif self.spline_endpoints[0].lower() == "not_a_knot":
             t_posix.pop(4)
->>>>>>> 9438d0e0
             left_n = 0
         else:
             raise NotImplementedError(
@@ -604,33 +575,19 @@
 
         # Right side constraint
         if self.spline_endpoints[1].lower() == "natural":
-<<<<<<< HEAD
-            tau.append(self.t[-1].timestamp())
-            y.append(set_order_convert(0., self.ad, []))
-            right_n = 2
-        elif self.spline_endpoints[1].lower() == "not_a_knot":
-            remap_t_f64.pop(-5)
-            # self.spline.n -= 1
-=======
             tau_posix.append(self.t_posix[-1])
             y.append(set_order_convert(0, self.ad, None))
             right_n = 2
         elif self.spline_endpoints[1].lower() == "not_a_knot":
             t_posix.pop(-5)
->>>>>>> 9438d0e0
             right_n = 0
         else:
             raise NotImplementedError(
                 f"Endpoint method '{self.spline_endpoints[0]}' not implemented."
             )
 
-<<<<<<< HEAD
-        self.spline = Spline(4, remap_t_f64)
-        self.spline.csolve(tau, y, left_n, right_n, False)
-=======
         self.spline = Spline(4, t_posix, None)
         self.spline.csolve(np.array(tau_posix), np.array(y), left_n, right_n)
->>>>>>> 9438d0e0
         return None
 
     def shift(
