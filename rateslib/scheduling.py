from typing import Optional, Union, Any
import calendar as calendar_mod
from itertools import product
from collections.abc import Iterator
from datetime import datetime, timedelta
from pandas import DataFrame
from pandas.tseries.offsets import CustomBusinessDay

from rateslib import defaults
from rateslib.default import NoInput
from rateslib.calendars import (
    get_calendar,
    _is_holiday,
    add_tenor,
    _add_months,
    _adjust_date,
    _get_eom,
    _is_eom,
    _get_imm,
    _is_imm,
    _is_som,
    _get_roll,
)


# Licence: Creative Commons - Attribution-NonCommercial-NoDerivatives 4.0 International
# Commercial use of this code, and/or copying and redistribution is prohibited.
# Contact rateslib at gmail.com if this code is observed outside its intended sphere.


class Schedule:
    """
    Generate a schedule of dates according to a regular pattern and calendar inference.

    Parameters
    ----------
    effective : datetime
        The adjusted or unadjusted effective date.
    termination : datetime or str
        The adjusted or unadjusted termination date. If a string, then a tenor must be
        given expressed in days (`"D"`), months (`"M"`) or years (`"Y"`), e.g. `"48M"`.
    frequency : str in {"M", "B", "Q", "T", "S", "A", "Z"}, optional
        The frequency of the schedule.
    stub : str combining {"SHORT", "LONG"} with {"FRONT", "BACK"}, optional
        The stub type to enact on the swap. Can provide two types, for
        example "SHORTFRONTLONGBACK".
    front_stub : datetime, optional
        An adjusted or unadjusted date for the first stub period.
    back_stub : datetime, optional
        An adjusted or unadjusted date for the back stub period.
        See notes for combining ``stub``, ``front_stub`` and ``back_stub``
        and any automatic stub inference.
    roll : int in [1, 31] or str in {"eom", "imm", "som"}, optional
        The roll day of the schedule. Inferred if not given.
    eom : bool, optional
        Use an end of month preference rather than regular rolls for inference. Set by
        default. Not required if ``roll`` is specified.
    modifier : str, optional
        The modification rule, in {"F", "MF", "P", "MP"}
    calendar : calendar or str, optional
        The holiday calendar object to use. If string will call
        :meth:`~rateslib.calendars.get_calendar`.
    payment_lag: int, optional
        The number of business days to lag payments by.
    eval_date: datetime, optional
        Only required if ``effective`` is given as a string tenor, to provide a point of reference.
    eval_mode: str in {"swaps_align", "swaptions_align"}
        The method for determining the ``effective`` and ``termination`` dates if both are provided
        as string tenors. See notes.

    Attributes
    ----------
    ueffective : datetime
    effective : datetime
    utermination : datetime
    termination : datetime
    frequency : str
    stub : str
    front_stub : datetime
    back_stub : datetime
    roll : int or str
    eom : bool
    modifier : str
    calendar : calendar
    payment_lag : int
    uschedule : list[datetime]
    aschedule : list[datetime]
    pschedule : list[datetime]
    stubs : list[bool]
    eval_date : datetime
    eval_mode : str

    Notes
    -----
    **Zero coupon schedules**

    If ``frequency`` is *Z* then stub arguments are ignored.

    **Inferred termination date and roll from tenor - The 1Y1Y problem**

    When generating schedules implied from tenor ``effective`` and ``termination`` dates there
    exist two methods for doing this. **Both** have practical reasons to exist. This results in
    the ``eval_mode`` argument which allows either *"swaps_align"* or *"swaptions_align"*. So,
    what is the difference and the purpose?

    **Swaps Align**

    When a EUR swap dealer trades a 1Y1Y swap he will hedge it in the interbank market with a 1Y and
    a 2Y swap. 1Y and 2Y swaps have roll days that are generated from the same evaluation date.
    For a perfect hedge the 1Y1Y swap should also have the same roll day and its periods should
    align with the second half of the 2Y swap. To achieve this, the ``effective`` date is
    calculated **unadjusted** and the ``termination`` date is derived from that unadjusted date.
    Then under *rateslib* inferral rules this will produce the correct schedule.

    For example, today is Tue 15th Aug '23 and spot is Thu 17th Aug '23:

    - A 1Y trade has effective, termination and roll of: Tue 17th Aug '23, Mon 19th Aug '24, 17.
    - A 2Y trade has effective, termination and roll of: Tue 17th Aug '23, Mon 18th Aug '25, 17.
    - A 1Y1Y trade has effective, termination and roll of: Mon 19th Aug '24, Mon 18th Aug '25, 17.

    .. ipython:: python

       sch = Schedule(
           effective="1Y",
           termination="1Y",
           frequency="S",
           calendar="tgt",
           eval_date=dt(2023, 8, 17),
           eval_mode="swaps_align",
       )
       sch

    **Swaptions Align**

    When a swaptions dealer trades a 1Y1Y swaption, that trade will settle against the 1Y swap
    evaluated as of the expiry date (in 1Y) against the swap ISDA fixing.
    The delta exposure the swaption trader experiences is best hedged with a swap matching those
    dates. This means that the effective date of the swap should be derived from an **adjusted**
    date.

    For example, today is Tue 15th Aug '23:

    - A 1Y expiring swaption has an expiry on Thu 15th Aug '24.
    - At expiry a spot starting 1Y swap has effective, termination, and roll of:
      Mon 19th Aug '24, Tue 19th Aug '25, 19.

    .. ipython:: python

       sch = Schedule(
           effective="1Y",
           termination="1Y",
           frequency="S",
           calendar="tgt",
           eval_date=dt(2023, 8, 17),
           eval_mode="swaptions_align",
       )
       sch

    .. note::
       To avoid these, it is recommended to provide ``effective``, ``termination``, as
       **unadjusted dates** (and also ``front_stub`` and ``back_stub``) since this eliminates the
       combinatorial aspect of date inference. Also providing ``roll`` is more
       explicit.

    **Inferred stub dates from inputs**

    The following input arguments are provided; ``stub``, ``front_stub`` and
    ``back_stub``. These are optional and in the case one or more are *None*, then
    the code will attempt to infer stub scheduling.

    .. list-table:: Inference when ``stub`` is *None* in combination with stub dates
       :widths: 20 20 20 20 20
       :header-rows: 2

       * - ``front_stub``:
         - datetime
         - datetime
         - *None*
         - *None*
       * - ``back_stub``:
         - datetime
         - *None*
         - datetime
         - *None*
       * - ``stub`` defaults to:
         - *"FRONTBACK"*
         - *"FRONT"*
         - *"BACK"*
         - ``defaults.stub`` (*"SHORTFRONT"*)
       * - Method called:
         - :meth:`_check_regular_swap`
         - :meth:`_check_regular_swap`
         - :meth:`_check_regular_swap`
         - :meth:`_infer_stub_date`

    In the case that :meth:`_check_regular_swap` is called this will attempt to ensure
    that the given stub dates align either with each other, or with the associated
    ``effective`` or ``termination`` dates. If they do not align then an error is
    raised.

    In the case all are *None* and :meth:`_infer_stub_date` is called this will first
    check for a regular swap to ensure a stub is required and if so will generate the
    appropriate stub at the front or back as necessary.


    .. list-table:: Inference when ``stub`` is given in combination with stub dates
       :widths: 20 20 20 20 20
       :header-rows: 2

       * - ``front_stub``:
         - datetime
         - datetime
         - *None*
         - *None*
       * - ``back_stub``:
         - datetime
         - *None*
         - datetime
         - *None*
       * - ``stub`` is dual sided
         - :meth:`_check_regular_swap`
         - :meth:`_infer_stub_date`
         - :meth:`_infer_stub_date`
         - ValueError
       * - ``stub`` is front sided
         - ValueError
         - :meth:`_check_regular_swap`
         - ValueError
         - :meth:`_infer_stub_date`
       * - ``stub`` is back sided
         - ValueError
         - ValueError
         - :meth:`_check_regular_swap`
         - :meth:`_infer_stub_date`

    **Handling stubs and rolls**

    If ``front_stub`` and ``back_stub`` are given, the ``stub`` is not used. There is
    **no validation** check to ensure that the given dated stubs conform to the stub
    type, for example if the front stub conforms to a long front or a short front.

    **Dates only object**

    A ``Schedule`` is a dates only object, meaning the attributes necessary for
    cashflow calculation and generation, such as day count convention and notional
    amounts are not attributed to this object. Those will be handled by the appropriate
    ``Leg`` object.

    """

    def __init__(
        self,
        effective: Union[datetime, str],
        termination: Union[datetime, str],
        frequency: str,
        stub: Union[str, NoInput] = NoInput(0),
        front_stub: Union[datetime, NoInput] = NoInput(0),
        back_stub: Union[datetime, NoInput] = NoInput(0),
        roll: Union[str, int, NoInput] = NoInput(0),
        eom: Union[bool, NoInput] = NoInput(0),
        modifier: Union[str, None, NoInput] = NoInput(0),
        calendar: Union[CustomBusinessDay, str, NoInput] = NoInput(0),
        payment_lag: Union[int, NoInput] = NoInput(0),
        eval_date: Union[datetime, NoInput] = NoInput(0),
        eval_mode: Union[str, NoInput] = NoInput(0),
    ):
        # Arg validation
        eom = defaults.eom if eom is NoInput.blank else eom
        self.eom = eom

        self.eval_date = eval_date
        self.eval_mode = defaults.eval_mode if eval_mode is NoInput.blank else eval_mode.lower()

        if modifier is NoInput.blank:  # then get default
            modifier_: Optional[str] = defaults.modifier
        else:
            modifier_ = modifier
        self.modifier = modifier_

        if payment_lag is NoInput.blank:
            payment_lag_: int = defaults.payment_lag
        else:
            payment_lag_ = payment_lag
        self.payment_lag = payment_lag_

        self.calendar = get_calendar(calendar)

        frequency = frequency.upper()
        if frequency not in ["M", "B", "Q", "T", "S", "A", "Z"]:
            raise ValueError("`frequency` must be in {M, B, Q, T, S, A, Z}.")
        self.frequency = frequency

        if isinstance(effective, str):
            if self.eval_date is NoInput.blank:
                raise ValueError(
                    "For `effective` given as string tenor, must also supply a `base_eval` date."
                )
            if self.eval_mode == "swaps_align":
                # effective date is calculated as unadjusted
                effective_: datetime = add_tenor(self.eval_date, effective, None, NoInput(0), self.eom)
            elif self.eval_mode == "swaptions_align":
                effective_ = add_tenor(self.eval_date, effective, self.modifier, self.calendar, self.eom)
        else:
            effective_ = effective
        self.effective: datetime = effective_

        if isinstance(termination, str):
            # if termination is string the end date is calculated as unadjusted
            termination_: datetime = add_tenor(self.effective, termination, None, NoInput(0), self.eom)
        else:
            termination_ = termination
        self.termination: datetime = termination_

        if self.termination <= self.effective:
            raise ValueError("`termination` must be after `effective`.")

        if frequency == "Z":
            self.ueffective = None
            self.utermination = None
            self.stub = None
            self.front_stub = None
            self.back_stub = None
            self.roll = None
            self.uschedule = [self.effective, self.termination]
            self._attribute_schedules()
            return None

        if stub is NoInput.blank:
            # if specific stub dates are given we cannot know if these are long or short
            if front_stub is NoInput.blank:
                stub = defaults.stub if back_stub is NoInput.blank else "BACK"
            else:
                stub = "FRONT" if back_stub is NoInput.blank else "FRONTBACK"
        else:
            stub = stub.upper()
        self.stub = stub

        if "FRONT" in stub and "BACK" in stub:
            self._dual_sided_stub_parsing(front_stub, back_stub, roll)
        elif "FRONT" in stub:
            self._front_sided_stub_parsing(front_stub, back_stub, roll)
        elif "BACK" in stub:
            self._back_sided_stub_parsing(front_stub, back_stub, roll)
        else:
            raise ValueError(
                "`stub` should be combinations of {'SHORT', 'LONG'} with {'FRONT', 'BACK'}."
            )

        self.uschedule = list(
            _generate_irregular_schedule_unadjusted(
                self.ueffective,
                self.utermination,
                self.frequency,
                self.roll,
                self.front_stub,
                self.back_stub,
            )
        )
        self._attribute_schedules()
        return None

    def _dual_sided_stub_parsing(self, front_stub, back_stub, roll):
        """This is called when the provided `stub` argument implies dual sided stubs."""
        if front_stub is NoInput.blank and back_stub is NoInput.blank:
            raise ValueError(
                "Must supply at least one stub date with dual sided stub type.\n"
                "Require `front_stub` or `back_stub` or both."
            )
        elif front_stub is NoInput.blank:
            valid, parsed_args = _infer_stub_date(
                self.effective,
                self.termination,
                self.frequency,
                self.stub,
                front_stub,
                back_stub,
                self.modifier,
                self.eom,
                roll,
                self.calendar,
            )
            if not valid:
                raise ValueError("date, stub and roll inputs are invalid")
            else:
                self.ueffective = parsed_args["ueffective"]
                self.utermination = parsed_args["utermination"]
                self.front_stub = parsed_args["front_stub"]
                self.back_stub = parsed_args["back_stub"]
                self.roll = parsed_args["roll"]
        elif back_stub is NoInput.blank:
            valid, parsed_args = _infer_stub_date(
                self.effective,
                self.termination,
                self.frequency,
                self.stub,
                front_stub,
                back_stub,
                self.modifier,
                self.eom,
                roll,
                self.calendar,
            )
            if not valid:
                raise ValueError("date, stub and roll inputs are invalid")
            else:
                self.ueffective = parsed_args["ueffective"]
                self.utermination = parsed_args["utermination"]
                self.front_stub = parsed_args["front_stub"]
                self.back_stub = parsed_args["back_stub"]
                self.roll = parsed_args["roll"]
        else:
            # check regular swap and populate attributes
            valid, parsed_args = _check_regular_swap(
                front_stub,
                back_stub,
                self.frequency,
                self.modifier,
                self.eom,
                roll,
                self.calendar,
            )
            if not valid:
                raise ValueError("date, stub and roll inputs are invalid")
            else:
                self.ueffective = self.effective
                self.utermination = self.termination
                self.front_stub = parsed_args["ueffective"]
                self.back_stub = parsed_args["utermination"]
                self.roll = parsed_args["roll"]

    def _front_sided_stub_parsing(self, front_stub, back_stub, roll):
        if back_stub is not NoInput.blank:
            raise ValueError("`stub` is only front sided but `back_stub` given.")
        if front_stub is NoInput.blank:
            valid, parsed_args = _infer_stub_date(
                self.effective,
                self.termination,
                self.frequency,
                self.stub,
                front_stub,
                back_stub,
                self.modifier,
                self.eom,
                roll,
                self.calendar,
            )
            if not valid:
                raise ValueError("date, stub and roll inputs are invalid")
            else:
                self.ueffective = parsed_args["ueffective"]
                self.utermination = parsed_args["utermination"]
                self.front_stub = parsed_args["front_stub"]
                self.back_stub = parsed_args["back_stub"]
                self.roll = parsed_args["roll"]
        else:
            # check regular swap and populate attibutes
            valid, parsed_args = _check_regular_swap(
                front_stub,
                self.termination,
                self.frequency,
                self.modifier,
                self.eom,
                roll,
                self.calendar,
            )
            if not valid:
                raise ValueError("date, stub and roll inputs are invalid")
            else:
                # stub inference is not required, no stubs are necessary
                self.ueffective = self.effective
                self.utermination = parsed_args["utermination"]
                self.front_stub = parsed_args["ueffective"]
                self.back_stub = None
                self.roll = parsed_args["roll"]

    def _back_sided_stub_parsing(self, front_stub, back_stub, roll):
        if front_stub is not NoInput.blank:
            raise ValueError("`stub` is only back sided but `front_stub` given.")
        if back_stub is NoInput.blank:
            valid, parsed_args = _infer_stub_date(
                self.effective,
                self.termination,
                self.frequency,
                self.stub,
                front_stub,
                back_stub,
                self.modifier,
                self.eom,
                roll,
                self.calendar,
            )
            if not valid:
                raise ValueError("date, stub and roll inputs are invalid")
            else:
                self.ueffective = parsed_args["ueffective"]
                self.utermination = parsed_args["utermination"]
                self.front_stub = parsed_args["front_stub"]
                self.back_stub = parsed_args["back_stub"]
                self.roll = parsed_args["roll"]
        else:
            # check regular swap and populate attributes
            valid, parsed_args = _check_regular_swap(
                self.effective,
                back_stub,
                self.frequency,
                self.modifier,
                self.eom,
                roll,
                self.calendar,
            )
            if not valid:
                raise ValueError("date, stub and roll inputs are invalid")
            else:
                self.ueffective = parsed_args["ueffective"]
                self.utermination = self.termination
                self.front_stub = None
                self.back_stub = parsed_args["utermination"]
                self.roll = parsed_args["roll"]

    def _attribute_schedules(self):
        """Attributes additional schedules according to date adjust and payment lag."""
        self.aschedule = [_adjust_date(dt, self.modifier, self.calendar) for dt in self.uschedule]
        self.pschedule = [
            add_tenor(dt, f"{self.payment_lag}B", None, self.calendar, self.eom) for dt in self.aschedule
        ]
        self.stubs = [False] * (len(self.uschedule) - 1)
        if self.front_stub is not None:
            self.stubs[0] = True
        if self.back_stub is not None:
            self.stubs[-1] = True

    def __repr__(self):
        str = (
            f"freq: {self.frequency},  stub: {self.stub},  roll: {self.roll}"
            f",  pay lag: {self.payment_lag},  modifier: {self.modifier}\n"
        )
        return str + self.table.__repr__()

    @property
    def table(self):
        """
        DataFrame : Rows of schedule dates and information.
        """
        df = DataFrame(
            {
                defaults.headers["stub_type"]: ["Stub" if _ else "Regular" for _ in self.stubs],
                defaults.headers["u_acc_start"]: self.uschedule[:-1],
                defaults.headers["u_acc_end"]: self.uschedule[1:],
                defaults.headers["a_acc_start"]: self.aschedule[:-1],
                defaults.headers["a_acc_end"]: self.aschedule[1:],
                defaults.headers["payment"]: self.pschedule[1:],
            }
        )
        return df

    @property
    def n_periods(self):
        """
        int : Number of periods contained in the schedule.
        """
        return len(self.aschedule[1:])


# Licence: Creative Commons - Attribution-NonCommercial-NoDerivatives 4.0 International
# Commercial use of this code, and/or copying and redistribution is prohibited.
# Contact rateslib at gmail.com if this code is observed outside its intended sphere.


def _is_divisible_months(date1: datetime, date2: datetime, frequency_months: int):
    """
    Test whether two dates' months define a period divisible by frequency months.

    Parameters
    ----------
    date1 : datetime,
        Start date.
    date2 : datetime,
        End date.
    frequency_months : datetime,
        Number of months within a period.

    Returns
    -------
    bool

    Notes
    -----
    All default frequencies divide into one year so the number of years between dates
    is not relevant to this calculation
    """
    months = date2.month - date1.month
    # months += (date2.year - date1.year) * 12
    return months % frequency_months == 0


def _get_unadjusted_roll(ueffective: datetime, utermination: datetime, eom: bool):
    """
    Infer a roll day from given effective and termination dates of a regular swap.

    Parameters
    ----------
    ueffective : Datetime
        The unadjusted effective date.
    utermination: Datetime
        The unadjusted termination date.
    eom : bool, optional
        Use an end of month preference rather than regular rolls for inference.
        False by default.

    Returns
    -------
    str, int : Roll day, zero if invalid.

    Notes
    -----
    If dates are not month end this will return 0 if the day numbers are not equal,
    otherwise it must return the day number.

    If dates are month end then based on the date category the inferred roll
    date is extracted from the below static mappings.

    An ``eom`` preference would classify 30 March to 30 September as *"eom"* roll day
    and not 30. This has relevance for a periods where the number of days in the month
    is 31.
    """
    if ueffective.day < 28 or utermination.day < 28:
        if ueffective.day == utermination.day:
            return ueffective.day
        else:
            return 0

    e_cat = _get_date_category(ueffective)
    t_cat = _get_date_category(utermination)

    non_eom_map = [
        [28, 28, 29, 30, 31, 30, 29, 28],
        [28, 28, 0, 0, 0, 0, 0, 28],
        [29, 0, 29, 30, 31, 30, 29, 0],
        [30, 0, 30, 30, 31, 30, 0, 0],
        [31, 0, 31, 31, 31, 0, 0, 0],
        [30, 0, 30, 30, 0, 30, 0, 0],
        [29, 0, 29, 0, 0, 0, 29, 0],
        [28, 28, 0, 0, 0, 0, 0, 28],
    ]
    eom_map = [
        ["eom", 28, "eom", "eom", "eom", 30, 29, 28],
        [28, 28, 0, 0, 0, 0, 0, 28],
        ["eom", 0, "eom", "eom", "eom", 30, 29, 0],
        ["eom", 0, "eom", "eom", "eom", 30, 0, 0],
        ["eom", 0, "eom", "eom", "eom", 0, 0, 0],
        [30, 0, 30, 30, 0, 30, 0, 0],
        [29, 0, 29, 0, 0, 0, 29, 0],
        [28, 28, 0, 0, 0, 0, 0, 28],
    ]
    if eom:
        return eom_map[e_cat][t_cat]
    else:
        return non_eom_map[e_cat][t_cat]


# Licence: Creative Commons - Attribution-NonCommercial-NoDerivatives 4.0 International
# Commercial use of this code, and/or copying and redistribution is prohibited.
# Contact rateslib at gmail.com if this code is observed outside its intended sphere.


def _get_date_category(date: datetime):
    """
    Assign a date to a specific category for roll parsing.

    Parameters
    ----------
    date : Datetime
        The date to categorise.

    Returns
    -------
    int : category

    Notes
    -----
    Categories are:

     - 0: Month is February, non-leap year, day is 28, roll -> {28, 29, 30, 31, eom}
     - 1: Month is February, leap year, day is 28, roll -> {28}
     - 2: Month is February, day is 29, roll -> {29, 30, 31, eom}
     - 3: Month is in [Apr, Jun, Sep, Nov], day is 30, roll -> {30, 31, eom}
     - 4: Month is in [Jan, Mar, May, Jul, Aug, Oct, Dec], day is 31, roll -> {31, eom}
     - 5: Month is in [Jan, Mar, May, Jul, Aug, Oct, Dec], day is 30, roll -> {30}
     - 6: Month is not February, day is 29, roll -> {29}
     - 7: Month is not February, day is 28, roll -> {28}

    Raises if cannot categorise, i.e. if day < 28.
    """
    if date.month == 2:
        if calendar_mod.monthrange(date.year, 2)[1] == 28 and date.day == 28:
            return 0
        elif calendar_mod.monthrange(date.year, 2)[1] == 29 and date.day == 28:
            return 1
        elif calendar_mod.monthrange(date.year, 2)[1] == 29 and date.day == 29:
            return 2
    else:
        if date.month in [4, 6, 9, 11] and date.day == 30:
            return 3
        elif date.month in [1, 3, 5, 7, 8, 10, 12] and date.day == 31:
            return 4
        elif date.month in [1, 3, 5, 7, 8, 10, 12] and date.day == 30:
            return 5
        elif date.day == 29:
            return 6
        elif date.day == 28:
            return 7
    raise ValueError("Category not defined for day < 28.")


def _check_unadjusted_regular_swap(
    ueffective: datetime,
    utermination: datetime,
    frequency: str,
    eom: bool,
    roll: Optional[Union[str, int]],
):
    """
    Test whether given parameters define a regular leg without stubs.

    Parameters
    ----------
    ueffective : Datetime
        The unadjusted effective date.
    utermination: Datetime
        The unadjusted termination date.
    frequency : str
        The frequency of the leg.
    eom : bool
        Use an end of month preference rather than regular rolls for inference. Set by
        default.
    roll : int in [1, 31] or str in {"eom", "imm", "som"}, optional
        The roll day of the schedule. Inferred if not given.

    Returns
    -------
    tuple : bool, and either kwargs or error message.

    Notes
    -----
    This calculation is performed all relative to the roll. If the effective and
    terminations do not align with it under any combination then a regular swap
    cannot be created.
    """
    frequency_months = defaults.frequency_months[frequency.upper()]
    freq_check = _is_divisible_months(ueffective, utermination, frequency_months)
    if not freq_check:
        return False, "Months date separation not aligned with frequency."

    roll = "eom" if roll == 31 else roll
    for roll_, _is_roll in [("eom", _is_eom), ("imm", _is_imm), ("som", _is_som)]:
        if str(roll).lower() == roll_:
            if not _is_roll(ueffective):
                return False, f"Non-{roll_} effective date with {roll_} rolls."
            if not _is_roll(utermination):
                return False, f"Non-{roll_} termination date with {roll_} rolls."

    if isinstance(roll, int):
        if roll in [29, 30]:
            if ueffective.day != roll and not (ueffective.month == 2 and _is_eom(ueffective)):
                return False, f"Effective date not aligned with {roll} rolls."
            if utermination.day != roll and not (utermination.month == 2 and _is_eom(utermination)):
                return False, f"Termination date not aligned with {roll} rolls."
        else:
            if ueffective.day != roll:
                return False, f"Effective date not aligned with {roll} rolls."
            if utermination.day != roll:
                return False, f"Termination date not aligned with {roll} rolls."

    if roll is NoInput.blank:
        roll = _get_unadjusted_roll(ueffective, utermination, eom)
        if roll == 0:
            return False, "Roll day could not be inferred from given dates."

    return True, {
        "ueffective": ueffective,
        "utermination": utermination,
        "frequency": frequency,
        "roll": roll,
        "eom": eom,
    }


def _check_regular_swap(
    effective: datetime,
    termination: datetime,
    frequency: str,
    modifier: Optional[str],
    eom: bool,
    roll: Optional[Union[str, int]],
    calendar: CustomBusinessDay,
):
    """
    Tests whether the given the parameters define a regular leg schedule without stubs.

    Parameters
    ----------
    effective : datetime
        The adjusted or unadjusted effective date.
    termination : datetime
        The adjusted or unadjusted termination date.
    frequency : str in {}, optional
        aml
    modifier : str, optional
        The date modification rule in {'F', 'MF', 'P', 'MP'}.
    eom : bool
        Use an end of month preference for rolls instead of 28, 29, or 30.
    roll : str, int, optional, set by Default
        The roll day for the schedule in [0, 31] or {"eom", "som", "imm"}.
    calendar : Calendar, optional, set by Default
         The holiday calendar used for adjusting dates.

    Notes
    -----
    This function first assumes that the given effective and termination dates are
    unadjusted and checks if it is a regular swap. If not the function attempts to
    reverse-adjust the dates to their possible unadjusted values and re check the
    validity of a regular swap. This is only possible if a given effective or
    termination date is surrounded by a holiday which could have been modified to
    yield the given date.

    Priority is always given to test the given dates first and any values close to
    those. The termination dates are trialed ahead of the effective dates, thus if a
    roll day is not specified it will likely be inferred from the effective date.

    When trading interbank swaps there is an ambiguous situation that can arise in
    regards to forward starting tenors. For example suppose that the current effective
    date is Fri 4th March 2022 and a 1Y1Y swap is traded. This can have the
    following implications:

     - Sat 4th March 2023 (1Y forward) is modified to Mon 6th March effective date and
       the swap is then defined as 1Y out of 6th March making the termination date
       Wed 6th March 2024. The swap is defined with a 6th roll as per the effective
       date.
     - Sat 4th March 2023 is modified to Mon 6th March but the termination date remains
       as the valid date measured 1Y from 4th March, i.e. Mon 4th March 2024. The
       swap is set to have 4th rolls. (These 4th rolls would even be valid if the
       termination date had to be modified to the 5th, or 6th, say).

    Although the first bullet is prevalent in the GBP market, other
    markets such as EUR adopt the second approach, and the second also provides a more
    consistent framework with which to hedge using par tenors so we adopt the second
    in this method.
    """
    _ueffectives = _get_unadjusted_date_alternatives(effective, modifier, calendar)
    _uterminations = _get_unadjusted_date_alternatives(termination, modifier, calendar)

    err_str = ""
    for _ueff, _uterm in product(_ueffectives, _uterminations):
        ret = _check_unadjusted_regular_swap(_ueff, _uterm, frequency, eom, roll)
        if ret[0]:
            return ret
        else:
            err_str += ret[1] + "\n"
    return False, f"All unadjusted date combinations exhuasted:\n{err_str}"


# Licence: Creative Commons - Attribution-NonCommercial-NoDerivatives 4.0 International
# Commercial use of this code, and/or copying and redistribution is prohibited.
# Contact rateslib at gmail.com if this code is observed outside its intended sphere.


def _is_invalid_very_short_stub(
    date_to_modify: datetime,
    date_fixed: datetime,
    modifier: str,
    calendar: CustomBusinessDay,
):
    """
    This tests that a very short, i.e. 1 to a few days, stub has not been erroneously
    generated. Short stubs are invalid if there is one genuine business day in the
    window.
    """
    # _ = date_range(start=date1, end=date2, freq=calendar)
    if _is_holiday(date_to_modify, calendar):
        date1_ = add_tenor(date_to_modify, "1b", modifier, calendar)
    else:
        date1_ = date_to_modify

    if _is_holiday(date_fixed, calendar):
        date2_ = add_tenor(date_fixed, "1b", modifier, calendar)
    else:
        date2_ = date_fixed

    if date1_ == date2_:
        return True  # date range created by stubs is too small and is invalid
    return False


def _infer_stub_date(
    effective: datetime,
    termination: datetime,
    frequency: str,
    stub: str,
    front_stub: Union[datetime, NoInput],
    back_stub: Union[datetime, NoInput],
    modifier: Union[str, None],
    eom: bool,
    roll: Union[str, int, NoInput],
    calendar: CustomBusinessDay,
) -> tuple[bool, Any]:
    """
    Attempts to infer either a front or back stub in an unspecified schedule.

    Parameters
    ----------
    effective : datetime
        The adjusted or unadjusted effective date.
    termination : datetime
        The adjusted or unadjusted termination date.
    frequency : str in {}, optional
        aml
    stub : str combining {"SHORT", "LONG"} with {"FRONT", "BACK"}
        The stub type to enact on the swap. Can provide two types, for
        example "SHORTFRONTLONGBACK".
    front_stub : datetime, optional
        An adjusted or unadjusted date for the first stub period.
    back_stub : datetime, optional
        An adjusted or unadjusted date for the back stub period.
        See notes for combining ``stub``, ``front_stub`` and ``back_stub``
        and any automatic stub inference.
    modifier : str, optional
        The date modification rule in {'F', 'MF', 'P', 'MP'}.
    eom : bool
        Use an end of month preference for rolls instead of 28, 29, or 30.
    roll : str, int, optional, set by Default
        The roll day for the schedule in [0, 31] or {"eom", "som", "imm"}.
    calendar : Calendar, optional, set by Default
         The holiday calendar used for adjusting dates.

    Returns
    -------
    tuple : bool, and either kwargs or error message.

    Notes
    -----
    Only the following inferences are possible:

      - ``front_stub``: when ``stub`` is front sided only and ``back_stub`` is *None*.
      - ``front_stub``: when ``stub`` is dual sided and ``back_stub`` is specified.
      - ``back_stub``: when ``stub`` is back sided only and ``front_stub`` is *None*.
      - ``back_stub``: when ``stub`` is dual sided and ``front_stub`` is specified.
    """
    if "FRONT" in stub and "BACK" in stub:  # stub is dual sided
        dead_front_stub, dead_back_stub = False, False
        if front_stub is NoInput.blank:
            assert isinstance(back_stub, datetime)
            valid, parsed_args = _check_regular_swap(
                effective, back_stub, frequency, modifier, eom, roll, calendar
            )
            if valid:  # no front stub is required
                return True, {
                    "ueffective": parsed_args["ueffective"],
                    "utermination": termination,
                    "front_stub": None,
                    "back_stub": parsed_args["utermination"],
                    "roll": parsed_args["roll"],
                    "frequency": parsed_args["frequency"],
                    "eom": parsed_args["eom"],
                }
            else:
                stub_ = _get_default_stub("FRONT", stub)
                front_stub = _get_unadjusted_stub_date(
                    effective, back_stub, frequency, stub_, eom, roll
                )
                dead_front_stub = _is_invalid_very_short_stub(
                    effective, front_stub, modifier, calendar
                )
        else:
            valid, parsed_args = _check_regular_swap(
                front_stub, termination, frequency, modifier, eom, roll, calendar
            )
            if valid:  # no back stub is required
                return True, {
                    "ueffective": effective,
                    "utermination": parsed_args["utermination"],
                    "front_stub": parsed_args["ueffective"],
                    "back_stub": None,
                    "roll": parsed_args["roll"],
                    "frequency": parsed_args["frequency"],
                    "eom": parsed_args["eom"],
                }
            else:
                stub_ = _get_default_stub("BACK", stub)
                back_stub = _get_unadjusted_stub_date(
                    front_stub, termination, frequency, stub_, eom, roll
                )
                dead_back_stub = _is_invalid_very_short_stub(
                    back_stub, termination, modifier, calendar
                )
        valid, parsed_args = _check_regular_swap(
            front_stub, back_stub, frequency, modifier, eom, roll, calendar
        )
        if not valid:
            return valid, parsed_args
        else:
            return True, {
                "ueffective": effective if not dead_front_stub else parsed_args["ueffective"],
                "utermination": termination if not dead_back_stub else parsed_args["utermination"],
                "front_stub": parsed_args["ueffective"] if not dead_front_stub else None,
                "back_stub": parsed_args["utermination"] if not dead_back_stub else None,
                "roll": parsed_args["roll"],
                "frequency": parsed_args["frequency"],
                "eom": parsed_args["eom"],
            }
    elif "FRONT" in stub:
        valid, parsed_args = _check_regular_swap(
            effective, termination, frequency, modifier, eom, roll, calendar
        )
        if valid:  # no front stub is required
            return True, {
                "ueffective": parsed_args["ueffective"],
                "utermination": parsed_args["utermination"],
                "front_stub": None,
                "back_stub": None,
                "roll": parsed_args["roll"],
                "frequency": parsed_args["frequency"],
                "eom": parsed_args["eom"],
            }
        else:
            stub_ = _get_default_stub("FRONT", stub)
            front_stub = _get_unadjusted_stub_date(
                effective, termination, frequency, stub_, eom, roll
            )

            # The following check prohibits stubs that are too short under calendar,
            # e.g. 2 May 27 is a Sunday and 3 May 27 is a Monday => dead_stub is True
            dead_stub = _is_invalid_very_short_stub(effective, front_stub, modifier, calendar)

            valid, parsed_args = _check_regular_swap(
                front_stub, termination, frequency, modifier, eom, roll, calendar
            )
            if not valid:
                return valid, parsed_args
            else:
                return True, {
                    "ueffective": effective if not dead_stub else parsed_args["ueffective"],
                    "utermination": parsed_args["utermination"],
                    "front_stub": parsed_args["ueffective"] if not dead_stub else None,
                    "back_stub": None,
                    "roll": parsed_args["roll"],
                    "frequency": parsed_args["frequency"],
                    "eom": parsed_args["eom"],
                }
    else:  # schedule is "BACK" sided
        valid, parsed_args = _check_regular_swap(
            effective, termination, frequency, modifier, eom, roll, calendar
        )
        if valid:  # no back stub is required
            return True, {
                "ueffective": parsed_args["ueffective"],
                "utermination": parsed_args["utermination"],
                "front_stub": None,
                "back_stub": None,
                "roll": parsed_args["roll"],
                "frequency": parsed_args["frequency"],
                "eom": parsed_args["eom"],
            }
        else:
            stub_ = _get_default_stub("BACK", stub)
            back_stub = _get_unadjusted_stub_date(
                effective, termination, frequency, stub_, eom, roll
            )

            # The following check prohibits stubs that are too short under calendar,
            # 19 Oct 47 is a Saturday and 20 Oct 47 is a Sunday => dead_stub is True
            dead_stub = _is_invalid_very_short_stub(back_stub, termination, modifier, calendar)

            valid, parsed_args = _check_regular_swap(
                effective, back_stub, frequency, modifier, eom, roll, calendar
            )
            if not valid:
                return valid, parsed_args
            else:
                return True, {
                    "ueffective": parsed_args["ueffective"],
                    "utermination": termination if not dead_stub else parsed_args["utermination"],
                    "front_stub": None,
                    "back_stub": parsed_args["utermination"] if not dead_stub else None,
                    "roll": parsed_args["roll"],
                    "frequency": parsed_args["frequency"],
                    "eom": parsed_args["eom"],
                }


def _get_default_stub(side: str, stub: str) -> str:
    if f"SHORT{side}" in stub:
        return f"SHORT{side}"
    elif f"LONG{side}" in stub:
        return f"LONG{side}"
    else:
        return f"{defaults.stub_length}{side}"


def _get_unadjusted_stub_date(
    ueffective: datetime,
    utermination: datetime,
    frequency: str,
    stub: str,
    eom: bool,
    roll: Optional[Union[int, str]],
) -> datetime:
    """
    Return an unadjusted stub date inferred from the dates and frequency.

    Parameters
    ----------
    ueffective : datetime
        The unadjusted effective date.
    utermination : datetime
        The unadjusted termination date.
    frequency : str in {"M", "B", "Q", "T", "S", "A", "Z"}
        The frequency of the schedule.
    stub : str combining {"SHORT", "LONG"} with {"FRONT", "BACK"}
        The specification of the stub type..
    eom : bool
        Use an end of month preference for rolls instead of 28, 29, or 30.
    roll : int in [1, 31] or str in {"eom", "imm", "som"}, optional
        The roll day for the schedule.

    Returns
    -------
    datetime
    """
    # frequency_months = defaults.frequency_months[frequency]
    stub_side = "FRONT" if "FRONT" in stub else "BACK"
    if "LONG" in stub:
        _ = _get_unadjusted_short_stub_date(
            ueffective, utermination, frequency, stub_side, eom, roll
        )
        if "FRONT" in stub:
            ueffective = _ + timedelta(days=1)
        else:  # "BACK" in stub
            utermination = _ - timedelta(days=1)

    return _get_unadjusted_short_stub_date(
        ueffective,
        utermination,
        frequency,
        stub_side,
        eom,
        roll,
    )


# Licence: Creative Commons - Attribution-NonCommercial-NoDerivatives 4.0 International
# Commercial use of this code, and/or copying and redistribution is prohibited.
# Contact rateslib at gmail.com if this code is observed outside its intended sphere.


def _get_unadjusted_short_stub_date(
    ueffective: datetime,
    utermination: datetime,
    frequency: str,
    stub_side: str,
    eom: bool,
    roll: Optional[Union[int, str]] = None,
):
    """
    Return an unadjusted short stub date inferred from the dates and frequency.

    Parameters
    ----------
    ueffective : datetime
        The unadjusted effective date.
    utermination : datetime
        The unadjusted termination date.
    frequency : str in {"M", "B", "Q", "T", "S", "A", "Z"}
        The frequency of the schedule.
    stub_side : str in {"FRONT", "BACK"}
        The side of the schedule to infer a short stub.
    eom : bool
        Use an end of month preference for rolls instead of 28, 29, or 30.
    roll : int in [1, 31] or str in {"eom", "imm", "som"}, optional
        The roll day for the schedule.

    Returns
    -------
    datetime
    """
    if stub_side == "FRONT":
        stub_side_dt, reg_side_dt, direction = ueffective, utermination, 1
    else:  # stub_side == "BACK":
        stub_side_dt, reg_side_dt, direction = utermination, ueffective, -1

    if roll is NoInput.blank:
        roll = "eom" if (eom and _is_eom(reg_side_dt)) else reg_side_dt.day

    frequency_months = defaults.frequency_months[frequency]

    if _is_divisible_months(ueffective, utermination, frequency_months):
        if stub_side == "FRONT":
            comparison = _get_roll(ueffective.month, ueffective.year, roll)
            if ueffective.day > comparison.day:
<<<<<<< HEAD
                _ = _add_months(ueffective, frequency_months * direction, None, NoInput(0), eom)
=======
                _ = _add_months(ueffective, frequency_months * direction, None, None, NoInput(0))
>>>>>>> c595d5c0
                _ = _get_roll(_.month, _.year, roll)
            else:
                _ = ueffective
                _ = _get_roll(_.month, _.year, roll)

        else:  # stub_side == "BACK"
            comparison = _get_roll(utermination.month, utermination.year, roll)
            if utermination.day < comparison.day:
<<<<<<< HEAD
                _ = _add_months(utermination, frequency_months * direction, None, NoInput(0), eom)
=======
                _ = _add_months(utermination, frequency_months * direction, None, None, NoInput(0))
>>>>>>> c595d5c0
                _ = _get_roll(_.month, _.year, roll)
            else:
                _ = utermination
                _ = _get_roll(_.month, _.year, roll)

    else:
        for month_offset in range(1, 12):
<<<<<<< HEAD
            stub_date = _add_months(stub_side_dt, month_offset * direction, None, NoInput(0), eom)
=======
            stub_date = _add_months(stub_side_dt, month_offset * direction, None, None, NoInput(0))
>>>>>>> c595d5c0
            if _is_divisible_months(stub_date, reg_side_dt, frequency_months):
                break
        _ = _get_roll(stub_date.month, stub_date.year, roll)

    return _


# Book coded - This defines all the unadjusted date scheduling - no inference

# The code below this line should be tested and is confident that it functions


def _generate_irregular_schedule_unadjusted(
    ueffective: datetime,
    utermination: datetime,
    frequency: str,
    roll: Union[int, str],
    ufront_stub: Optional[datetime],
    uback_stub: Optional[datetime],
) -> Iterator[datetime]:
    """
    Generate unadjusted dates defining an irregular swap schedule.

    Parameters
    ----------
    ueffective : datetime
        The unadjusted effective date.
    utermination : datetime
        The unadjusted termination date.
    frequency : str in {"M", "B", "Q", "T", "S", "A", "Z"}
        The frequency of the schedule.
    roll : int in [1, 31] or str in {"eom", "imm", "som"}
        The roll day for the schedule.
    ufront_stub : datetime, optional
        The unadjusted front stub date.
    uback_stub : datetime, optional
        The unadjusted back stub date.

    Yields
    ------
    datetime
    """
    if ufront_stub is None:
        yield from _generate_regular_schedule_unadjusted(
            ueffective, uback_stub or utermination, frequency, roll
        )
    else:
        yield ueffective
        yield from _generate_regular_schedule_unadjusted(
            ufront_stub, uback_stub or utermination, frequency, roll
        )
    if uback_stub is not None:
        yield utermination


def _generate_regular_schedule_unadjusted(
    ueffective: datetime, utermination: datetime, frequency: str, roll: Union[int, str]
) -> Iterator[datetime]:
    """
    Generates unadjusted dates defining a regular swap schedule.

    Parameters
    ----------
    ueffective : datetime
        The unadjusted effective date.
    utermination : datetime
        The unadjusted termination date, which aligns in a regular swap sense with
        ueffective.
    frequency : str in {"M", "B", "Q", "T", "S", "A", "Z"}
        The frequency of the schedule.
    roll : int in [1, 31] or str in {"eom", "imm", "som"}
        The roll day for the schedule.

    Yields
    ------
    datetime

    Notes
    -----
    ``roll`` of 1 and "som" are semantically identical.
    ``roll`` of 31 and "eom" are semantically identical.

    Errors are not raised if ``utermination`` does not define a regular swap
    associated with ``ueffective``.
    """
    n_periods = _get_n_periods_in_regular(ueffective, utermination, frequency)
    eom = (roll == "eom" or roll == 31)
    _ = ueffective
    yield _
    for i in range(int(n_periods)):
<<<<<<< HEAD
        _ = _add_months(_, defaults.frequency_months[frequency], None, NoInput(0), eom)
=======
        _ = _add_months(_, defaults.frequency_months[frequency], None, None, NoInput(0))
>>>>>>> c595d5c0
        _ = _get_roll(_.month, _.year, roll)
        yield _


# Utility Functions


def _get_unadjusted_date_alternatives(
    date: datetime, modifier: Optional[str], cal: CustomBusinessDay
):
    """
    Return all possible unadjusted dates that result in given date under modifier/cal.

    Parameters
    ----------
    date : Datetime
        Adjusted date for which unadjusted dates can be modified to.
    modifier : str, optional
        |modifier|
    calendar : Calendar
        |calendar|

    Returns
    -------
    list : of valid unadjusted dates
    """
    unadj_dates = [date]
    if _is_holiday(date, cal):
        return unadj_dates  # no other unadjusted date can adjust to a holiday.
    for days in range(1, 20):
        possible_unadjusted_date = date + timedelta(days=days)
        if not _is_holiday(possible_unadjusted_date, cal):
            break  # if not a holiday no later date will adjust back to date.
        if date == _adjust_date(possible_unadjusted_date, modifier, cal):
            unadj_dates.append(possible_unadjusted_date)
    for days in range(1, 20):
        possible_unadjusted_date = date - timedelta(days=days)
        if not _is_holiday(possible_unadjusted_date, cal):
            break  # if not a holiday no previous date will adjust back to date.
        if date == _adjust_date(possible_unadjusted_date, modifier, cal):
            unadj_dates.append(possible_unadjusted_date)
    return unadj_dates


def _get_n_periods_in_regular(
    effective: datetime,
    termination: datetime,
    frequency: str,
) -> int:
    """
    Determine the number of regular periods between effective and termination.

    .. warning::
       This method should only be used for dates known to define a regular schedule.

    Parameters
    ----------
    effective : datetime
        The effective date of the schedule.
    termination : datetime
        The termination date of the schedule which aligns in a regular swap sense
        with ``effective``.
    frequency : str in {"M", "B", "Q", "T", "S", "A", "Z"}
        The frequency of the schedule.

    Returns
    -------
    int
    """
    if frequency == "Z":
        return 1
    frequency_months = defaults.frequency_months[frequency]
    n_months = (termination.year - effective.year) * 12 + termination.month - effective.month
    if n_months % frequency_months != 0:
        raise ValueError("Regular schedule not implied by `frequency` and dates.")
    return int(n_months / frequency_months)


# Licence: Creative Commons - Attribution-NonCommercial-NoDerivatives 4.0 International
# Commercial use of this code, and/or copying and redistribution is prohibited.
# Contact rateslib at gmail.com if this code is observed outside its intended sphere.<|MERGE_RESOLUTION|>--- conflicted
+++ resolved
@@ -297,16 +297,16 @@
                 )
             if self.eval_mode == "swaps_align":
                 # effective date is calculated as unadjusted
-                effective_: datetime = add_tenor(self.eval_date, effective, None, NoInput(0), self.eom)
+                effective_: datetime = add_tenor(self.eval_date, effective, None, NoInput(0), roll)
             elif self.eval_mode == "swaptions_align":
-                effective_ = add_tenor(self.eval_date, effective, self.modifier, self.calendar, self.eom)
+                effective_ = add_tenor(self.eval_date, effective, self.modifier, self.calendar, roll)
         else:
             effective_ = effective
         self.effective: datetime = effective_
 
         if isinstance(termination, str):
             # if termination is string the end date is calculated as unadjusted
-            termination_: datetime = add_tenor(self.effective, termination, None, NoInput(0), self.eom)
+            termination_: datetime = add_tenor(self.effective, termination, None, NoInput(0), roll)
         else:
             termination_ = termination
         self.termination: datetime = termination_
@@ -521,7 +521,7 @@
         """Attributes additional schedules according to date adjust and payment lag."""
         self.aschedule = [_adjust_date(dt, self.modifier, self.calendar) for dt in self.uschedule]
         self.pschedule = [
-            add_tenor(dt, f"{self.payment_lag}B", None, self.calendar, self.eom) for dt in self.aschedule
+            add_tenor(dt, f"{self.payment_lag}B", None, self.calendar, NoInput(0)) for dt in self.aschedule
         ]
         self.stubs = [False] * (len(self.uschedule) - 1)
         if self.front_stub is not None:
@@ -1196,12 +1196,8 @@
         if stub_side == "FRONT":
             comparison = _get_roll(ueffective.month, ueffective.year, roll)
             if ueffective.day > comparison.day:
-<<<<<<< HEAD
-                _ = _add_months(ueffective, frequency_months * direction, None, NoInput(0), eom)
-=======
-                _ = _add_months(ueffective, frequency_months * direction, None, None, NoInput(0))
->>>>>>> c595d5c0
-                _ = _get_roll(_.month, _.year, roll)
+                _ = _add_months(ueffective, frequency_months * direction, None, NoInput(0), roll)
+                # _ = _get_roll(_.month, _.year, roll)
             else:
                 _ = ueffective
                 _ = _get_roll(_.month, _.year, roll)
@@ -1209,26 +1205,19 @@
         else:  # stub_side == "BACK"
             comparison = _get_roll(utermination.month, utermination.year, roll)
             if utermination.day < comparison.day:
-<<<<<<< HEAD
-                _ = _add_months(utermination, frequency_months * direction, None, NoInput(0), eom)
-=======
-                _ = _add_months(utermination, frequency_months * direction, None, None, NoInput(0))
->>>>>>> c595d5c0
-                _ = _get_roll(_.month, _.year, roll)
+                _ = _add_months(utermination, frequency_months * direction, None, NoInput(0), roll)
+                # _ = _get_roll(_.month, _.year, roll)
             else:
                 _ = utermination
                 _ = _get_roll(_.month, _.year, roll)
 
     else:
         for month_offset in range(1, 12):
-<<<<<<< HEAD
-            stub_date = _add_months(stub_side_dt, month_offset * direction, None, NoInput(0), eom)
-=======
-            stub_date = _add_months(stub_side_dt, month_offset * direction, None, None, NoInput(0))
->>>>>>> c595d5c0
+            stub_date = _add_months(stub_side_dt, month_offset * direction, None, NoInput(0), roll)
             if _is_divisible_months(stub_date, reg_side_dt, frequency_months):
                 break
-        _ = _get_roll(stub_date.month, stub_date.year, roll)
+        # _ = _get_roll(stub_date.month, stub_date.year, roll)
+        _ = stub_date
 
     return _
 
@@ -1312,16 +1301,11 @@
     associated with ``ueffective``.
     """
     n_periods = _get_n_periods_in_regular(ueffective, utermination, frequency)
-    eom = (roll == "eom" or roll == 31)
     _ = ueffective
     yield _
     for i in range(int(n_periods)):
-<<<<<<< HEAD
-        _ = _add_months(_, defaults.frequency_months[frequency], None, NoInput(0), eom)
-=======
-        _ = _add_months(_, defaults.frequency_months[frequency], None, None, NoInput(0))
->>>>>>> c595d5c0
-        _ = _get_roll(_.month, _.year, roll)
+        _ = _add_months(_, defaults.frequency_months[frequency], None, NoInput(0), roll)
+        # _ = _get_roll(_.month, _.year, roll)
         yield _
 
 
