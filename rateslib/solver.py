from __future__ import annotations

from typing import Optional, Union, Callable
from itertools import combinations
from uuid import uuid4
from time import time
import numpy as np
import warnings
from pandas import DataFrame, MultiIndex, concat, Series

from rateslib import defaults
from rateslib.default import NoInput
from rateslib.dual import Dual, Dual2, dual_log, dual_solve, gradient, set_order_convert
from rateslib.curves import CompositeCurve, ProxyCurve, MultiCsaCurve
from rateslib.fx import FXRates, FXForwards


# Licence: Creative Commons - Attribution-NonCommercial-NoDerivatives 4.0 International
# Commercial use of this code, and/or copying and redistribution is prohibited.
# Contact rateslib at gmail.com if this code is observed outside its intended sphere.


class Gradients:
    """
    A catalogue of all the gradients used in optimisation routines and risk
    sensitivties.
    """

    @property
    def J(self):
        """
        2d Jacobian array of calibrating instrument rates with respect to curve
        variables, of size (n, m);

        .. math::

           [J]_{i,j} = [\\nabla_\\mathbf{v} \\mathbf{r^T}]_{i,j} = \\frac{\\partial r_j}{\\partial v_i}

        Depends on ``self.r``.
        """
        if self._J is None:
            self._J = np.array([gradient(rate, self.variables) for rate in self.r]).T
        return self._J

    @property
    def grad_v_rT(self):
        """
        Alias of ``J``.
        """
        return self.J

    @property
    def J2(self):
        """
        3d array of second derivatives of calibrating instrument rates with
        respect to curve variables, of size (n, n, m);

        .. math::

           [J2]_{i,j,k} = [\\nabla_\\mathbf{v} \\nabla_\\mathbf{v} \\mathbf{r^T}]_{i,j,k} = \\frac{\\partial^2 r_k}{\\partial v_i \\partial v_j}

        Depends on ``self.r``.
        """
        if self._J2 is None:
            if self._ad != 2:
                raise ValueError(
                    "Cannot perform second derivative calculations when ad mode is " f"{self._ad}."
                )

            rates = np.array([_[0].rate(*_[1], **_[2]) for _ in self.instruments])
            # solver is passed in order to extract curves as string
            _ = np.array([gradient(rate, self.variables, order=2) for rate in rates])
            self._J2 = np.transpose(_, (1, 2, 0))
        return self._J2

    @property
    def grad_v_v_rT(self):
        """
        Alias of ``J2``.
        """
        return self.J2  # pragma: no cover

    @property
    def grad_s_vT(self):
        """
        2d Jacobian array of curve variables with respect to calibrating instruments,
        of size (m, n);

        .. math::

           [\\nabla_\\mathbf{s}\\mathbf{v^T}]_{i,j} = \\frac{\\partial v_j}{\\partial s_i} = \\mathbf{J^+}
        """
        if self._grad_s_vT is None:
            self._grad_s_vT = getattr(self, self._grad_s_vT_method)()
        return self._grad_s_vT

    def _grad_s_vT_final_iteration_dual(self, algorithm: Optional[str] = None):
        """
        This is not the ideal method since it requires reset_properties to reassess.
        """
        algorithm = algorithm or self._grad_s_vT_final_iteration_algo
        _s = self.s
        self.s = np.array([Dual(v, [f"s{i}"], []) for i, v in enumerate(self.s)])
        self._reset_properties_()
        v_1 = self._update_step_(algorithm)
        s_vars = [f"s{i}" for i in range(self.m)]
        grad_s_vT = np.array([gradient(v, s_vars) for v in v_1]).T
        self.s = _s
        return grad_s_vT

    def _grad_s_vT_final_iteration_analytical(self):
        """Uses a pseudoinverse algorithm on floats"""
        grad_s_vT = np.linalg.pinv(self.J)
        return grad_s_vT

    def _grad_s_vT_fixed_point_iteration(self):
        """
        This is not the ideal method because it requires second order and reset props.
        """
        self._set_ad_order(2)
        self._reset_properties_()
        _s = self.s
        self.s = np.array([Dual2(v, [f"s{i}"], [], []) for i, v in enumerate(self.s)])
        s_vars = tuple(f"s{i}" for i in range(self.m))
        grad2 = gradient(self.g, self.variables + s_vars, order=2)
        grad_v_vT_f = grad2[: self.n, : self.n]
        grad_s_vT_f = grad2[self.n :, : self.n]
        grad_s_vT = np.linalg.solve(grad_v_vT_f, -grad_s_vT_f.T).T

        # The following are alternative representations. Actually faster to calculate and
        # do not require sensitivity against S variables to be measured.
        # See 'coding interest rates' equation 12.38
        # _1 = np.einsum("iy, yz, jz", self.J, self.W, self.J)
        # _2 = np.einsum("z, zy, ijy", self.x.astype(float), self.W, self.J2)
        # _3 = 2* (_1 + _2)
        # _11 = -2 * np.einsum("iz,zj->ji", self.J, self.W)

        self.s = _s
        self._set_ad_order(1)
        self._reset_properties_()
        return grad_s_vT

    @property
    def grad_s_s_vT(self):
        """
        3d array of second derivatives of curve variables with respect to
        calibrating instruments, of size (m, m, n);

        .. math::

           [\\nabla_\\mathbf{s} \\nabla_\\mathbf{s} \\mathbf{v^T}]_{i,j,k} = \\frac{\\partial^2 v_k}{\\partial s_i \\partial s_j}
        """
        if self._grad_s_s_vT is None:
            self._grad_s_s_vT = self._grad_s_s_vT_final_iteration_analytical()
        return self._grad_s_s_vT

    def _grad_s_s_vT_fwd_difference_method(self):
        """Use a numerical method, iterating through changes in s to calculate."""
        ds = 10 ** (int(dual_log(self.func_tol, 10) / 2))
        grad_s_vT_0 = np.copy(self.grad_s_vT)
        grad_s_s_vT = np.zeros(shape=(self.m, self.m, self.n))

        for i in range(self.m):
            self.s[i] += ds
            self.iterate()
            grad_s_s_vT[:, i, :] = (self.grad_s_vT - grad_s_vT_0) / ds
            self.s[i] -= ds

        # ensure exact symmetry (maybe redundant)
        grad_s_s_vT = (grad_s_s_vT + np.swapaxes(grad_s_s_vT, 0, 1)) / 2
        self.iterate()
        # self._grad_s_vT_fixed_point_iteration()  # TODO: returns nothing: what is purpose
        return grad_s_s_vT

    def _grad_s_s_vT_final_iteration_analytical(self, use_pre=False):
        """
        Use an analytical formula and second order AD to calculate.

        Not: must have 2nd order AD set to function, and valid properties set to
        function
        """
        if use_pre:
            J2, grad_s_vT = self.J2_pre, self.grad_s_vT_pre
        else:
            J2, grad_s_vT = self.J2, self.grad_s_vT

        _ = np.tensordot(J2, grad_s_vT, (2, 0))  # dv/dr_l * d2r_l / dvdv
        _ = np.tensordot(grad_s_vT, _, (1, 0))  # dv_z /ds * d2v / dv_zdv
        _ = -np.tensordot(grad_s_vT, _, (1, 1))  # dv_h /ds * d2v /dvdv_h
        grad_s_s_vT = _
        return grad_s_s_vT
        # _ = np.matmul(grad_s_vT, np.matmul(J2, grad_s_vT))
        # grad_s_s_vT = -np.tensordot(grad_s_vT, _, (1, 0))
        # return grad_s_s_vT

    # _pre versions incorporate all variables of solver and pre_solvers

    def grad_f_rT_pre(self, fx_vars):
        """
        2d Jacobian array of calibrating instrument rates with respect to FX rate
        variables, of size (len(fx_vars), pre_m);

        .. math::

           [\\nabla_\\mathbf{f}\\mathbf{r^T}]_{i,j} = \\frac{\\partial r_j}{\\partial f_i}

        Parameters
        ----------
        fx_vars : list or tuple of str
            The variable name tags for the FX rate sensitivities.
        """
        grad_f_rT = np.array([gradient(rate, fx_vars) for rate in self.r_pre]).T
        return grad_f_rT

    @property
    def J2_pre(self):
        """
        3d array of second derivatives of calibrating instrument rates with
        respect to curve variables for all ``Solvers`` including ``pre_solvers``,
        of size (pre_n, pre_n, pre_m);

        .. math::

           [J2]_{i,j,k} = [\\nabla_\\mathbf{v} \\nabla_\\mathbf{v} \\mathbf{r^T}]_{i,j,k} = \\frac{\\partial^2 r_k}{\\partial v_i \\partial v_j}

        Depends on ``self.r`` and ``pre_solvers.J2``.
        """
        if len(self.pre_solvers) == 0:
            return self.J2

        if self._J2_pre is None:
            if self._ad != 2:
                raise ValueError(
                    "Cannot perform second derivative calculations when ad mode is " f"{self._ad}."
                )

            J2 = np.zeros(shape=(self.pre_n, self.pre_n, self.pre_m))
            i, j = 0, 0
            for pre_slvr in self.pre_solvers:
                J2[
                    i : i + pre_slvr.pre_n,
                    i : i + pre_slvr.pre_n,
                    j : j + pre_slvr.pre_m,
                ] = pre_slvr.J2_pre
                i, j = i + pre_slvr.pre_n, j + pre_slvr.pre_m

            rates = np.array([_[0].rate(*_[1], **_[2]) for _ in self.instruments])
            # solver is passed in order to extract curves as string
            _ = np.array([gradient(r, self.pre_variables, order=2) for r in rates])
            J2[:, :, -self.m :] = np.transpose(_, (1, 2, 0))
            self._J2_pre = J2
        return self._J2_pre

    def grad_f_v_rT_pre(self, fx_vars):
        """
        3d array of second derivatives of calibrating instrument rates with respect to
        FX rates and curve variables, of size (len(fx_vars), pre_n, pre_m);

        .. math::

           [\\nabla_\\mathbf{f} \\nabla_\\mathbf{v} \\mathbf{r^T}]_{i,j,k} = \\frac{\\partial^2 r_k}{\\partial f_i \\partial v_j}

        Parameters
        ----------
        fx_vars : list or tuple of str
            The variable name tags for the FX rate sensitivities.
        """
        # FX sensitivity requires reverting through all pre-solvers rates.
        all_gradients = np.array(
            [gradient(rate, self.pre_variables + tuple(fx_vars), order=2) for rate in self.r_pre]
        ).swapaxes(0, 2)

        grad_f_v_rT = all_gradients[self.pre_n :, : self.pre_n, :]
        return grad_f_v_rT

    def grad_f_f_rT_pre(self, fx_vars):
        """
        3d array of second derivatives of calibrating instrument rates with respect to
        FX rates, of size (len(fx_vars), len(fx_vars), pre_m);

        .. math::

           [\\nabla_\\mathbf{f} \\nabla_\\mathbf{f} \\mathbf{r^T}]_{i,j,k} = \\frac{\\partial^2 r_k}{\\partial f_i \\partial f_j}

        Parameters
        ----------
        fx_vars : list or tuple of str
            The variable name tags for the FX rate sensitivities.
        """
        # FX sensitivity requires reverting through all pre-solvers rates.
        grad_f_f_rT = np.array([gradient(rate, fx_vars, order=2) for rate in self.r_pre]).swapaxes(
            0, 2
        )
        return grad_f_f_rT

    @property
    def grad_s_s_vT_pre(self):
        """
        3d array of second derivatives of curve variables with respect to
        calibrating instruments, of size (pre_m, pre_m, pre_n);

        .. math::

           [\\nabla_\\mathbf{s} \\nabla_\\mathbf{s} \\mathbf{v^T}]_{i,j,k} = \\frac{\\partial^2 v_k}{\\partial s_i \\partial s_j}
        """
        if len(self.pre_solvers) == 0:
            return self.grad_s_s_vT

        if self._grad_s_s_vT_pre is None:
            self._grad_s_s_vT_pre = self._grad_s_s_vT_final_iteration_analytical(use_pre=True)
        return self._grad_s_s_vT_pre

    @property
    def grad_v_v_rT_pre(self):
        """
        Alias of ``J2_pre``.
        """
        return self.J2_pre  # pragma: no cover

    def grad_f_s_vT_pre(self, fx_vars):
        """
        3d array of second derivatives of curve variables with respect to
        FX rates and calibrating instrument rates, of size (len(fx_vars), pre_m, pre_n);

        .. math::

           [\\nabla_\\mathbf{f} \\nabla_\\mathbf{s} \\mathbf{v^T}]_{i,j,k} = \\frac{\\partial^2 v_k}{\\partial f_i \\partial s_j}

        Parameters
        ----------
        fx_vars : list or tuple of str
            The variable name tags for the FX rate sensitivities.
        """
        # FX sensitivity requires reverting through all pre-solvers rates.
        _ = -np.tensordot(self.grad_f_v_rT_pre(fx_vars), self.grad_s_vT_pre, (1, 1)).swapaxes(1, 2)
        _ = np.tensordot(_, self.grad_s_vT_pre, (2, 0))
        grad_f_s_vT = _
        return grad_f_s_vT

    def grad_f_f_vT_pre(self, fx_vars):
        """
        3d array of second derivatives of curve variables with respect to
        FX rates, of size (len(fx_vars), len(fx_vars), pre_n);

        .. math::

           [\\nabla_\\mathbf{f} \\nabla_\\mathbf{f} \\mathbf{v^T}]_{i,j,k} = \\frac{\\partial^2 v_k}{\\partial f_i \\partial f_j}

        Parameters
        ----------
        fx_vars : list or tuple of str
            The variable name tags for the FX rate sensitivities.
        """
        # FX sensitivity requires reverting through all pre-solvers rates.
        _ = -np.tensordot(self.grad_f_f_rT_pre(fx_vars), self.grad_s_vT_pre, (2, 0))
        _ -= np.tensordot(self.grad_f_rT_pre(fx_vars), self.grad_f_s_vT_pre(fx_vars), (1, 1))
        grad_f_f_vT = _
        return grad_f_f_vT

    def grad_f_vT_pre(self, fx_vars):
        """
        2d array of the derivatives of curve variables with respect to FX rates, of
        size (len(fx_vars), pre_n).

        .. math::

           [\\nabla_\\mathbf{f}\\mathbf{v^T}]_{i,j} = \\frac{\\partial v_j}{\\partial f_i} = -\\frac{\\partial r_z}{\\partial f_i} \\frac{\\partial v_j}{\\partial s_z}

        Parameters
        ----------
        fx_vars : list or tuple of str
            The variable name tags for the FX rate sensitivities
        """
        # FX sensitivity requires reverting through all pre-solvers rates.
        grad_f_rT = np.array([gradient(rate, fx_vars) for rate in self.r_pre]).T
        return -np.matmul(grad_f_rT, self.grad_s_vT_pre)

    def grad_f_f(self, f, fx_vars):
        """
        1d array of total derivatives of FX conversion rate with respect to
        FX rate variables, of size (len(fx_vars));

        .. math::

           [\\nabla_\\mathbf{f} f_{loc:bas}]_{i} = \\frac{d f}{d f_i}

        Parameters
        ----------
        f : Dual or Dual2
            The value of the local to base FX conversion rate.
        fx_vars : list or tuple of str
            The variable name tags for the FX rate sensitivities
        """
        grad_f_f = gradient(f, fx_vars)
        grad_f_f += np.matmul(self.grad_f_vT_pre(fx_vars), gradient(f, self.pre_variables))
        return grad_f_f

    @property
    def grad_s_vT_pre(self):
        """
        2d Jacobian array of curve variables with respect to calibrating instruments
        including all pre solvers attached to the Solver, of size (pre_m, pre_n).

        .. math::

           [\\nabla_\\mathbf{s}\\mathbf{v^T}]_{i,j} = \\frac{\\partial v_j}{\\partial s_i} = \\mathbf{J^+}
        """
        if len(self.pre_solvers) == 0:
            return self.grad_s_vT

        if self._grad_s_vT_pre is None:
            grad_s_vT = np.zeros(shape=(self.pre_m, self.pre_n))

            i, j = 0, 0
            for pre_solver in self.pre_solvers:
                # create the left side block matrix
                m, n = pre_solver.pre_m, pre_solver.pre_n
                grad_s_vT[i : i + m, j : j + n] = pre_solver.grad_s_vT_pre

                # create the right column dependencies
                grad_v_r = np.array([gradient(r, pre_solver.pre_variables) for r in self.r]).T
                block = np.matmul(grad_v_r, self.grad_s_vT)
                block = -1 * np.matmul(pre_solver.grad_s_vT_pre, block)
                grad_s_vT[i : i + m, -self.m :] = block

                i, j = i + m, j + n

            # create bottom right block
            grad_s_vT[-self.m :, -self.m :] = self.grad_s_vT
            self._grad_s_vT_pre = grad_s_vT
        return self._grad_s_vT_pre

    def grad_s_f_pre(self, f):
        """
        1d array of FX conversion rate with respect to calibrating instruments,
        of size (pre_m);

        .. math::

           [\\nabla_\\mathbf{s} f_{loc:bas}]_{i} = \\frac{\\partial f}{\\partial s_i}

        Parameters
        ----------
        f : Dual or Dual2
            The value of the local to base FX conversion rate.
        """
        _ = np.tensordot(self.grad_s_vT_pre, gradient(f, self.pre_variables), (1, 0))
        grad_s_f = _
        return grad_s_f

    def grad_s_sT_f_pre(self, f):
        """
        2d array of derivatives of FX conversion rate with respect to
        calibrating instruments, of size (pre_m, pre_m);

        .. math::

           [\\nabla_\\mathbf{s} \\nabla_\\mathbf{s}^\\mathbf{T} f_{loc:bas}]_{i,j} = \\frac{\\partial^2 f}{\\partial s_i \\partial s_j}

        Parameters
        ----------
        f : Dual or Dual2
            The value of the local to base FX conversion rate.
        """
        grad_s_vT = self.grad_s_vT_pre
        grad_v_vT_f = gradient(f, self.pre_variables, order=2)

        _ = np.tensordot(grad_s_vT, grad_v_vT_f, (1, 0))
        _ = np.tensordot(_, grad_s_vT, (1, 1))

        grad_s_sT_f = _
        return grad_s_sT_f

    def grad_f_sT_f_pre(self, f, fx_vars):
        """
        2d array of derivatives of FX conversion rate with respect to
        calibrating instruments, of size (pre_m, pre_m);

        .. math::

           [\\nabla_\\mathbf{f} \\nabla_\\mathbf{s}^\\mathbf{T} f_{loc:bas}(\\mathbf{v(s, f), f)})]_{i,j} = \\frac{d^2 f}{d f_i \\partial s_j}

        Parameters
        ----------
        f : Dual or Dual2
            The value of the local to base FX conversion rate.
        fx_vars : list or tuple of str
            The variable name tags for the FX rate sensitivities
        """
        grad_s_vT = self.grad_s_vT_pre
        grad_v_f = gradient(f, self.pre_variables)
        grad_f_sT_v = self.grad_f_s_vT_pre(fx_vars)
        _ = gradient(f, self.pre_variables + tuple(fx_vars), order=2)
        grad_v_vT_f = _[: self.pre_n, : self.pre_n]
        grad_f_vT_f = _[self.pre_n :, : self.pre_n]
        # grad_f_fT_f = _[self.pre_n :, self.pre_n :]
        grad_f_vT = self.grad_f_vT_pre(fx_vars)

        _ = np.tensordot(grad_f_sT_v, grad_v_f, (2, 0))
        _ += np.tensordot(grad_f_vT_f, grad_s_vT, (1, 1))

        __ = np.tensordot(grad_f_vT, grad_v_vT_f, (1, 0))
        __ = np.tensordot(__, grad_s_vT, (1, 1))

        grad_f_sT_f = _ + __
        return grad_f_sT_f

    def grad_f_fT_f_pre(self, f, fx_vars):
        """
        2d array of derivatives of FX conversion rate with respect to
        calibrating instruments, of size (pre_m, pre_m);

        .. math::

           [\\nabla_\\mathbf{f} \\nabla_\\mathbf{f}^\\mathbf{T} f_{loc:bas}(\\mathbf{v(s, f), f)})]_{i,j} = \\frac{d^2 f}{d f_i d f_j}

        Parameters
        ----------
        f : Dual or Dual2
            The value of the local to base FX conversion rate.
        fx_vars : list or tuple of str
            The variable name tags for the FX rate sensitivities
        """
        # grad_s_vT = self.grad_s_vT_pre
        grad_v_f = gradient(f, self.pre_variables)
        # grad_f_sT_v = self.grad_f_s_vT_pre(fx_vars)
        _ = gradient(f, self.pre_variables + tuple(fx_vars), order=2)
        grad_v_vT_f = _[: self.pre_n, : self.pre_n]
        grad_f_vT_f = _[self.pre_n :, : self.pre_n]
        grad_f_fT_f = _[self.pre_n :, self.pre_n :]
        grad_f_vT = self.grad_f_vT_pre(fx_vars)
        grad_f_fT_v = self.grad_f_f_vT_pre(fx_vars)

        _ = grad_f_fT_f
        _ += 2.0 * np.tensordot(grad_f_vT_f, grad_f_vT, (1, 1))
        _ += np.tensordot(grad_f_fT_v, grad_v_f, (2, 0))

        __ = np.tensordot(grad_f_vT, grad_v_vT_f, (1, 0))
        __ = np.tensordot(__, grad_f_vT, (1, 1))

        grad_f_fT_f = _ + __
        return grad_f_fT_f

    # grad_v_v_f: calculated within grad_s_vT_fixed_point_iteration

    # delta and gamma calculations require all solver and pre_solver variables

    def grad_s_Ploc(self, npv):
        """
        1d array of derivatives of local currency PV with respect to calibrating
        instruments, of size (pre_m).

        .. math::

           \\nabla_\\mathbf{s} P^{loc} = \\frac{\\partial P^{loc}}{\\partial s_i}

        Parameters:
            npv : Dual or Dual2
                A local currency NPV of a period of a leg.
        """
        grad_s_P = np.matmul(self.grad_s_vT_pre, gradient(npv, self.pre_variables))
        return grad_s_P

    def grad_f_Ploc(self, npv, fx_vars):
        """
        1d array of derivatives of local currency PV with respect to FX rate variable,
        of size (len(fx_vars)).

        .. math::

           \\nabla_\\mathbf{f} P^{loc}(\\mathbf{v(s, f), f}) = \\frac{\\partial P^{loc}}{\\partial f_i}+  \\frac{\partial v_z}{\\partial f_i} \\frac{\\partial P^{loc}}{\\partial v_z}

        Parameters:
            npv : Dual or Dual2
                A local currency NPV of a period of a leg.
            fx_vars : list or tuple of str
                The variable tags for automatic differentiation of FX rate sensitivity
        """
        grad_f_P = gradient(npv, fx_vars)
        grad_f_P += np.matmul(self.grad_f_vT_pre(fx_vars), gradient(npv, self.pre_variables))
        return grad_f_P

    def grad_s_Pbase(self, npv, grad_s_P, f):
        """
        1d array of derivatives of base currency PV with respect to calibrating
        instruments, of size (pre_m).

        .. math::

           \\nabla_\\mathbf{s} P^{bas}(\\mathbf{v(s, f)}) = \\nabla_\\mathbf{s} P^{loc}(\\mathbf{v(s, f)})  f_{loc:bas} + P^{loc} \\nabla_\\mathbf{s} f_{loc:bas}

        Parameters:
            npv : Dual or Dual2
                A local currency NPV of a period of a leg.
            grad_s_P : ndarray
                The local currency delta risks w.r.t. calibrating instruments.
            f : Dual or Dual2
                The local:base FX rate.
        """
        grad_s_Pbas = float(npv) * np.matmul(self.grad_s_vT_pre, gradient(f, self.pre_variables))
        grad_s_Pbas += grad_s_P * float(f)  # <- use float to cast float array not Dual
        return grad_s_Pbas

    def grad_f_Pbase(self, npv, grad_f_P, f, fx_vars):
        """
        1d array of derivatives of base currency PV with respect to FX rate variables,
        of size (len(fx_vars)).

        .. math::

           \\nabla_\\mathbf{s} P^{bas}(\\mathbf{v(s, f)}) = \\nabla_\\mathbf{s} P^{loc}(\\mathbf{v(s, f)})  f_{loc:bas} + P^{loc} \\nabla_\\mathbf{s} f_{loc:bas}

        Parameters:
            npv : Dual or Dual2
                A local currency NPV of a period of a leg.
            grad_f_P : ndarray
                The local currency delta risks w.r.t. FX pair variables.
            f : Dual or Dual2
                The local:base FX rate.
            fx_vars : list or tuple of str
                The variable tags for automatic differentiation of FX rate sensitivity
        """
        ret = grad_f_P * float(f)  # <- use float here to cast float array not Dual
        ret += float(npv) * self.grad_f_f(f, fx_vars)
        return ret

    def grad_s_sT_Ploc(self, npv):
        """
        2d array of derivatives of local currency PV with respect to calibrating
        instruments, of size (pre_m, pre_m).

        .. math::

           \\nabla_\\mathbf{s} \\nabla_\\mathbf{s}^\\mathbf{T} P^{loc}(\\mathbf{v, f}) = \\frac{ \\partial^2 P^{loc}(\\mathbf{v(s, f)}) }{\\partial s_i \\partial s_j}

        Parameters:
            npv : Dual2
                A local currency NPV of a period of a leg.
        """
        # instrument-instrument cross gamma:
        _ = np.tensordot(gradient(npv, self.pre_variables, order=2), self.grad_s_vT_pre, (1, 1))
        _ = np.tensordot(self.grad_s_vT_pre, _, (1, 0))

        _ += np.tensordot(self.grad_s_s_vT_pre, gradient(npv, self.pre_variables), (2, 0))
        grad_s_sT_P = _
        return grad_s_sT_P
        # grad_s_sT_P = np.matmul(
        #     self.grad_s_vT_pre,
        #     np.matmul(
        #         npv.gradient(self.pre_variables, order=2), self.grad_s_vT_pre.T
        #     ),
        # )
        # grad_s_sT_P += np.matmul(
        #     self.grad_s_s_vT_pre, npv.gradient(self.pre_variables)[:, None]
        # )[:, :, 0]

    def gradp_f_vT_Ploc(self, npv, fx_vars):
        """
        2d array of (partial) derivatives of local currency PV with respect to
        FX rate variables and curve variables, of size (len(fx_vars), pre_n).

        .. math::

           \\nabla_\\mathbf{f} \\nabla_\\mathbf{v}^\\mathbf{T} P^{loc}(\\mathbf{v, f}) = \\frac{ \\partial ^2 P^{loc}(\\mathbf{v, f)}) }{\\partial f_i \\partial v_j}

        Parameters:
            npv : Dual2
                A local currency NPV of a period of a leg.
            fx_vars : list or tuple of str
                The variable tags for automatic differentiation of FX rate sensitivity
        """
        grad_x_xT_Ploc = gradient(npv, self.pre_variables + tuple(fx_vars), order=2)
        grad_f_vT_Ploc = grad_x_xT_Ploc[self.pre_n :, : self.pre_n]
        return grad_f_vT_Ploc

    def grad_f_sT_Ploc(self, npv, fx_vars):
        """
        2d array of derivatives of local currency PV with respect to calibrating
        instruments, of size (pre_m, pre_m).

        .. math::

           \\nabla_\\mathbf{f} \\nabla_\\mathbf{s}^\\mathbf{T} P^{loc}(\\mathbf{v(s, f), f}) = \\frac{ d^2 P^{loc}(\\mathbf{v(s, f), f)}) }{d f_i \\partial s_j}

        Parameters:
            npv : Dual2
                A local currency NPV of a period of a leg.
            fx_vars : list or tuple of str
                The variable tags for automatic differentiation of FX rate sensitivity
        """
        # fx_rate-instrument cross gamma:
        _ = np.tensordot(
            self.grad_f_vT_pre(fx_vars),
            gradient(npv, self.pre_variables, order=2),
            (1, 0),
        )
        _ += self.gradp_f_vT_Ploc(npv, fx_vars)
        _ = np.tensordot(_, self.grad_s_vT_pre, (1, 1))
        _ += np.tensordot(self.grad_f_s_vT_pre(fx_vars), gradient(npv, self.pre_variables), (2, 0))
        grad_f_sT_Ploc = _
        return grad_f_sT_Ploc

    def grad_f_fT_Ploc(self, npv, fx_vars):
        """
        2d array of derivatives of local currency PV with respect to FX rate variables,
        of size (len(fx_vars), len(fx_vars)).

        .. math::

           \\nabla_\\mathbf{f} \\nabla_\\mathbf{s}^\\mathbf{T} P^{loc}(\\mathbf{v(s, f), f}) = \\frac{ d^2 P^{loc}(\\mathbf{v(s, f), f)}) }{d f_i d f_j}

        Parameters:
            npv : Dual2
                A local currency NPV of a period of a leg.
            fx_vars : list or tuple of str
                The variable tags for automatic differentiation of FX rate sensitivity
        """
        # fx_rate-instrument cross gamma:
        gradp_f_vT_Ploc = self.gradp_f_vT_Ploc(npv, fx_vars)
        grad_f_vT_pre = self.grad_f_vT_pre(fx_vars)
        grad_v_Ploc = gradient(npv, self.pre_variables)
        grad_v_vT_Ploc = gradient(npv, self.pre_variables, order=2)

        _ = gradient(npv, fx_vars, order=2)
        _ += np.tensordot(self.grad_f_f_vT_pre(fx_vars), grad_v_Ploc, (2, 0))
        _ += np.tensordot(grad_f_vT_pre, gradp_f_vT_Ploc, (1, 1))
        _ += np.tensordot(gradp_f_vT_Ploc, grad_f_vT_pre, (1, 1))

        __ = np.tensordot(grad_f_vT_pre, grad_v_vT_Ploc, (1, 0))
        __ = np.tensordot(__, grad_f_vT_pre, (1, 1))

        grad_f_f_Ploc = _ + __
        return grad_f_f_Ploc

    def grad_s_sT_Pbase(self, npv, grad_s_sT_P, f):
        """
        2d array of derivatives of base currency PV with respect to calibrating
        instrument rate variables, of size (pre_m, pre_m).

        .. math::

           \\nabla_\\mathbf{s} \\nabla_\\mathbf{s}^\\mathbf{T} P^{bas}(\\mathbf{v(s, f), f})

        Parameters:
            npv : Dual or Dual2
                A local currency NPV of a period of a leg.
            grad_s_sT_P : ndarray
                The local currency gamma risks w.r.t. calibrating instrument variables.
            f : Dual or Dual2
                The local:base FX rate.
        """
        grad_s_f = self.grad_s_f_pre(f)
        grad_s_sT_f = self.grad_s_sT_f_pre(f)
        grad_s_P = self.grad_s_Ploc(npv)

        _ = float(f) * grad_s_sT_P
        _ += np.tensordot(grad_s_f[:, None], grad_s_P[None, :], (1, 0))
        _ += np.tensordot(grad_s_P[:, None], grad_s_f[None, :], (1, 0))
        _ += float(npv) * grad_s_sT_f  # <- use float to cast float array not Dual

        grad_s_sT_Pbas = _
        return grad_s_sT_Pbas

    def grad_f_sT_Pbase(self, npv, grad_f_sT_P, f, fx_vars):
        """
        2d array of derivatives of base currency PV with respect to FX variables and
        calibrating instrument rate variables, of size (len(fx_vars), pre_m).

        .. math::

           \\nabla_\\mathbf{f} \\nabla_\\mathbf{s}^\\mathbf{T} P^{bas}(\\mathbf{v(s, f), f})

        Parameters:
            npv : Dual or Dual2
                A local currency NPV of a period of a leg.
            grad_f_sT_P : ndarray
                The local currency gamma risks w.r.t. FX rate variables and
                calibrating instrument variables.
            f : Dual or Dual2
                The local:base FX rate.
            fx_vars : list or tuple of str
                The variable tags for automatic differentiation of FX rate sensitivity
        """
        grad_s_f = self.grad_s_f_pre(f)
        grad_f_f = self.grad_f_f(f, fx_vars)
        grad_s_P = self.grad_s_Ploc(npv)
        grad_f_P = self.grad_f_Ploc(npv, fx_vars)
        grad_f_sT_f = self.grad_f_sT_f_pre(f, fx_vars)

        _ = float(f) * grad_f_sT_P
        _ += np.tensordot(grad_f_f[:, None], grad_s_P[None, :], (1, 0))
        _ += np.tensordot(grad_f_P[:, None], grad_s_f[None, :], (1, 0))
        _ += float(npv) * grad_f_sT_f  # <- use float to cast float array not Dual

        grad_s_sT_Pbas = _
        return grad_s_sT_Pbas

    def grad_f_fT_Pbase(self, npv, grad_f_fT_P, f, fx_vars):
        """
        2d array of derivatives of base currency PV with respect to calibrating
        instrument rate variables, of size (pre_m, pre_m).

        .. math::

           \\nabla_\\mathbf{s} \\nabla_\\mathbf{s}^\\mathbf{T} P^{bas}(\\mathbf{v(s, f), f})

        Parameters:
            npv : Dual or Dual2
                A local currency NPV of a period of a leg.
            grad_f_fT_P : ndarray
                The local currency gamma risks w.r.t. FX rate variables.
            f : Dual or Dual2
                The local:base FX rate.
            fx_vars : list or tuple of str
                The variable tags for automatic differentiation of FX rate sensitivity
        """
        # grad_s_f = self.grad_s_f_pre(f)
        grad_f_f = self.grad_f_f(f, fx_vars)
        # grad_s_P = self.grad_s_Ploc(npv)
        grad_f_P = self.grad_f_Ploc(npv, fx_vars)
        grad_f_fT_f = self.grad_f_fT_f_pre(f, fx_vars)

        _ = float(f) * grad_f_fT_P
        _ += np.tensordot(grad_f_f[:, None], grad_f_P[None, :], (1, 0))
        _ += np.tensordot(grad_f_P[:, None], grad_f_f[None, :], (1, 0))
        _ += float(npv) * grad_f_fT_f  # <- use float to cast float array not Dual

        grad_s_sT_Pbas = _
        return grad_s_sT_Pbas


class Solver(Gradients):
    """
    A numerical solver to determine node values on multiple curves simultaneously.

    Parameters
    ----------
    curves : sequence
        Sequence of :class:`Curve` objects where each curve has been individually
        configured for its node dates and interpolation structures, and has a unique
        ``id``. Each :class:`Curve` will be dynamically updated by the Solver.
    instruments : sequence
        Sequence of calibrating instrument specifications that will be used by
        the solver to determine the solved curves. See notes.
    s : sequence
        Sequence of objective rates that each solved calibrating instrument will solve
        to. Must have the same length and order as ``instruments``.
    weights : sequence, optional
        The weights that should be used within the objective function when determining
        the loss function associated with each calibrating instrument. Should be of
        same length as ``instruments``. If not given defaults to all ones.
    algorithm : str in {"levenberg_marquardt", "gauss_newton", "gradient_descent"}
        The optimisation algorithm to use when solving curves via :meth:`iterate`.
    fx : FXForwards, optional
        The ``FXForwards`` object used in FX rate calculations for ``instruments``.
    instrument_labels : list of str, optional
        The names of the calibrating instruments which will be used in delta risk
        outputs.
    id : str, optional
        The identifier used to denote the instance and attribute risk factors.
    pre_solvers : list,
        A collection of ``Solver`` s that have already determined curves to which this
        instance has a dependency. Used for aggregation of risk sensitivities.
    max_iter : int
        The maximum number of iterations to perform.
    func_tol : float
        The tolerance to determine convergence if the objective function is lower
        than a specific value. Defaults to 1e-12.
    conv_tol : float
        The tolerance to determine convergence if successive objective function
        values are similar. Defaults to 1e-17.
    ini_lambda : 3-tuple of float, optional
        Parameters to control the Levenberg-Marquardt algorithm, defined as the
        initial lambda value, the scaling factor for a successful iteration and the
        scaling factor for an unsuccessful iteration. Defaults to (1000, 0.25, 2).
    callback : callable, optional
        Is called after each iteration. Used for debugging or optimisation.

    Notes
    -----
    Once initialised the ``Solver`` will numerically determine and set all of the
    relevant DF node values on each *Curve* simultaneously by calling :meth:`iterate`.

    Each instrument provided to ``instruments`` must have its ``curves`` and ``metric``
    preset at initialisation, and can then be used directly (as shown in some examples).

    If the *Curves* and/or *metric* are not preset then the *Solver* ``instruments`` can be
    given as a tuple where the second and third items are a tuple and dict representing positional
    and keyword arguments passed to the *instrument's*
    :meth:`~rateslib.instruments.FixedRateBond.rate`` method. Usually using the keyword arguments
    is more explicit. An example is:

    - (FixedRateBond([args]), (), {"curves": bond_curve, "metric": "ytm"}),

    Examples
    --------

    See the documentation user guide :ref:`here <c-solver-doc>`.

    Attributes
    ----------
    curves : dict
    instruments : sequence
    weights : sequence
    s : sequence
    algorithm : str
    fx : FXForwards
    id : str
    tol : float
    max_iter : int
    n : int
        The total number of curve variables to solve for.
    m : int
        The total number of calibrating instruments provided to the Solver.
    W : 2d array
        A diagonal array constructed from ``weights``.
    variables : list[str]
        List of variable name tags used in extracting derivatives automatically.
    instrument_labels : list[str]
        List of calibrating instrument names for delta risk visualization.
    pre_solvers : list
    pre_variables : list[str]
        List of variable name tags used in extracting derivatives automatically.
    pre_m : int
        The total number of calibrating instruments provided to the Solver including
        those in pre-solvers
    pre_n : int
        The total number of curve variables solved for, including those in pre-solvers.
    """

    _grad_s_vT_method = "_grad_s_vT_final_iteration_analytical"
    _grad_s_vT_final_iteration_algo = "gauss_newton_final"

    def __init__(
        self,
        curves: Union[list, tuple] = (),
        instruments: Union[tuple[tuple], list[tuple]] = (),
        s: list[float] = [],
        weights: Optional[list] = NoInput(0),
        algorithm: Optional[str] = NoInput(0),
        fx: Union[FXForwards, FXRates, NoInput] = NoInput(0),
        instrument_labels: Optional[tuple[str], list[str]] = NoInput(0),
        id: Optional[str] = NoInput(0),
        pre_solvers: Union[tuple[Solver], list[Solver]] = (),
        max_iter: int = 100,
        func_tol: float = 1e-11,
        conv_tol: float = 1e-14,
        ini_lambda: Union[tuple[float, float, float], NoInput] = NoInput(0),
        callback: Union[Callable, NoInput] = NoInput(0),
    ) -> None:
        self.callback = callback
        self.algorithm = defaults.algorithm if algorithm is NoInput.blank else algorithm
        if ini_lambda is NoInput.blank:
            self.ini_lambda = defaults.ini_lambda
        else:
            self.ini_lambda = ini_lambda
        self.m = len(instruments)
        self.func_tol, self.conv_tol, self.max_iter = func_tol, conv_tol, max_iter
        self.id = uuid4().hex[:5] + "_" if id is NoInput.blank else id  # 1 in a million clash
        self.pre_solvers = tuple(pre_solvers)

        # validate `id`s so that DataFrame indexing does not share duplicated keys.
        if len(set([self.id] + [p.id for p in self.pre_solvers])) < 1 + len(self.pre_solvers):
            raise ValueError(
                "Solver `id`s must be unique when supplying `pre_solvers`, "
                f"got ids: {[self.id] + [p.id for p in self.pre_solvers]}"
            )

        # validate `s` and `instruments` with a naive length comparison
        if len(s) != len(instruments):
            raise ValueError("`instrument_rates` must be same length as `instruments`.")
        self.s = np.asarray(s)

        # validate `instrument_labels` if given is same length as `m`
        if instrument_labels is not NoInput.blank:
            if self.m != len(instrument_labels):
                raise ValueError("`instrument_labels` must have length `instruments`.")
            else:
                self.instrument_labels = tuple(instrument_labels)
        else:
            self.instrument_labels = tuple(f"{self.id}{i}" for i in range(self.m))

        if weights is NoInput.blank:
            self.weights = np.ones(len(instruments))
        else:
            if len(weights) != self.m:
                raise ValueError("`weights` must be same length as `instruments`.")
            self.weights = np.asarray(weights)
        self.W = np.diag(self.weights)

        self.curves = {
            curve.id: curve
            for curve in curves
            if not type(curve) in [ProxyCurve, CompositeCurve, MultiCsaCurve]
            # Proxy and Composite curves have no parameters of their own
        }
        self.variables = ()
        for curve in self.curves.values():
            curve._set_ad_order(1)  # solver uses gradients in optimisation
            curve_vars = tuple((f"{curve.id}{i}" for i in range(curve._ini_solve, curve.n)))
            self.variables += curve_vars
        self.n = len(self.variables)

        # aggregate and organise variables and labels including pre_solvers
        self.pre_curves = {}
        self.pre_variables = ()
        self.pre_instrument_labels = ()
        self.pre_instruments = ()
        self.pre_rate_scalars = []
        self.pre_m, self.pre_n = self.m, self.n
        curve_collection = []
        for pre_solver in self.pre_solvers:
            self.pre_variables += pre_solver.pre_variables
            self.pre_instrument_labels += pre_solver.pre_instrument_labels
            self.pre_instruments += pre_solver.pre_instruments
            self.pre_rate_scalars.extend(pre_solver.pre_rate_scalars)
            self.pre_m += pre_solver.pre_m
            self.pre_n += pre_solver.pre_n
            self.pre_curves.update(pre_solver.pre_curves)
            curve_collection.extend(pre_solver.pre_curves.values())
        self.pre_curves.update(self.curves)
        self.pre_curves.update(
            {
                curve.id: curve
                for curve in curves
                if type(curve) in [ProxyCurve, CompositeCurve, MultiCsaCurve]
                # Proxy and Composite curves added to the collection without variables
            }
        )
        curve_collection.extend(curves)
        for curve1, curve2 in combinations(curve_collection, 2):
            if curve1.id == curve2.id:
                raise ValueError(
                    "`curves` must each have their own unique `id`. If using "
                    "pre-solvers as part of a dependency chain a curve can only be "
                    "specified as a variable in one solver."
                )
        self.pre_variables += self.variables
        self.pre_instrument_labels += tuple((self.id, lbl) for lbl in self.instrument_labels)

        # Final elements
        self._ad = 1
        self.fx = fx
        self.instruments = tuple((self._parse_instrument(inst) for inst in instruments))
        self.pre_instruments += self.instruments
        self.rate_scalars = tuple((inst[0]._rate_scalar for inst in self.instruments))
        self.pre_rate_scalars += self.rate_scalars

        # TODO need to check curves associated with fx object and set order.
        # self._reset_properties_()  performed in iterate
        self.result = {
            "status": "INITIALISED",
            "state": 0,
            "g": None,
            "iterations": 0,
            "time": None,
        }
        self.iterate()

    def _parse_instrument(self, value):
        """
        Parses different input formats for an instrument given to the ``Solver``.

        Parameters
        ----------
        value : Instrument or 3-tuple.
            If a 3-tuple then it must have the following items:

            - The ``Instrument``.
            - Positional args supplied to the ``rate`` method as a tuple, or None.
            - Keyword args supplied to the ``rate`` method as a dict, or None.

        Returns
        -------
        tuple :
            A 3-tuple attaching the self solver and self fx object as pricing params.

        Examples
        --------
        ``value=Instrument()``

        ``value=(Instrument(), (curve, None, fx), {"other_arg": 10.0})``

        ``value=(Instrument(), None, {"other_arg": 10.0})``

        ``value=(Instrument(), (curve, None, fx), None)``

        ``value=(Instrument(), (curve,), {})``
        """
        if not isinstance(value, tuple):
            # is a direct Instrument so convert to tuple with pricing params
            return (value, tuple(), {"solver": self, "fx": self.fx})
        else:
            # object is tuple
            if len(value) != 3:
                raise ValueError(
                    "`Instrument` supplied to `Solver` as tuple must be a 3-tuple of "
                    "signature: (Instrument, positional args[tuple], keyword "
                    "args[dict])."
                )
            ret0, ret1, ret2 = value[0], tuple(), {"solver": self, "fx": self.fx}
            if not (value[1] is None or value[1] == ()):
                ret1 = value[1]
            if not (value[2] is None or value[2] == {}):
                ret2 = {**ret2, **value[2]}
            return (ret0, ret1, ret2)

    def _reset_properties_(self, dual2_only=False):
        """
        Set all calculated attributes to `None` requiring re-evaluation.

        Parameters
        ----------
        dual2_only : bool
            Choose whether to reset properties only for the calculation of the
            properties whose derivation **requires** Dual2 datatypes. Since the
            ``Solver`` iterates ``Curve`` s by default it necessarily uses Dual
            datatypes and first order derivatives. For the calculation of:

              - ``J2`` and ``J2_pre``:
                :math:`\frac{\\partial^2 r_i}{\\partial v_j \\partial v_k}`
              - ``grad_s_s_vT`` and ``grad_s_s_vT_pre``:
                :math:`\frac{\\partial^2 v_i}{\\partial s_j \\partial s_k}`

        Returns
        -------
        None
        """
        if not dual2_only:
            self._v = None  # depends on self.curves
            self._r = None  # depends on self.pre_curves and self.instruments
            self._r_pre = None  # depends on pre_solvers and self.r
            self._x = None  # depends on self.r, self.s
            self._g = None  # depends on self.x, self.weights
            self._J = None  # depends on self.r
            self._grad_s_vT = None  # final_iter_dual: depends on self.s and iteration
            # fixed_point_iter: depends on self.f
            # final_iter_anal: depends on self.J
            self._grad_s_vT_pre = None  # depends on self.grad_s_vT and pre_solvers.

        self._J2 = None  # defines its own self.r under dual2
        self._J2_pre = None  # depends on self.r and pre_solvers
        self._grad_s_s_vT = None  # final_iter: depends on self.J2 and self.grad_s_vT
        # finite_diff: TODO update comment
        self._grad_s_s_vT_pre = None  # final_iter: depends on pre versions of above
        # finite_diff: TODO update comment

        # self._grad_v_v_f = None
        # self._Jkm = None  # keep manifold originally used for exploring J2 calc method

    @property
    def v(self):
        """
        1d array of curve node variables for each ordered curve, size (n,).

        Depends on ``self.curves``.
        """
        if self._v is None:
            _ = []
            for id, curve in self.curves.items():
                _.extend([v for v in list(curve.nodes.values())[curve._ini_solve :]])
            self._v = np.array(_)
        return self._v

    @property
    def r(self):
        """
        1d array of mid-market rates of each calibrating instrument with given curves,
        size (m,).

        Depends on ``self.pre_curves`` and ``self.instruments``.
        """
        if self._r is None:
            self._r = np.array([_[0].rate(*_[1], **_[2]) for _ in self.instruments])
            # solver and fx are passed by default via parse_args to get string curves
        return self._r

    @property
    def r_pre(self):
        if len(self.pre_solvers) == 0:
            return self.r

        if self._r_pre is None:
            r_pre = np.empty(self.pre_m, dtype="object")

            i = 0
            for pre_solver in self.pre_solvers:
                m = pre_solver.pre_m
                r_pre[i : i + m] = pre_solver.r_pre
                i = i + m

            # create bottom right block
            r_pre[-self.m :] = self.r
            self._r_pre = r_pre
        return self._r_pre

    @property
    def x(self):
        """
        1d array of error in each calibrating instrument rate, of size (m,).

        .. math::

           \\mathbf{x} = \\mathbf{r-S}

        Depends on ``self.r`` and ``self.s``.
        """
        if self._x is None:
            self._x = self.r - self.s
        return self._x

    @property
    def error(self):
        """
        Return the error in calibrating instruments, including ``pre_solvers``, scaled
        to the risk representation factor.

        Returns
        -------
        Series
        """
        s = None
        for pre_solver in self.pre_solvers:
            if s is None:
                s = pre_solver.error
            else:
                s = concat([pre_solver.error, s])

        _ = Series(
            self.x.astype(float) * 100 / self.rate_scalars,
            index=MultiIndex.from_tuples([(self.id, inst) for inst in self.instrument_labels]),
        )
        if s is None:
            s = _
        else:
            s = concat([s, _])
        return s

    @property
    def g(self):
        """
        Objective function scalar value of the solver;

        .. math::

           g = \\mathbf{(r-S)^{T}W(r-S)}

        Depends on ``self.x`` and ``self.weights``.
        """
        if self._g is None:
            self._g = np.dot(self.x, self.weights * self.x)
        return self._g

    # def Jkm(self, extra_vars=[]):
    #     """
    #     2d Jacobian array of rates with respect to discount factors, of size (n, m); :math:`[J]_{i,j} = \\frac{\\partial r_j}{\\partial v_i}`.
    #     """
    #     _Jkm = np.array([rate.gradient(self.variables + extra_vars, keep_manifold=True) for rate in self.r]).T
    #     return _Jkm

    def _update_step_(self, algorithm):
        if algorithm == "gradient_descent":
            grad_v_g = gradient(self.g, self.variables)
            y = np.matmul(self.J.transpose(), grad_v_g[:, np.newaxis])[:, 0]
            alpha = np.dot(y, self.weights * self.x) / np.dot(y, self.weights * y)
            v_1 = self.v - grad_v_g * alpha.real
        elif algorithm == "gauss_newton":
            if self.J.shape[0] == self.J.shape[1]:  # square system
                A = self.J.transpose()
                b = -np.array([x.real for x in self.x])[:, np.newaxis]
            else:
                A = np.matmul(self.J, np.matmul(self.W, self.J.transpose()))
                b = -0.5 * gradient(self.g, self.variables)[:, np.newaxis]
            delta = np.linalg.solve(A, b)[:, 0]
            v_1 = self.v + delta
        elif algorithm == "levenberg_marquardt":
            if self.g_list[-2] < self.g.real:
                # reject previous iteration and rescale lambda:
                self.lambd *= self.ini_lambda[2]
                # self._update_curves_with_parameters(self.v_prev)
            else:
                self.lambd *= self.ini_lambda[1]
            # self.lambd *= self.ini_lambda[2] if self.g_prev < self.g.real else self.ini_lambda[1]
            A = np.matmul(self.J, np.matmul(self.W, self.J.transpose()))
            A += self.lambd * np.eye(self.n)
            b = -0.5 * gradient(self.g, self.variables)[:, np.newaxis]
            delta = np.linalg.solve(A, b)[:, 0]
            v_1 = self.v + delta
        # elif algorithm == "gradient_descent_final":
        #     _ = np.matmul(self.Jkm, np.matmul(self.W, self.x[:, np.newaxis]))
        #     y = 2 * np.matmul(self.Jkm.transpose(), _)[:, 0]
        #     alpha = np.dot(y, self.weights * self.x) / np.dot(y, self.weights * y)
        #     v_1 = self.v - 2 * alpha * _[:, 0]
        elif algorithm == "gauss_newton_final":
            if self.J.shape[0] == self.J.shape[1]:  # square system
                A = self.J.transpose()
                b = -self.x[:, np.newaxis]
            else:
                A = np.matmul(self.J, np.matmul(self.W, self.J.transpose()))
                b = -np.matmul(np.matmul(self.J, self.W), self.x[:, np.newaxis])

            delta = dual_solve(A, b)[:, 0]
            v_1 = self.v + delta
        else:
            raise NotImplementedError(f"`algorithm`: {algorithm} (spelled correctly?)")
        return v_1

    def _update_fx(self):
        if self.fx is not NoInput.blank:
            self.fx.update()  # note: with no variables this does nothing.

    def iterate(self):
        """
        Solve the DF node values and update all the ``curves``.

        This method uses a gradient based optimisation routine, to solve for all
        the curve variables, :math:`\\mathbf{v}`, as follows,

        .. math::

           \\mathbf{v} = \\underset{\\mathbf{v}}{\\mathrm{argmin}} \;\; f(\\mathbf{v}) = \\underset{\\mathbf{v}}{\\mathrm{argmin}} \;\; (\\mathbf{r(v)} - \\mathbf{S})\\mathbf{W}(\\mathbf{r(v)} - \\mathbf{S})^\\mathbf{T}

        where :math:`\\mathbf{r}` are the mid-market rates of the calibrating
        instruments, :math:`\\mathbf{S}` are the observed and target rates, and
        :math:`\\mathbf{W}` is the diagonal array of weights.

        Returns
        -------
        None
        """

        # Initialise data and clear and caches
        self.g_list, self.lambd = [1e10], self.ini_lambda[0]
        self._reset_properties_()
        self._update_fx()
        t0 = time()

        # Begin iteration
        for i in range(self.max_iter):
            self.g_list.append(self.g.real)
            if self.g.real < self.g_list[i] and (self.g_list[i] - self.g.real) < self.conv_tol:
                # condition is set to less than to avoid the case where a null update
                # results in the same solution and this is erroneously categorised
                # as a converged solution.
                return self._solver_result(1, i, time() - t0)
            elif self.g.real < self.func_tol:
                return self._solver_result(2, i, time() - t0)

            # v_0 = self.v.copy()
            v_1 = self._update_step_(self.algorithm)
            # self.v_prev = v_0
            self._update_curves_with_parameters(v_1)

            if self.callback is not NoInput.blank:
                self.callback(self, i, v_1)

        return self._solver_result(-1, self.max_iter, time() - t0)

    def _solver_result(self, state: int, i: int, time: float):
        self.result = _solver_result(state, i, self.g.real, time, True, self.algorithm)
        return None

    def _update_curves_with_parameters(self, v_new):
        """Populate the variable curves with the new values"""
        DualType = Dual if self._ad == 1 else Dual2
        DualArgs = ([],) if self._ad == 1 else ([], [])
        var_counter = 0
        for id, curve in self.curves.items():
            # this was amended in PR126 as performance improvement to keep consistent `vars`
            d_vars = DualType(0.0, [f"{curve.id}{i}" for i in range(curve.n)], *DualArgs)
            ident = np.eye(curve.n)
            if curve._ini_solve == 1:
                # then the first node on the Curve is not updated but set it as a Dual with consistent vars.

                curve.nodes[curve.node_keys[0]] = DualType.vars_from(
                    d_vars,
                    curve.nodes[curve.node_keys[0]].real,
                    d_vars.vars,
                    ident[0, :].tolist(),
                    *DualArgs[1:],
                )
<<<<<<< HEAD
            for i, k in enumerate(curve.node_keys[curve._ini_solve:]):
=======
            for i, k in enumerate(curve.node_dates[curve._ini_solve :]):
>>>>>>> 41f94e16
                curve.nodes[k] = DualType.vars_from(
                    d_vars,
                    v_new[var_counter].real,
                    d_vars.vars,
                    ident[i + curve._ini_solve, :].tolist(),
                    *DualArgs[1:],
                )
                var_counter += 1
            curve.csolve()

        self._reset_properties_()
        self._update_fx()

    def _set_ad_order(self, order):
        """Defines the node DF in terms of float, Dual or Dual2 for AD order calcs."""
        for pre_solver in self.pre_solvers:
            pre_solver._set_ad_order(order=order)
        self._ad = order
        self._reset_properties_()
        for _, curve in self.curves.items():
            curve._set_ad_order(order)
        if self.fx is not NoInput.blank:
            self.fx._set_ad_order(order)

    # Licence: Creative Commons - Attribution-NonCommercial-NoDerivatives 4.0 International
    # Commercial use of this code, and/or copying and redistribution is prohibited.
    # Contact rateslib at gmail.com if this code is observed outside its intended sphere.

    def delta(self, npv, base: Union[str, NoInput] = NoInput(0), fx=NoInput(0)):
        """
        Calculate the delta risk sensitivity of an instrument's NPV to the
        calibrating instruments of the :class:`~rateslib.solver.Solver`, and to
        FX rates.

        Parameters
        ----------
        npv : Dual,
            The NPV of the instrument or composition of instruments to risk.
        base : str, optional
            The currency (3-digit code) to report risk metrics in. If not given will
            default to the local currency of the cashflows.
        fx : FXRates, FXForwards, optional
            The FX object to use to convert risk metrics. If needed but not given
            will default to the ``fx`` object associated with the
            :class:`~rateslib.solver.Solver`. It is not recommended to use this
            argument with multi-currency instruments, see notes.

        Returns
        -------
        DataFrame

        Notes
        -----

        **Output Structure**

        .. note::

           *Instrument* values are scaled to 1bp (1/10000th of a unit) when they are
           rate based. *FX* values are scaled to pips (1/10000th of an FX rate unit).

        The output ``DataFrame`` has the following structure:

        - A 3-level index by *'type'*, *'solver'*, and *'label'*;

          - **type** is either *'instruments'* or *'fx'*, and fx exposures are only
            calculated and displayed in some cases where genuine FX exposure arises.
          - **solver** lists the different solver ``id`` s to identify between
            different instruments in dependency chains from ``pre_solvers``.
          - **label** lists the given instrument names in each solver using the
            ``instrument_labels``.

        - A 2-level column header index by *'local_ccy'* and *'display_ccy'*;

          - **local_ccy** displays the currency for which cashflows are payable, and
            therefore the local currency risk sensitivity amount.
          - **display_ccy** displays the currency which the local currency risk
            sensitivity has been converted to via an FX transformation.

        Converting a delta from a local currency to another ``base`` currency also
        introduces FX risk to the NPV of the instrument, which is included in the
        output.

        **Best Practice**

        The ``fx`` option is provided to allow tactical and fast conversion of
        delta risks to ``Instruments``. When constructing and pricing multi-currency
        instruments it is likely that the :class:`~rateslib.solver.Solver` used is
        associated with an :class:`~rateslib.fx.FXForwards` object to consistently
        produce FX forward rates within an aribitrage free framework. In that case
        it is more consistent to re-use those FX associations. If such an
        association exists and a direct ``fx`` object is supplied a warning may be
        emitted if they are not the same object.
        """
        base, fx = self._get_base_and_fx(base, fx)
        fx_vars = tuple() if fx is NoInput.blank else fx.variables

        inst_scalar = np.array(self.pre_rate_scalars) / 100  # instruments scalar
        fx_scalar = 0.0001
        container = {}
        for ccy in npv:
            container[("instruments", ccy, ccy)] = self.grad_s_Ploc(npv[ccy]) * inst_scalar
            container[("fx", ccy, ccy)] = self.grad_f_Ploc(npv[ccy], fx_vars) * fx_scalar

            if base is not NoInput.blank and base != ccy:
                # extend the derivatives
                f = fx.rate(f"{ccy}{base}")
                container[("instruments", ccy, base)] = (
                    self.grad_s_Pbase(
                        npv[ccy], container[("instruments", ccy, ccy)] / inst_scalar, f
                    )
                    * inst_scalar
                )
                container[("fx", ccy, base)] = (
                    self.grad_f_Pbase(npv[ccy], container[("fx", ccy, ccy)] / fx_scalar, f, fx_vars)
                    * fx_scalar
                )

        # construct the DataFrame from container with hierarchical indexes
        inst_idx = MultiIndex.from_tuples(
            [("instruments",) + label for label in self.pre_instrument_labels],
            names=["type", "solver", "label"],
        )
        fx_idx = MultiIndex.from_tuples(
            [("fx", "fx", f[3:]) for f in fx_vars], names=["type", "solver", "label"]
        )
        indexes = {"instruments": inst_idx, "fx": fx_idx}
        r_idx = inst_idx.append(fx_idx)
        c_idx = MultiIndex.from_tuples([], names=["local_ccy", "display_ccy"])
        df = DataFrame(None, index=r_idx, columns=c_idx)
        for key, array in container.items():
            df.loc[indexes[key[0]], (key[1], key[2])] = array

        if base is not NoInput.blank:
            df.loc[r_idx, ("all", base)] = df.loc[r_idx, (slice(None), base)].sum(axis=1)

        sorted_cols = df.columns.sort_values()
        return df.loc[:, sorted_cols].astype("float64")

    def _get_base_and_fx(
        self, base: Union[str, NoInput], fx: Union[FXForwards, FXRates, float, NoInput]
    ):
        if base is not NoInput.blank and self.fx is NoInput.blank and fx is NoInput.blank:
            raise ValueError(
                "`base` is given but `fx` is not and Solver does not "
                "contain an attached FXForwards object."
            )
        elif fx is NoInput.blank:
            fx = self.fx
        elif fx is not NoInput.blank and self.fx is not NoInput.blank:
            if id(fx) != id(self.fx):
                warnings.warn(
                    "Solver contains an `fx` attribute but an `fx` argument has been "
                    "supplied which is not the same. This can lead to risk sensitivity "
                    "inconsistencies, mathematically.",
                    UserWarning,
                )
        if base is not NoInput.blank:
            base = base.lower()
        return base, fx

    def gamma(self, npv, base=NoInput(0), fx=NoInput(0)):
        """
        Calculate the cross-gamma risk sensitivity of an instrument's NPV to the
        calibrating instruments of the :class:`~rateslib.solver.Solver`.

        Parameters
        ----------
        npv : Dual2,
            The NPV of the instrument or composition of instruments to risk.
        base : str, optional
            The currency (3-digit code) to report risk metrics in. If not given will
            default to the local currency of the cashflows.
        fx : FXRates, FXForwards, optional
            The FX object to use to convert risk metrics. If needed but not given
            will default to the ``fx`` object associated with the
            :class:`~rateslib.solver.Solver`.

        Returns
        -------
        DataFrame

        Notes
        -----
        .. note::

           *Instrument* values are scaled to 1bp (1/10000th of a unit) when they are
           rate based.

           *FX* values are scaled to pips (1/10000th of an FX unit).

        The output ``DataFrame`` has the following structure:

        - A 5-level index by *'local_ccy'*, *'display_ccy'*, *'type'*, *'solver'*,
          and *'label'*;

          - **local_ccy** displays the currency for which cashflows are payable, and
            therefore the local currency risk sensitivity amount.
          - **display_ccy** displays the currency which the local currency risk
            sensitivity has been converted to via an FX transformation.
          - **type** is either *'instruments'* or *'fx'*, and fx exposures are only
            calculated and displayed in some cases where genuine FX exposure arises.
          - **solver** lists the different solver ``id`` s to identify between
            different instruments in dependency chains from ``pre_solvers``.
          - **label** lists the given instrument names in each solver using the
            ``instrument_labels``.

        - A 3-level column header index using the last three levels of the above;

        Converting a gamma/delta from a local currency to another ``base`` currency also
        introduces FX risk to the NPV of the instrument, which is included in the
        output.

        Examples
        --------
        This example replicates the analytical calculations demonstrated in
        *Pricing and Trading Interest Rate Derivatives (2022)*, derived from
        first principles.
        The results are stated in the cross-gamma grid in figure 22.1.

        .. ipython:: python

           curve_r = Curve(
               nodes={
                   dt(2022, 1, 1): 1.0,
                   dt(2023, 1, 1): 0.99,
                   dt(2024, 1, 1): 0.98,
                   dt(2025, 1, 1): 0.97,
                   dt(2026, 1, 1): 0.96,
                   dt(2027, 1, 1): 0.95,
               },
               id="r"
           )
           curve_z = Curve(
               nodes={
                   dt(2022, 1, 1): 1.0,
                   dt(2023, 1, 1): 0.99,
                   dt(2024, 1, 1): 0.98,
                   dt(2025, 1, 1): 0.97,
                   dt(2026, 1, 1): 0.96,
                   dt(2027, 1, 1): 0.95,
               },
               id="z"
           )
           curve_s = Curve(
               nodes={
                   dt(2022, 1, 1): 1.0,
                   dt(2023, 1, 1): 0.99,
                   dt(2024, 1, 1): 0.98,
                   dt(2025, 1, 1): 0.97,
                   dt(2026, 1, 1): 0.96,
                   dt(2027, 1, 1): 0.95,
               },
               id="s"
           )
           args = dict(termination="1Y", frequency="A", fixing_method="ibor", leg2_fixing_method="ibor")
           instruments = [
               SBS(dt(2022, 1, 1), curves=["r", "s", "s", "s"], **args),
               SBS(dt(2023, 1, 1), curves=["r", "s", "s", "s"], **args),
               SBS(dt(2024, 1, 1), curves=["r", "s", "s", "s"], **args),
               SBS(dt(2025, 1, 1), curves=["r", "s", "s", "s"], **args),
               SBS(dt(2026, 1, 1), curves=["r", "s", "s", "s"], **args),
               SBS(dt(2022, 1, 1), curves=["r", "s", "z", "s"], **args),
               SBS(dt(2023, 1, 1), curves=["r", "s", "z", "s"], **args),
               SBS(dt(2024, 1, 1), curves=["r", "s", "z", "s"], **args),
               SBS(dt(2025, 1, 1), curves=["r", "s", "z", "s"], **args),
               SBS(dt(2026, 1, 1), curves=["r", "s", "z", "s"], **args),
               IRS(dt(2022, 1, 1), "1Y", "A", curves=["r", "s"], leg2_fixing_method="ibor"),
               IRS(dt(2023, 1, 1), "1Y", "A", curves=["r", "s"], leg2_fixing_method="ibor"),
               IRS(dt(2024, 1, 1), "1Y", "A", curves=["r", "s"], leg2_fixing_method="ibor"),
               IRS(dt(2025, 1, 1), "1Y", "A", curves=["r", "s"], leg2_fixing_method="ibor"),
               IRS(dt(2026, 1, 1), "1Y", "A", curves=["r", "s"], leg2_fixing_method="ibor"),
           ]
           solver = Solver(
               curves=[curve_r, curve_s, curve_z],
               instruments=instruments,
               s=[0.]*5 + [0.]*5 + [1.5]*5,
               id="sonia",
               instrument_labels=[
                   "s1", "s2", "s3", "s4", "s5",
                   "z1", "z2", "z3", "z4", "z5",
                   "r1", "r2", "r3", "r4", "r5",
               ],
           )
           irs = IRS(dt(2022, 1, 1), "5Y", "A", notional=-8.3e8, curves=["z", "s"], leg2_fixing_method="ibor", fixed_rate=25.0)
           irs.delta(solver=solver)
           irs.gamma(solver=solver)
        """
        if self._ad != 2:
            raise ValueError("`Solver` must be in ad order 2 to use `gamma` method.")

        # new
        base, fx = self._get_base_and_fx(base, fx)
        fx_vars = tuple() if fx is NoInput.blank else fx.variables

        inst_scalar = np.array(self.pre_rate_scalars) / 100  # instruments scalar
        fx_scalar = np.ones(len(fx_vars)) * 0.0001
        container = {}
        for ccy in npv:
            container[(ccy, ccy)] = {}
            container[(ccy, ccy)]["instruments", "instruments"] = self.grad_s_sT_Ploc(
                npv[ccy]
            ) * np.matmul(inst_scalar[:, None], inst_scalar[None, :])
            container[(ccy, ccy)]["fx", "instruments"] = self.grad_f_sT_Ploc(
                npv[ccy], fx_vars
            ) * np.matmul(fx_scalar[:, None], inst_scalar[None, :])
            container[(ccy, ccy)]["instruments", "fx"] = container[(ccy, ccy)][
                ("fx", "instruments")
            ].T
            container[(ccy, ccy)]["fx", "fx"] = self.grad_f_fT_Ploc(npv[ccy], fx_vars) * np.matmul(
                fx_scalar[:, None], fx_scalar[None, :]
            )

            if base is not NoInput.blank and base != ccy:
                # extend the derivatives
                f = fx.rate(f"{ccy}{base}")
                container[(ccy, base)] = {}
                container[(ccy, base)]["instruments", "instruments"] = self.grad_s_sT_Pbase(
                    npv[ccy],
                    container[(ccy, ccy)]["instruments", "instruments"]
                    / np.matmul(inst_scalar[:, None], inst_scalar[None, :]),
                    f,
                ) * np.matmul(inst_scalar[:, None], inst_scalar[None, :])
                container[(ccy, base)]["fx", "instruments"] = self.grad_f_sT_Pbase(
                    npv[ccy],
                    container[(ccy, ccy)]["fx", "instruments"]
                    / np.matmul(fx_scalar[:, None], inst_scalar[None, :]),
                    f,
                    fx_vars,
                ) * np.matmul(fx_scalar[:, None], inst_scalar[None, :])
                container[(ccy, base)]["instruments", "fx"] = container[(ccy, base)][
                    ("fx", "instruments")
                ].T
                container[(ccy, base)]["fx", "fx"] = self.grad_f_fT_Pbase(
                    npv[ccy],
                    container[(ccy, ccy)]["fx", "fx"]
                    / np.matmul(fx_scalar[:, None], fx_scalar[None, :]),
                    f,
                    fx_vars,
                ) * np.matmul(fx_scalar[:, None], fx_scalar[None, :])

        # construct the DataFrame from container with hierarchical indexes
        currencies = list(npv.keys())
        local_keys = [(ccy, ccy) for ccy in currencies]
        base_keys = [] if base is NoInput.blank else [(ccy, base) for ccy in currencies]
        all_keys = sorted(list(set(local_keys + base_keys)))
        inst_keys = [("instruments",) + label for label in self.pre_instrument_labels]
        fx_keys = [("fx", "fx", f[3:]) for f in fx_vars]
        idx_tuples = [c + _ for c in all_keys for _ in inst_keys + fx_keys]
        ridx = MultiIndex.from_tuples(
            [key for key in idx_tuples],
            names=["local_ccy", "display_ccy", "type", "solver", "label"],
        )
        if base is not NoInput.blank:
            ridx = ridx.append(
                MultiIndex.from_tuples(
                    [("all", base) + _ for _ in inst_keys + fx_keys],
                    names=["local_ccy", "display_ccy", "type", "solver", "label"],
                )
            )
        cidx = MultiIndex.from_tuples(
            [_ for _ in inst_keys + fx_keys], names=["type", "solver", "label"]
        )
        df = DataFrame(None, index=ridx, columns=cidx)
        for key, d in container.items():
            array = np.block(
                [
                    [d[("instruments", "instruments")], d[("instruments", "fx")]],
                    [d[("fx", "instruments")], d[("fx", "fx")]],
                ]
            )
            locator = key + (slice(None), slice(None), slice(None))
            df.loc[locator, :] = array

        if base is not NoInput.blank:
            # sum over all the base rows to aggregate
            gdf = (
                df.loc[(currencies, base, slice(None), slice(None), slice(None)), :]
                .groupby(level=[2, 3, 4])
                .sum()
            )
            gdf.index = MultiIndex.from_tuples([("all", base) + _ for _ in gdf.index])
            df.loc[("all", base, slice(None), slice(None), slice(None))] = gdf

        return df.astype("float64")

    def _pnl_explain(self, npv, ds, dfx=None, base=NoInput(0), fx=NoInput(0), order=1):
        """
        Calculate PnL from market movements over delta and, optionally, gamma.

        Parameters
        ----------
        npv : Dual or Dual2,
            The initial NPV of the instrument or composition of instruments to value.
        ds : sequence of float
            The projected market movements of calibrating instruments of the solver,
            scaled to the appropriate value amount matching the delta representation.
        dfx : sequence of float
            The projected market movements of FX rates,
            scaled to the appropriate value amount matching the delta representation.
        base : str, optional
            The currency (3-digit code) to report risk metrics in. If not given will
            default to the local currency of the cashflows.
        fx : FXRates, FXForwards, optional
            The FX object to use to convert risk metrics. If needed but not given
            will default to the ``fx`` object associated with the
            :class:`~rateslib.solver.Solver`.
        order : int in {1, 2}
            Whether to return a first order delta PnL explain or a second order one
            including gamma contribution.

        Returns
        -------
        DataFrame
        """
        raise NotImplementedError()

    def market_movements(self, solver: Solver):
        """
        Determine market movements between the *Solver's* instrument rates and those rates priced
        from a second *Solver*.

        Parameters
        ----------
        solver: Solver
            The other *Solver* whose *Curves* are to be used for measuring the final instrument
            rates of the existing *Solver's* instruments.

        Returns
        -------
        DataFrame

        Notes
        -----
        .. warning::
           Market movement calculations are only possible between *Solvers* whose ``instruments``
           are associated with *Curves* with string ID mappings (which is best practice and
           demonstrated HERE XXX). This allows two different
           *Solvers* to contain their own *Curves* (which may or may not be equivalent models),
           and for the instrument rates of one *Solver* to be evaluated by the *Curves* present
           in another *Solver*.
        """
        r_0 = self.r_pre
        r_1 = np.array(
            [
                _[0].rate(*_[1], **{**_[2], **{"solver": solver, "fx": solver.fx}})
                for _ in self.pre_instruments
            ]
        )
        return DataFrame(
            (r_1 - r_0) * 100 / np.array(self.pre_rate_scalars),
            index=self.pre_instrument_labels,
        )

    def jacobian(self, solver: Solver):
        """
        Calculate the Jacobian with respect to another *Solver's* instruments.

        Parameters
        ----------
        solver : Solver
            The other ``Solver`` for which the Jacobian is to be determined.

        Returns
        -------
        DataFrame

        Notes
        -----
        This Jacobian converts risk sensitivities expressed in the underlying *Solver's*
        instruments to the instruments in the other ``solver``.

        .. warning::
           A Jacobian transformation is only possible between *Solvers* whose ``instruments``
           are associated with *Curves* with string ID mappings (which is best practice and
           demonstrated HERE XXX). This allows two different
           *Solvers* to contain their own *Curves* (which may or may not be equivalent models),
           and for the instrument rates of one *Solver* to be evaluated by the *Curves* present
           in another *Solver*

        Examples
        --------
        This example creates a Jacobian transformation between par tenor IRS and forward tenor
        IRS. These models are completely consistent and lossless.

        .. ipython:: python

           par_curve = Curve(
               nodes={
                   dt(2022, 1, 1): 1.0,
                   dt(2023, 1, 1): 1.0,
                   dt(2024, 1, 1): 1.0,
                   dt(2025, 1, 1): 1.0,
               },
               id="curve",
           )
           par_instruments = [
               IRS(dt(2022, 1, 1), "1Y", "A", curves="curve"),
               IRS(dt(2022, 1, 1), "2Y", "A", curves="curve"),
               IRS(dt(2022, 1, 1), "3Y", "A", curves="curve"),
           ]
           par_solver = Solver(
               curves=[par_curve],
               instruments=par_instruments,
               s=[1.21, 1.635, 1.99],
               id="par_solver",
               instrument_labels=["1Y", "2Y", "3Y"],
           )

           fwd_curve = Curve(
               nodes={
                   dt(2022, 1, 1): 1.0,
                   dt(2023, 1, 1): 1.0,
                   dt(2024, 1, 1): 1.0,
                   dt(2025, 1, 1): 1.0,
               },
               id="curve"
           )
           fwd_instruments = [
               IRS(dt(2022, 1, 1), "1Y", "A", curves="curve"),
               IRS(dt(2023, 1, 1), "1Y", "A", curves="curve"),
               IRS(dt(2024, 1, 1), "1Y", "A", curves="curve"),
           ]
           s_fwd = [float(_.rate(solver=par_solver)) for _ in fwd_instruments]
           fwd_solver = Solver(
               curves=[fwd_curve],
               instruments=fwd_instruments,
               s=s_fwd,
               id="fwd_solver",
               instrument_labels=["1Y", "1Y1Y", "2Y1Y"],
           )

           par_solver.jacobian(fwd_solver)

        """
        # Get the instrument rates for self solver evaluated using the curves and links of other
        r = np.array(
            [
                _[0].rate(*_[1], **{**_[2], **{"solver": solver, "fx": solver.fx}})
                for _ in self.pre_instruments
            ]
        )
        # Get the gradient of these rates with respect to the variable in other
        grad_v_rT = np.array([gradient(_, solver.pre_variables) for _ in r]).T
        return DataFrame(
            np.matmul(solver.grad_s_vT_pre, grad_v_rT),
            columns=self.pre_instrument_labels,
            index=solver.pre_instrument_labels,
        )


# Licence: Creative Commons - Attribution-NonCommercial-NoDerivatives 4.0 International
# Commercial use of this code, and/or copying and redistribution is prohibited.
# Contact rateslib at gmail.com if this code is observed outside its intended sphere.


def _float_if_not_string(x):
    if not isinstance(x, str):
        return float(x)
    return x


def newton_root(
    f,
    g0,
    max_iter=50,
    func_tol=1e-14,
    conv_tol=1e-9,
    args=(),
    pre_args=(),
    final_args=(),
    raise_on_fail=True,
):
    """
    Use the Newton algorithm to determine to root of a function searching **one** variable.

    Solves the root equation :math:`f(g; s_i)=0` for *g*.

    Parameters
    ----------
    f: callable
        The function, *f*, to find the root of. Of the signature: `f(g, *args)`.
        Must return a tuple where the second value is the derivative of *f* with respec to *g*.
    g0: DualTypes
        Initial guess of the root. Should be reasonable to avoid failure.
    max_iter: int
        The maximum number of iterations to try before exiting.
    func_tol: float, optional
        The absolute function tolerance to reach before exiting.
    conv_tol: float, optional
        The convergence tolerance for subsequent iterations of *g*.
    args: tuple of float, Dual or Dual2
        Additional arguments passed to ``f`` and ``f1``.
    pre_args: tuple
        Additional arguments passed to ``f`` and ``f1`` only in the float solve section of the algorithm.
        Functions are called with the signature `f(g, *(*args[as float], *pre_args))`.
    final_args: tuple of float, Dual, Dual2
        Additional arguments passed to ``f`` and ``f1`` in the final iteration of the algorithm to capture AD.
        Functions are called with the signature `f(g, *(*args, *final_args))`.
    ad: int in {0, 1, 2}
        Whether to return a float, Dual, or Dual2. Should be consistent with input args.

    Returns
    -------
    dict
    """
    t0 = time()
    i = 0

    # First attempt solution using faster float calculations
    float_args = tuple(_float_if_not_string(_) for _ in args)
    g0 = float(g0)
    state = -1

    while i < max_iter:
        f0, f1 = f(g0, *(*float_args, *pre_args))
        i += 1
        g1 = g0 - f0 / f1
        if abs(f0) < func_tol:
            state = 2
            break
        elif abs(g1 - g0) < conv_tol:
            state = 1
            break
        g0 = g1

    if i == max_iter:
        if raise_on_fail:
            raise ValueError(f"`max_iter`: {max_iter} exceeded in 'newton_root' algorithm'.")
        else:
            return _solver_result(-1, i, g1, time()-t0, log=True, algo="newton_root")

    # # Final iteration method to preserve AD
    f0, f1 = f(g1, *(*args, *final_args))
    if isinstance(f0, (Dual, Dual2)) or isinstance(f1, (Dual, Dual2)):
        i += 1
        g1 = g1 - f0 / f1
    if isinstance(f0, Dual2) or isinstance(f1, Dual2):
        f0, f1 = f(g1, *(*args, *final_args))
        i += 1
        g1 = g1 - f0 / f1

    # # Analytical approach to capture AD sensitivities
    # f0, f1 = f(g1, *(*args, *final_args))
    # if isinstance(f0, Dual):
    #     g1 = Dual.vars_from(f0, float(g1), f0.vars, float(f1) ** -1 * -gradient(f0))
    # if isinstance(f0, Dual2):
    #     g1 = Dual2.vars_from(f0, float(g1), f0.vars, float(f1) ** -1 * -gradient(f0), [])
    #     f02, f1 = f(g1, *(*args, *final_args))
    #
    #     #f0_beta = gradient(f0, order=1, vars=f0.vars, keep_manifold=True)
    #
    #     f0_gamma = gradient(f02, order=2)
    #     f0_beta = gradient(f0, order=1)
    #     # f1 = set_order_convert(g1, tag=[], order=2)
    #     f1_gamma = gradient(f1, f0.vars, order=2)
    #     f1_beta = gradient(f1, f0.vars, order=1)
    #
    #     g1_beta = -float(f1) ** -1 * f0_beta
    #     g1_gamma = (
    #         -float(f1)**-1 * f0_gamma +
    #         float(f1)**-2 * (
    #                 np.matmul(f0_beta[:, None], f1_beta[None, :]) +
    #                 np.matmul(f1_beta[:, None], f0_beta[None, :]) +
    #                 float(f0) * f1_gamma
    #         ) -
    #         2 * float(f1)**-3 * float(f0) * np.matmul(f1_beta[:, None], f1_beta[None, :])
    #     )
    #     g1 = Dual2.vars_from(f0, float(g1), f0.vars, g1_beta, g1_gamma.flatten())

    return _solver_result(state, i, g1, time()-t0, log=False, algo="newton_root")


def newton_multi_root(
    f,
    g0,
    max_iter=50,
    func_tol=1e-14,
    conv_tol=1e-9,
    args=(),
    pre_args=(),
    final_args=(),
    raise_on_fail=True
):
    """
    Use the Newton algorithm to determine to root of a function searching **many** variables.

    Solves each root equation :math:`f_i(g_j; s_k)=0` for *g_j*.

    Parameters
    ----------
    f: callable
        The function, *f*, to find the root of. Of the signature: `f(g_1, .., g_j, *args)`.
        Must return a tuple where the second value is the Jacobian of *f* with respect to *g*.
    g0: Sequence of DualTypes
        Initial guess of the root values. Should be reasonable to avoid failure.
    max_iter: int
        The maximum number of iterations to try before exiting.
    func_tol: float, optional
        The absolute function tolerance to reach before exiting.
    conv_tol: float, optional
        The convergence tolerance for subsequent iterations of *g*.
    args: tuple of float, Dual or Dual2
        Additional arguments passed to ``f`` and ``f1``.
    pre_args: tuple
        Additional arguments passed to ``f`` and ``f1`` only in the float solve section of the algorithm.
        Functions are called with the signature `f(g, *(*args[as float], *pre_args))`.
    final_args: tuple of float, Dual, Dual2
        Additional arguments passed to ``f`` and ``f1`` in the final iteration of the algorithm to capture AD.
        Functions are called with the signature `f(g, *(*args, *final_args))`.

    Returns
    -------
    ndarray
    """
    t0 = time()
    i = 0
    n = len(g0)

    # First attempt solution using faster float calculations
    float_args = tuple(_float_if_not_string(_) for _ in args)
    g0 = np.array([float(_) for _ in g0])
    state = -1

    while i < max_iter:
        f0, f1 = f(g0, *(*float_args, *pre_args))
        f0 = np.array(f0)[:, np.newaxis]
        f1 = np.array(f1)

        i += 1
        g1 = (g0 - np.matmul(np.linalg.inv(f1), f0)[:, 0])
        if all(abs(_) < func_tol for _ in f0[:, 0]):
            state = 2
            break
        elif all(abs(g1[_] - g0[_]) < conv_tol for _ in range(n)):
            state = 1
            break
        g0 = g1

    if i == max_iter:
        if raise_on_fail:
            raise ValueError(f"`max_iter`: {max_iter} exceeded in 'newton_root' algorithm'.")
        else:
            return _solver_result(-1, i, g1, time()-t0, log=True, algo="newton_root")

    # Final iteration method to preserve AD
    f0, f1 = f(g1, *(*args, *final_args))
    f1, f0 = np.array(f1), np.array(f0)

    # get AD type
    ad = 0
    if _is_any_dual(f0) or _is_any_dual(f1):
        ad, DualType = 1, Dual
    elif _is_any_dual2(f0) or _is_any_dual2(f1):
        ad, DualType = 2, Dual2

    if ad > 0:
        i += 1
        g1 = g0 - dual_solve(f1, f0[:, None], allow_lsq=False, types=(DualType, DualType))[:, 0]
    if ad == 2:
        f0, f1 = f(g1, *(*args, *final_args))
        f1, f0 = np.array(f1), np.array(f0)
        i += 1
        g1 = g1 - dual_solve(f1, f0[:, None], allow_lsq=False, types=(DualType, DualType))[:, 0]

    return _solver_result(state, i, g1, time()-t0, log=False, algo="newton_multi_root")


STATE_MAP = {
    1: ["SUCCESS", "`conv_tol` reached"],
    2: ["SUCCESS", "`func_tol` reached"],
    -1: ["FAILURE", "`max_iter` breached"],
}


def _solver_result(state: int, i: int, func_val: float, time: float, log: bool, algo: str):
    if log:
        print(
            f"{STATE_MAP[state][0]}: {STATE_MAP[state][1]} after {i} iterations "
            f"({algo}), `f_val`: {func_val}, "
            f"`time`: {time:.4f}s"
        )
    return {
        "status": STATE_MAP[state][0],
        "state": state,
        "g": func_val,
        "iterations": i,
        "time": time,
    }


def _is_any_dual(arr):
    return any([isinstance(_, Dual) for _ in arr.flatten()])

def _is_any_dual2(arr):
    return any([isinstance(_, Dual2) for _ in arr.flatten()])<|MERGE_RESOLUTION|>--- conflicted
+++ resolved
@@ -1379,11 +1379,7 @@
                     ident[0, :].tolist(),
                     *DualArgs[1:],
                 )
-<<<<<<< HEAD
-            for i, k in enumerate(curve.node_keys[curve._ini_solve:]):
-=======
-            for i, k in enumerate(curve.node_dates[curve._ini_solve :]):
->>>>>>> 41f94e16
+            for i, k in enumerate(curve.node_keys[curve._ini_solve :]):
                 curve.nodes[k] = DualType.vars_from(
                     d_vars,
                     v_new[var_counter].real,
