--- conflicted
+++ resolved
@@ -1954,11 +1954,7 @@
     raise_on_fail=True,
 ):
     """
-<<<<<<< HEAD
-    Use the Newton algorithm to determine to root of a function searching **one** variable.
-=======
     Use the Newton-Raphson algorithm to determine the root of a function searching **one** variable.
->>>>>>> 40233b55
 
     Solves the root equation :math:`f(g; s_i)=0` for *g*.
 
@@ -1966,11 +1962,7 @@
     ----------
     f: callable
         The function, *f*, to find the root of. Of the signature: `f(g, *args)`.
-<<<<<<< HEAD
-        Must return a tuple where the second value is the derivative of *f* with respec to *g*.
-=======
         Must return a tuple where the second value is the derivative of *f* with respect to *g*.
->>>>>>> 40233b55
     g0: DualTypes
         Initial guess of the root. Should be reasonable to avoid failure.
     max_iter: int
@@ -1980,17 +1972,6 @@
     conv_tol: float, optional
         The convergence tolerance for subsequent iterations of *g*.
     args: tuple of float, Dual or Dual2
-<<<<<<< HEAD
-        Additional arguments passed to ``f`` and ``f1``.
-    pre_args: tuple
-        Additional arguments passed to ``f`` and ``f1`` only in the float solve section of the algorithm.
-        Functions are called with the signature `f(g, *(*args[as float], *pre_args))`.
-    final_args: tuple of float, Dual, Dual2
-        Additional arguments passed to ``f`` and ``f1`` in the final iteration of the algorithm to capture AD.
-        Functions are called with the signature `f(g, *(*args, *final_args))`.
-    ad: int in {0, 1, 2}
-        Whether to return a float, Dual, or Dual2. Should be consistent with input args.
-=======
         Additional arguments passed to ``f``.
     pre_args: tuple
         Additional arguments passed to ``f`` used only in the float solve section of
@@ -2002,13 +1983,10 @@
         Functions are called with the signature `f(g, *(*args, *final_args))`.
     raise_on_fail: bool, optional
         If *False* will return a solver result dict with state and message indicating failure.
->>>>>>> 40233b55
 
     Returns
     -------
     dict
-<<<<<<< HEAD
-=======
 
     Examples
     --------
@@ -2025,7 +2003,6 @@
 
        s = Dual(2.0, ["s"], [])
        newton_root(f, g0=1.0, args=(s,))
->>>>>>> 40233b55
     """
     t0 = time()
     i = 0
@@ -2124,15 +2101,6 @@
     conv_tol: float, optional
         The convergence tolerance for subsequent iterations of *g*.
     args: tuple of float, Dual or Dual2
-<<<<<<< HEAD
-        Additional arguments passed to ``f`` and ``f1``.
-    pre_args: tuple
-        Additional arguments passed to ``f`` and ``f1`` only in the float solve section of the algorithm.
-        Functions are called with the signature `f(g, *(*args[as float], *pre_args))`.
-    final_args: tuple of float, Dual, Dual2
-        Additional arguments passed to ``f`` and ``f1`` in the final iteration of the algorithm to capture AD.
-        Functions are called with the signature `f(g, *(*args, *final_args))`.
-=======
         Additional arguments passed to ``f``.
     pre_args: tuple
         Additional arguments passed to ``f`` only in the float solve section
@@ -2144,13 +2112,10 @@
         Functions are called with the signature `f(g, *(*args, *final_args))`.
     raise_on_fail: bool, optional
         If *False* will return a solver result dict with state and message indicating failure.
->>>>>>> 40233b55
 
     Returns
     -------
     ndarray
-<<<<<<< HEAD
-=======
 
     Examples
     --------
@@ -2176,7 +2141,6 @@
 
        s = Dual(-2.0, ["s"], [])
        newton_multi_root(f, g0=[1.0, 1.0], args=(s,))
->>>>>>> 40233b55
     """
     t0 = time()
     i = 0
@@ -2259,8 +2223,4 @@
 
 
 def _is_any_dual2(arr):
-<<<<<<< HEAD
     return any([isinstance(_, Dual2) for _ in arr.flatten()])
-=======
-    return any([isinstance(_, Dual2) for _ in arr.flatten()])
->>>>>>> 40233b55
