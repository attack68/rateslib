"""
.. ipython:: python
   :suppress:

   from rateslib.splines import *
   from datetime import datetime as dt
"""

import numpy as np
from rateslib.dual import dual_solve
from datetime import timedelta


# Licence: Creative Commons - Attribution-NonCommercial-NoDerivatives 4.0 International
# Commercial use of this code, and/or copying and redistribution is prohibited.
# Contact rateslib at gmail.com if this code is observed outside its intended sphere.


def bsplev_single(x, i, k, t, org_k=None):
    """
    Calculate the value of an indexed b-spline of the pp at the coordinate `x`.

    Parameters
    ----------
    x : Any
        The single coordinate at which to evaluate the b-spline. Must be of appropriate
        type, e.g. float or datetime.
    i : int in [0, n-1]
        The index of the b-spline to evaluate.
    k : int
        The order of the b-spline (note that k=4 is a cubic spline).
    t : sequence
        The knot sequence of the pp where each element is of the same type as ``x``.
    org_k : int, optional
        The original ``k`` input. Used only internally when recursively calculating
        successive b-splines. Users will not typically use this parameters.

    Returns
    -------
    value

    Notes
    -----
    B-splines can be recursively defined as:

    .. math::

       B_{i,k,\\mathbf{t}}(x) = \\frac{x-t_i}{t_{i+k-1}-t_i}B_{i,k-1,\\mathbf{t}}(x) + \\frac{t_{i+k}-x}{t_{i+k}-t_{i+1}}B_{i+1,k-1,\\mathbf{t}}(x)

    and such that the basic, stepwise, b-spline or order 1 are:

    .. math::

       B_{i,1,\\mathbf{t}}(x) = \\left \{ \\begin{matrix} 1, & t_i \leq x < t_{i+1} \\\\ 0, & \\text{otherwise} \end{matrix} \\right .

    For continuity on the right boundary the rightmost basic b-spline is also set equal
    to 1 there: :math:`B_{n,1,\\mathbf{t}}(t_{n+k})=1`.
    """
<<<<<<< HEAD
    org_k = org_k or k  # original_k adds support for derivative recursion

    # Short circuit (positivity and support property)
    if x < t[i] or x > t[i+k]:
        return 0.0

=======
    # Short circuit (positivity and support property)
    if x < t[i] or x > t[i+k]:
        return 0.

    org_k = org_k or k  # original_k adds support for derivative recursion
>>>>>>> c310f287
    # Right side endpoint support
    if x == t[-1] and i >= (len(t) - org_k - 1):
        return 1.

    # Recursion
    if k == 1:
        if t[i] <= x < t[i + 1]:
            return 1.
        return 0.
    else:
        left, right = 0., 0.
        if t[i] != t[i + k - 1]:
            left = (x - t[i]) / (t[i + k - 1] - t[i]) * bsplev_single(x, i, k - 1, t)
        if t[i + 1] != t[i + k]:
            right = (t[i + k] - x) / (t[i + k] - t[i + 1]) * bsplev_single(x, i + 1, k - 1, t)
        return left + right


def bspldnev_single(x, i, k, t, m, org_k=None):
    """
    Calculate the `m` th order derivative from the right of an indexed b-spline at `x`.

    Parameters
    ----------
    x : Any
        The single coordinate at which to evaluate the b-spline. Must be of appropriate
        type, e.g. float or datetime.
    i : int in [0, n-1]
        The index of the b-spline to evaluate.
    k : int
        The order of the b-spline (note that k=4 is a cubic spline).
    t : sequence
        The knot sequence of the pp where each element is of the same type as ``x``.
    m : int
        The order of the derivative of the b-spline to evaluate
    org_k : int, optional
        The original ``k`` input. Used only internally when recursively calculating
        successive b-splines. Users will not typically use this parameters.

    Returns
    -------
    value

    Notes
    -----
    B-splines derivatives can be recursively defined as:

    .. math::

       \\frac{d}{dx}B_{i,k,\\mathbf{t}}(x) = (k-1) \\left ( \\frac{B_{i,k-1,\\mathbf{t}}(x)}{t_{i+k-1}-t_i} - \\frac{B_{i+1,k-1,\\mathbf{t}}(x)}{t_{i+k}-t_{i+1}} \\right )

    and such that the basic, stepwise, b-spline derivative is:

    .. math::

       \\frac{d}{dx}B_{i,1,\\mathbf{t}}(x) = 0

    During this recursion the original order of the spline is registered so that under
    the given knot sequence, :math:`\\mathbf{t}`, lower order b-splines which are not
    the rightmost will register a unit value. For example, the 4'th order knot sequence
    [1,1,1,1,2,2,2,3,4,4,4,4] defines 8 b-splines. The rightmost is measured
    across the knots [3,4,4,4,4]. When the knot sequence remains constant and the
    order is lowered to 3 the rightmost, 9'th, b-spline is measured across [4,4,4,4],
    which is effectively redundant since its domain has zero width. The 8'th b-spline
    which is measured across the knots [3,4,4,4] is that which will impact calculations
    and is therefore given the value 1 at the right boundary. This is controlled by
    the information provided by ``org_k``.

    Examples
    --------
    The derivative of the 4th b-spline of the following knot sequence
    is discontinuous at `x` = 2.0.

    .. ipython:: python

       t = [1,1,1,1,2,2,2,3,4,4,4,4]
       bspldnev_single(x=2.0, i=3, k=4, t=t, m=1)
       bspldnev_single(x=1.99999999, i=3, k=4, t=t, m=1)

    .. plot::

       from rateslib.splines import *
       import matplotlib.pyplot as plt
       from datetime import datetime as dt
       import numpy as np
       t = [1,1,1,1,2,2,2,3,4,4,4,4]
       spline = PPSpline(k=4, t=t)
       x = np.linspace(1, 4, 76)
       fix, ax = plt.subplots(1,1)
       ax.plot(x, spline.bspldnev(x, 3, 0))
       plt.show()
    """
    if m == 0:
        return bsplev_single(x, i, k, t)
    elif k == 1 or m >= k:
        return 0

    org_k = org_k or k
    r, div1, div2 = 0, t[i + k - 1] - t[i], t[i + k] - t[i + 1]
    if isinstance(div1, timedelta):
        div1 = div1 / timedelta(days=1)
    if isinstance(div2, timedelta):
        div2 = div2 / timedelta(days=1)

    if m == 1:
        if div1 != 0:
            r += bsplev_single(x, i, k - 1, t, org_k) / div1
        if div2 != 0:
            r -= bsplev_single(x, i + 1, k - 1, t, org_k) / div2
        r *= k - 1
    else:
        if div1 != 0:
            r += bspldnev_single(x, i, k - 1, t, m - 1, org_k) / div1
        if div2 != 0:
            r -= bspldnev_single(x, i + 1, k - 1, t, m - 1, org_k) / div2
        r *= k - 1
    return r


class PPSpline:
    """
    Implements a data site instructed piecewise polynomial (pp) spline using b-splines.

    Parameters
    ----------
    k : int
        The order of the spline (note cubic splines are of order 4).
    t : sequence
        The knot sequence of the pp.
    c : sequence, optional
        The b-spline coefficients. If not given must use :meth:`csolve` to determine.

    Attributes
    ----------
    k : int
    t : sequence
    n : int
    c : sequence

    Notes
    -----
    This class implements a piecewise polynomial spline curve defined by:

    .. math::

       $_{k, \\mathbf{t}}(x) = \\sum_{i=1}^n c_i B_{i,k,\\mathbf{t}}(x)

    where :math:`B_{i,k,\\mathbf{t}}(x)` is one of the *n* b-splines, of order *k* over
    knot sequence :math:`\\mathbf{t}`, evaluated at *x*,
    and :math:`c_i` is the coefficient of the *i*'th b-spline for this specific
    piecewise polynomial.
    """

    # Licence: Creative Commons - Attribution-NonCommercial-NoDerivatives 4.0 International
    # Commercial use of this code, and/or copying and redistribution is prohibited.
    # Contact rateslib at gmail.com if this code is observed outside its intended sphere.

    def __init__(self, k, t, c=None):
        self.t = t
        self.k = k
        self.n = len(t) - k
        self.c = c

    def __copy__(self):
        ret = PPSpline(self.k, self.t, getattr(self, "c", None))
        return ret

    def __eq__(self, other):
        if not isinstance(other, PPSpline):
            return False
        if len(self.t) != len(other.t):
            return False
        for i in range(len(self.t)):
            if self.t[i] != other.t[i]:
                return False
        for attr in ["k", "n"]:
            if getattr(self, attr, None) != getattr(other, attr, None):
                return False
        if self.c is None and other.c is None:
            return True
        elif (self.c is None and other.c is not None) or (self.c is not None and other.c is None):
            return False
        elif not all(self.c == other.c):
            return False
        return True

    def bsplev(self, x, i, otypes=["float64"]):
        """
        Evaluate `x` coordinates on the `i` th B-Spline.

        Is the vectorised version of :meth:`bsplev_single`.

        Parameters
        ----------
        x : ndarray
            Array of `x` coordinates. Must be of appropriate
            type e.g. float or datetime.
        i : int in [0, n-1]
            The index of the b-spline to evaluate.

        Returns
        -------
        ndarray
        """
        func = np.vectorize(bsplev_single, excluded=["k", "t"], otypes=otypes)
        return func(x, i=i, k=self.k, t=self.t)

    def bspldnev(self, x, i, m, otypes=["float64"]):
        """
        Evaluate `m` order derivative on the `i` th b-spline at `x` coordinates.

        Is the vectorised version of :meth:`bspldnev_single`.

        Parameters
        ----------
        x : ndarray
            Array of `x` coordinates. Must be of appropriate
            type e.g. float or datetime.
        i : int in [0, n-1]
            The index of the b-spline to evaluate.
        m : int
            The order of derivative to calculate the value for.

        Returns
        -------
        ndarray
        """
        func = np.vectorize(bspldnev_single, excluded=["k", "t"], otypes=otypes)
        return func(x, i=i, k=self.k, t=self.t, m=m)

    def bsplmatrix(self, tau, left_n=0, right_n=0):
        """
        Evaluate the 2d spline collocation matrix at each data site.

        Parameters
        ----------
        tau : sequence
            The data sites along the `x` axis which will instruct the pp spline.
        left_n : int
            The order of derivative to use for the left most data site and top row
            of the spline collocation matrix.
        right_n : int
            The order of derivative to use for the right most data site and bottom row
            of the spline collocation matrix.

        Returns
        -------
        2d matrix : ndarray

        Notes
        -----
        The spline collocation matrix is defined as,

        .. math::

           [\\mathbf{B}_{k, \\mathbf{t}}(\\mathbf{\\tau})]_{j,i} = B_{i,k,\\mathbf{t}}(\\tau_j)

        where each row is a call to :meth:`bsplev`, except the top and bottom rows
        which can be specifically adjusted to account for
        ``left_n`` and ``right_n`` such that, for example, the first row might be,

        .. math::

           [\\mathbf{B}_{k, \\mathbf{t}}(\\mathbf{\\tau})]_{1,i} = \\frac{d^n}{dx}B_{i,k,\\mathbf{t}}(\\tau_1)
        """
        B_ji = np.zeros(shape=(len(tau), self.n))
        for i in range(self.n):
            B_ji[0, i] = bspldnev_single(tau[0], i, self.k, self.t, left_n)
            B_ji[1:-1, i] = self.bsplev(tau[1:-1], i=i)
            B_ji[-1, i] = bspldnev_single(tau[-1], i, self.k, self.t, right_n)
        return B_ji

    def csolve(self, tau, y, left_n, right_n, allow_lsq=False, **kwargs):
        """
        Evaluates and sets the b-spline coefficients, `c`, that parametrise the pp.

        Parameters
        ----------
        tau : sequence
            The data sites along the `x` axis which will instruct the pp spline.
        y : sequence
            The function values obtained at the given data sites. If using
            ``left_n`` and ``right_n`` the first and last values in ``y`` should
            correspond to either the function value or its derivatives depending upon
            the relevant input.
        left_n : int
            The order of function derivative which is supplied for the
            first value of ``y``. Use `0` if function value is given.
        right_n : int
            The order of function derivative which is supplied for
            the last  value of ``y``. Use `0` if function value is given.
        allow_lsq : bool
            If the number of data sites is greater than the dimension of the pp spline
            this setting allows the coefficients to be solved as a least squares
            problem rather than raising dimensionality exceptions.
        kwargs : dict
            Additional keyword args passed to the `dual_solve` linear algebra function.

        Returns
        -------
        Sets the class attribute ``c`` : None

        Notes
        -----
        B-spline coefficients are solved via the linear system,

        .. math::

           \\mathbf{B}_{k, \\mathbf{t}}(\\mathbf{\\tau}) \\mathbf{c} = g(\\mathbf{\\tau}), \quad \\text{where} \quad [\\mathbf{B}_{k, \\mathbf{t}}(\\mathbf{\\tau})]_{j,i} = B_{i,k,\\mathbf{t}}(\\tau_j)

        Where the top and bottom rows of the spline collocation matrix are adjusted
        to account for the specified derivatives.
        """
        if len(tau) != self.n:
            if allow_lsq and len(tau) > self.n:
                pass
            else:
                raise ValueError(
                    f"If not `allow_lsq` then `tau` must have length equal to pp "
                    f"dimension, otherwise `tau` must be larger than `n`: "
                    f"`tau`: {len(tau)}, `n`: {self.n}"
                )
        if len(tau) != len(y):
            raise ValueError(
                f"`tau` and `y` must have the same length, " f"`tau`: {len(tau)}, `y`: {len(y)}"
            )
        y = np.asarray(y)
        B_ji = self.bsplmatrix(tau, left_n, right_n)
        c = dual_solve(B_ji, y[:, np.newaxis], allow_lsq=allow_lsq, **kwargs)
        self.c = c[:, 0]
        return None

    # Licence: Creative Commons - Attribution-NonCommercial-NoDerivatives 4.0 International
    # Commercial use of this code, and/or copying and redistribution is prohibited.
    # Contact rateslib at gmail.com if this code is observed outside its intended sphere.

    def ppev_single(self, x):
        """
        Evaluate a single `x` coordinate on the piecewise polynomial spline.

        Parameters
        ----------
        x : Any
            The point at which to evaluate the spline. Should be of consistent datatype
            with the x-axis values of the spline, e.g. float or datetime.

        Returns
        -------
        Any

        Notes
        -----
        The value of the spline at *x* is the sum of the value of each b-spline
        evaluated at *x* multiplied by the spline coefficients, *c*.

        .. math::

           \\$(x) = \\sum_{i=1}^n c_i B_{(i,k,\\mathbf{t})}(x)
        """
        _ = np.array([
            bsplev_single(x, i, self.k, self.t) for i in range(self.n)
        ])
        return np.dot(_, self.c)

    def ppev(self, x):
        """
        Evaluate an array of `x` coordinates on the piecewise polynomial spline.

        Is a vectorisation of the :meth:`ppev_single` method.

        Parameters
        ----------
        x : ndarray
            The points at which to evaluate the spline. Should be of consistent datatype
            with the x-axis values of the spline, e.g. float or datetime.

        Returns
        -------
        ndarray
        """
        func = np.vectorize(self.ppev_single)
        return func(x)

    def ppdnev_single(self, x, m):
        """
        Evaluate a single `x` coordinate derivative from the right on the pp spline.

        Parameters
        ----------
        x : Any
            The point at which to evaluate the spline. Should be of consistent datatype
            with the x-axis values of the spline, e.g. float or datetime.
        m : int
            The order of derivative to calculate the value for.

        Returns
        -------
        Any

        Notes
        -----
        The value of derivatives of the spline at *x* is the sum of the value of each
        b-spline derivatives evaluated at *x* multiplied by the spline
        coefficients, *c*.

        Due to the definition of the splines this derivative will return the value
        from the right where derivatives are discontinuous.

        .. math::

           \\frac{d^m\\$(x)}{d x^m} = \\sum_{i=1}^n c_i \\frac{d^m B_{(i,k,\\mathbf{t})}(x)}{d x^m}
        """
        sum = 0
        for i, c_ in enumerate(self.c):
            sum += c_ * bspldnev_single(x, i, self.k, self.t, m)
        return sum

    def ppdnev(self, x, m):
        """
        Evaluate an array of `x` coordinates derivatives on the pp spline.

        Is the vectorised version of :meth:`ppdnev_single`.

        Parameters
        ----------
        x : ndarray
            The points at which to evaluate the spline. Should be of consistent datatype
            with the x-axis values of the spline, e.g. float or datetime.
        m : int
            The order of derivative to calculate the value for.

        Returns
        -------
        Any
        """
        func = np.vectorize(self.ppdnev_single)
        return func(x, m)


# Licence: Creative Commons - Attribution-NonCommercial-NoDerivatives 4.0 International
# Commercial use of this code, and/or copying and redistribution is prohibited.
# Contact rateslib at gmail.com if this code is observed outside its intended sphere.<|MERGE_RESOLUTION|>--- conflicted
+++ resolved
@@ -56,20 +56,11 @@
     For continuity on the right boundary the rightmost basic b-spline is also set equal
     to 1 there: :math:`B_{n,1,\\mathbf{t}}(t_{n+k})=1`.
     """
-<<<<<<< HEAD
-    org_k = org_k or k  # original_k adds support for derivative recursion
-
-    # Short circuit (positivity and support property)
-    if x < t[i] or x > t[i+k]:
-        return 0.0
-
-=======
     # Short circuit (positivity and support property)
     if x < t[i] or x > t[i+k]:
         return 0.
 
     org_k = org_k or k  # original_k adds support for derivative recursion
->>>>>>> c310f287
     # Right side endpoint support
     if x == t[-1] and i >= (len(t) - org_k - 1):
         return 1.
