--- conflicted
+++ resolved
@@ -148,11 +148,7 @@
 #[cfg(test)]
 mod tests {
     use super::*;
-<<<<<<< HEAD
-    use crate::calendars::{ndt, NamedCal};
-=======
-    use crate::calendars::{ndt, Convention};
->>>>>>> 410107fd
+    use crate::calendars::{ndt, Convention, NamedCal};
     use crate::curves::LogLinearInterpolator;
     use indexmap::IndexMap;
 
@@ -163,14 +159,10 @@
             (ndt(2002, 1, 1), 0.98_f64),
         ]));
         let interpolator = LogLinearInterpolator::new();
-<<<<<<< HEAD
-        let cal = NamedCal::try_new("all").unwrap();
-        CurveDF::try_new(nodes, interpolator, "crv", None, cal).unwrap()
-=======
         let convention = Convention::Act360;
         let modifier = Modifier::ModF;
-        CurveDF::try_new(nodes, interpolator, "crv", convention, modifier, None).unwrap()
->>>>>>> 410107fd
+        let cal = NamedCal::try_new("all").unwrap();
+        CurveDF::try_new(nodes, interpolator, "crv", convention, modifier, None, cal).unwrap()
     }
 
     fn index_curve_fixture() -> CurveDF<LogLinearInterpolator, NamedCal> {
@@ -180,12 +172,9 @@
             (ndt(2002, 1, 1), 0.98_f64),
         ]));
         let interpolator = LogLinearInterpolator::new();
-<<<<<<< HEAD
-        let cal = NamedCal::try_new("all").unwrap();
-        CurveDF::try_new(nodes, interpolator, "crv", Some(100.0), cal).unwrap()
-=======
         let convention = Convention::Act360;
         let modifier = Modifier::ModF;
+        let cal = NamedCal::try_new("all").unwrap();
         CurveDF::try_new(
             nodes,
             interpolator,
@@ -193,9 +182,9 @@
             convention,
             modifier,
             Some(100.0),
+            cal
         )
         .unwrap()
->>>>>>> 410107fd
     }
 
     fn curve_dual_fixture() -> CurveDF<LogLinearInterpolator, NamedCal> {
@@ -205,14 +194,10 @@
             (ndt(2002, 1, 1), Dual::new(0.98, vec!["z".to_string()])),
         ]));
         let interpolator = LogLinearInterpolator::new();
-<<<<<<< HEAD
-        let cal = NamedCal::try_new("all").unwrap();
-        CurveDF::try_new(nodes, interpolator, "crv", None, cal).unwrap()
-=======
         let convention = Convention::Act360;
         let modifier = Modifier::ModF;
-        CurveDF::try_new(nodes, interpolator, "crv", convention, modifier, None).unwrap()
->>>>>>> 410107fd
+        let cal = NamedCal::try_new("all").unwrap();
+        CurveDF::try_new(nodes, interpolator, "crv", convention, modifier, None, cal).unwrap()
     }
 
     #[test]
