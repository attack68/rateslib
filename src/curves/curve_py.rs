--- conflicted
+++ resolved
@@ -86,10 +86,6 @@
         self.inner.interpolated_value(&date)
     }
 
-<<<<<<< HEAD
-    fn _set_ad_order(&mut self, ad: ADOrder) -> PyResult<()> {
-        self.inner.set_ad_order(ad)
-=======
     fn __eq__(&self, other: PyCurve) -> bool {
         self.inner.eq(&other.inner)
     }
@@ -108,7 +104,10 @@
                 "Failed to serialize `Curve` to JSON.",
             )),
         }
->>>>>>> 8ec2ae60
+    }
+
+    fn _set_ad_order(&mut self, ad: ADOrder) -> PyResult<()> {
+        self.inner.set_ad_order(ad)
     }
 }
 
