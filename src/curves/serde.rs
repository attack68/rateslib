use crate::curves::curve_py::Curve;
use crate::curves::{CurveDF, CurveInterpolation};
use crate::calendars::DateRoll;
use crate::json::JSON;
use serde::{Deserialize, Serialize};

impl<T, U> JSON for CurveDF<T, U>
where T: CurveInterpolation + for<'a> Deserialize<'a> + Serialize,
      U: DateRoll + for<'a> Deserialize<'a> + Serialize
{}

impl JSON for Curve {}

#[cfg(test)]
mod tests {
    use super::*;
<<<<<<< HEAD
    use crate::calendars::{ndt, NamedCal};
=======
    use crate::calendars::{ndt, Convention, Modifier};
>>>>>>> 410107fd
    use crate::curves::curve_py::CurveInterpolator;
    use crate::curves::{
        FlatBackwardInterpolator, FlatForwardInterpolator, LinearInterpolator,
        LinearZeroRateInterpolator, LogLinearInterpolator, Nodes,
    };
    use indexmap::IndexMap;

    fn curve_fixture<T: CurveInterpolation>(interpolator: T) -> CurveDF<T, NamedCal> {
        let nodes = Nodes::F64(IndexMap::from_iter(vec![
            (ndt(2000, 1, 1), 1.0_f64),
            (ndt(2001, 1, 1), 0.99_f64),
            (ndt(2002, 1, 1), 0.98_f64),
        ]));
<<<<<<< HEAD
        CurveDF::try_new(nodes, interpolator, "crv", None, NamedCal::try_new("all").unwrap()).unwrap()
=======
        let convention = Convention::Act360;
        let modifier = Modifier::ModF;
        CurveDF::try_new(nodes, interpolator, "crv", convention, modifier, None).unwrap()
>>>>>>> 410107fd
    }

    #[test]
    fn test_curve_json_all_interpolators() {
        macro_rules! test_interpolator {
            ($Variant: ident) => {
                let interpolator = $Variant::new();
                let curve = curve_fixture(interpolator);
                let js = curve.to_json().unwrap();
                let curve2 = CurveDF::from_json(&js).unwrap();
                assert_eq!(curve, curve2);
            };
        }

        test_interpolator!(FlatBackwardInterpolator);
        test_interpolator!(FlatForwardInterpolator);
        test_interpolator!(LogLinearInterpolator);
        test_interpolator!(LinearInterpolator);
        test_interpolator!(LinearZeroRateInterpolator);
    }

    #[test]
    fn test_curve_json_py_enum() {
        let interpolator = CurveInterpolator::Linear(LinearInterpolator::new());
        let curve = curve_fixture(interpolator);
        let js = curve.to_json().unwrap();
        println!("{}", js);
        let curve2 = CurveDF::from_json(&js).unwrap();
        assert_eq!(curve, curve2);
    }
}<|MERGE_RESOLUTION|>--- conflicted
+++ resolved
@@ -14,11 +14,7 @@
 #[cfg(test)]
 mod tests {
     use super::*;
-<<<<<<< HEAD
-    use crate::calendars::{ndt, NamedCal};
-=======
-    use crate::calendars::{ndt, Convention, Modifier};
->>>>>>> 410107fd
+    use crate::calendars::{ndt, Convention, Modifier, NamedCal};
     use crate::curves::curve_py::CurveInterpolator;
     use crate::curves::{
         FlatBackwardInterpolator, FlatForwardInterpolator, LinearInterpolator,
@@ -32,13 +28,10 @@
             (ndt(2001, 1, 1), 0.99_f64),
             (ndt(2002, 1, 1), 0.98_f64),
         ]));
-<<<<<<< HEAD
-        CurveDF::try_new(nodes, interpolator, "crv", None, NamedCal::try_new("all").unwrap()).unwrap()
-=======
         let convention = Convention::Act360;
         let modifier = Modifier::ModF;
-        CurveDF::try_new(nodes, interpolator, "crv", convention, modifier, None).unwrap()
->>>>>>> 410107fd
+        let cal = NamedCal::try_new("all").unwrap();
+        CurveDF::try_new(nodes, interpolator, "crv", convention, modifier, None, cal).unwrap()
     }
 
     #[test]
