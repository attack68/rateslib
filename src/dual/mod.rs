//! Toolset for automatic differentiation (AD).
//!
//! Create and use data types for calculating derivatives up to second order using automatic
//! differentiation (AD). The type of AD used in *rateslib* is forward mode, dual number based.
//!
//! A first order dual number represents a function value and a linear manifold of the
//! gradient at that point. A second order dual number represents a function value and
//! a quadratic manifold of the gradient at that point.
//!
//! Mathematical operations are defined to give dual numbers the ability to combine, and
//! flexibly reference different variables at any point during calculations.
//!

mod dual;
mod dual_ops;
pub(crate) mod dual_py;
pub mod linalg;
<<<<<<< HEAD
pub mod linalg_f64;
pub mod linalg_py;


/// Utility for creating an ordered list of variable tags from a string and enumerator
pub(crate) fn get_variable_tags(name: &str, range: usize) -> Vec<String>{
    Vec::from_iter((0..range).map(|i| name.to_string() + &i.to_string() ))
}

#[cfg(test)]
mod tests {
    use super::*;

    #[test]
    fn test_get_variable_tags() {
        let result = get_variable_tags("x", 3);
        assert_eq!(result, vec!["x0".to_string(), "x1".to_string(), "x2".to_string()])
    }
}
=======
pub(crate) mod linalg_py;

pub use crate::dual::dual::{Dual, Dual2, ADOrder, DualsOrF64, VarsRelationship, FieldOps,
Gradient1, Gradient2, MathFuncs, Vars, set_order, set_order_clone
};
>>>>>>> 3c7b3c5c
<|MERGE_RESOLUTION|>--- conflicted
+++ resolved
@@ -15,9 +15,11 @@
 mod dual_ops;
 pub(crate) mod dual_py;
 pub mod linalg;
-<<<<<<< HEAD
-pub mod linalg_f64;
-pub mod linalg_py;
+pub(crate) mod linalg_py;
+
+pub use crate::dual::dual::{Dual, Dual2, ADOrder, DualsOrF64, VarsRelationship, FieldOps,
+Gradient1, Gradient2, MathFuncs, Vars, set_order, set_order_clone
+};
 
 
 /// Utility for creating an ordered list of variable tags from a string and enumerator
@@ -34,11 +36,4 @@
         let result = get_variable_tags("x", 3);
         assert_eq!(result, vec!["x0".to_string(), "x1".to_string(), "x2".to_string()])
     }
-}
-=======
-pub(crate) mod linalg_py;
-
-pub use crate::dual::dual::{Dual, Dual2, ADOrder, DualsOrF64, VarsRelationship, FieldOps,
-Gradient1, Gradient2, MathFuncs, Vars, set_order, set_order_clone
-};
->>>>>>> 3c7b3c5c
+}