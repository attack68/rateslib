--- conflicted
+++ resolved
@@ -1,10 +1,5 @@
-<<<<<<< HEAD
-use crate::dual::dual::{Dual, Dual2, DualsOrF64};
-use num_traits::{Num};
-=======
 use crate::dual::dual::{Dual, Dual2, Number};
 use num_traits::Num;
->>>>>>> 0da495ae
 
 impl Num for Dual {
     // PartialEq + Zero + One + NumOps (Add + Sub + Mul + Div + Rem)
