//! Utilities to create business day calendars and perform financial date manipulation.
//!
//! ### Basic usage
//!
//! The `Cal` struct allows the construction of a single business day calendar, e.g.
//! a particular currency calendar. The below constructs two separate calendars,
//! one for some London holidays and
//! one for some Tokyo holidays in 2017.
//!
//! ```rust
//! // UK Monday 1st May Bank Holiday
//! let ldn = Cal::new(vec![ndt(2017, 5, 1)], vec![5, 6]);
//! // Japan Constitution Memorial Day, Greenery Day, Children's Day
//! let tky = Cal::new(vec![ndt(2017, 5, 3), ndt(2017, 5, 4), ndt(2017, 5, 5)], vec![5, 6]);
//! ```
//! These calendars are used to manipulate dates e.g.
//!
//! ```rust
//! let date = ndt(2017, 4, 28);  // Friday 28th April 2017
//! let spot = ldn.add_bus_days(&date, 2, true)?;
//! // Wednesday 3rd May 2017, observing the holiday.
//! ```
//!
//! ### Combination usage
//!
//! For use with multi-currency products calendars often need to be combined.
//!
//! ```rust
//! let ldn_tky = UnionCal::new(vec![ldn, tky], None);
//! let spot = ldn_tky.add_bus_days(&date, 2, true)?;
//! // Monday 8th May 2017, observing all holidays.
//! ```
//!
//! Particularly when adjusting for FX transaction calendars the non-USD calendars may be used
//! for date determination but the US calendar is used to validate eligible settlement.
//! This is also a union of calendars but it is enforced via the `settlement_calendars` field.
//!
//! ```rust
//! let tgt = Cal::new(vec![], vec![5, 6]);
//! let nyc = Cal::new(vec![ndt(2023, 6, 19)], vec![5, 6]);  // Juneteenth Holiday
//! let tgt__nyc = UnionCal::new(vec![tgt], vec![nyc].into());
//! ```
//!
//! The spot (T+2) date as measured from Friday 16th June 2023 ignores the US calendar for date
//! determination and allows Tuesday 20th June 2023 since the US holiday is on the Monday.
//!
//! ```rust
//! let date = ndt(2023, 6, 16);  // Friday 16th June 2023
//! let spot = tgt__nyc.add_bus_days(&date, 2, true)?;
//! // Tuesday 20th June 2023, ignoring the US holiday on Monday.
//! ```
//!
//! On the other hand as measured from Thursday 15th June 2023 the spot cannot be on the Monday
//! when `settlement` is enforced over the US calendar.
//!
//! ```rust
//! let date = ndt(2023, 6, 15);  // Thursday 15th June 2023
//! let spot = tgt__nyc.add_bus_days(&date, 2, true)?;
//! // Tuesday 20th June 2023, enforcing no settlement on US holiday.
//! ```
//!
//! If `settlement` is not enforced spot can be set as the Monday for this calendar, since it is
//! not a European holiday.
//!
//! ```rust
//! let spot = tgt__nyc.add_bus_days(&date, 2, false)?;
//! // Monday 19th June 2023, ignoring the US holiday settlement requirement.
//! ```

mod calendar;
pub use crate::calendars::calendar::{Cal, UnionCal, NamedCal, ndt};

pub mod named;
<<<<<<< HEAD
pub mod dcfs;
=======
pub use crate::calendars::named::get_calendar_by_name;

mod dateroll;
pub use crate::calendars::dateroll::{get_imm, get_roll, DateRoll, Modifier, RollDay};

mod serde;
>>>>>>> 0ad743c5

pub(crate) mod calendar_py;<|MERGE_RESOLUTION|>--- conflicted
+++ resolved
@@ -71,15 +71,13 @@
 pub use crate::calendars::calendar::{Cal, UnionCal, NamedCal, ndt};
 
 pub mod named;
-<<<<<<< HEAD
-pub mod dcfs;
-=======
 pub use crate::calendars::named::get_calendar_by_name;
 
 mod dateroll;
 pub use crate::calendars::dateroll::{get_imm, get_roll, DateRoll, Modifier, RollDay};
 
+pub mod dcfs;
+
 mod serde;
->>>>>>> 0ad743c5
 
 pub(crate) mod calendar_py;