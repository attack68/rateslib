//! Utilities for financial date manipulation.
//!

pub mod calendar;
pub mod calendar_py;
<<<<<<< HEAD
pub mod named;
pub mod dcfs;
=======
mod dateroll;
pub mod named;

mod serde;
>>>>>>> 3f298fd5
<|MERGE_RESOLUTION|>--- conflicted
+++ resolved
@@ -3,12 +3,8 @@
 
 pub mod calendar;
 pub mod calendar_py;
-<<<<<<< HEAD
+mod dateroll;
 pub mod named;
 pub mod dcfs;
-=======
-mod dateroll;
-pub mod named;
 
-mod serde;
->>>>>>> 3f298fd5
+mod serde;