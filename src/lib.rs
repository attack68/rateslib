//! This is the documentation for rateslib-rs


#[cfg(test)]
mod tests;

// type GenericError = Box<dyn std::error::Error + Send + Sync + 'static>;
// type GenericResult<T> = Result<T, GenericError>;

use pyo3::prelude::*;

pub mod dual;
use dual::dual1::Dual;
use dual::dual2::Dual2;
use dual::linalg_py::{dsolve1_py, dsolve2_py, fdsolve1_py, fdsolve2_py};

pub mod splines;
use splines::spline_py::{PPSplineF64, PPSplineDual, PPSplineDual2, bsplev_single, bspldnev_single};

pub mod curves;
use curves::interpolation_py::{index_left_f64};

<<<<<<< HEAD
pub mod fx;
=======
pub mod calendars;
>>>>>>> a555cb23

#[pymodule]
fn rateslibrs(m: &Bound<'_, PyModule>) -> PyResult<()> {
    m.add_class::<Dual>()?;
    m.add_class::<Dual2>()?;
    m.add_function(wrap_pyfunction!(dsolve1_py, m)?)?;
    m.add_function(wrap_pyfunction!(dsolve2_py, m)?)?;
    m.add_function(wrap_pyfunction!(fdsolve1_py, m)?)?;
    m.add_function(wrap_pyfunction!(fdsolve2_py, m)?)?;

    m.add_class::<PPSplineF64>()?;
    m.add_class::<PPSplineDual>()?;
    m.add_class::<PPSplineDual2>()?;
    m.add_function(wrap_pyfunction!(bsplev_single, m)?)?;
    m.add_function(wrap_pyfunction!(bspldnev_single, m)?)?;

    m.add_function(wrap_pyfunction!(index_left_f64, m)?)?;
    Ok(())
}<|MERGE_RESOLUTION|>--- conflicted
+++ resolved
@@ -20,11 +20,9 @@
 pub mod curves;
 use curves::interpolation_py::{index_left_f64};
 
-<<<<<<< HEAD
+pub mod calendars;
+
 pub mod fx;
-=======
-pub mod calendars;
->>>>>>> a555cb23
 
 #[pymodule]
 fn rateslibrs(m: &Bound<'_, PyModule>) -> PyResult<()> {
