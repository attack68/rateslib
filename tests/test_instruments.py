--- conflicted
+++ resolved
@@ -3495,7 +3495,80 @@
         assert abs(premium - premium_vol) < 5e-2
 
 
-<<<<<<< HEAD
+class TestFXStrangle:
+
+    @pytest.mark.parametrize("strike, ccy", [
+        ([1.02, 1.10], "usd"),
+        (["-20d", "20d"], "usd"),
+    ])
+    @pytest.mark.parametrize("smile", [True, False])
+    @pytest.mark.parametrize("delta_type", ["forward", "spot_pa"])
+    def test_strangle_rate(self, fxfo, delta_type, strike, ccy, smile):
+        # test pricing a straddle with vol 10.0 returns 10.0
+        fxo = FXStrangle(
+            pair="eurusd",
+            expiry=dt(2023, 6, 16),
+            notional=20e6,
+            delivery_lag=2,
+            payment_lag=2,
+            calendar="tgt",
+            strike=strike,
+            premium_ccy=ccy,
+            delta_type="forward",
+        )
+        fxvs = FXDeltaVolSmile(
+            nodes={
+                0.25: 10.15,
+                0.50: 7.9,
+                0.75: 8.9,
+            },
+            eval_date=dt(2023, 3, 16),
+            expiry=dt(2023, 6, 16),
+            delta_type=delta_type,
+        )
+        vol = fxvs if smile else 10.0
+        curves = [None, fxfo.curve("eur", "usd"), None, fxfo.curve("usd", "usd")]
+        result = fxo.rate(curves, fx=fxfo, vol=vol)
+
+        premium = fxo.rate(curves, fx=fxfo, vol=result, metric="pips_or_%")
+        premium_vol = fxo.periods[0].periods[0].rate(
+            fxfo.curve("eur", "usd"), fxfo.curve("usd", "usd"), fx=fxfo, vol=vol,
+        )
+        premium_vol += fxo.periods[1].periods[0].rate(
+            fxfo.curve("eur", "usd"), fxfo.curve("usd", "usd"), fx=fxfo, vol=vol,
+        )
+
+        assert abs(premium - premium_vol) < 5e-2
+
+
+    def test_strangle_rate_2vols(self, fxfo):
+        # test pricing a straddle with vol [8.0, 10.0] returns a valid value close to 9.0
+        fxo = FXStrangle(
+            pair="eurusd",
+            expiry=dt(2023, 6, 16),
+            notional=20e6,
+            delivery_lag=2,
+            payment_lag=2,
+            calendar="tgt",
+            strike=["-25d", "25d"],
+            premium_ccy="usd",
+            delta_type="forward",
+        )
+        vol = [8.0, 10.0]
+        curves = [None, fxfo.curve("eur", "usd"), None, fxfo.curve("usd", "usd")]
+        result = fxo.rate(curves, fx=fxfo, vol=vol)
+
+        premium = fxo.rate(curves, fx=fxfo, vol=result, metric="pips_or_%")
+        premium_vol = fxo.periods[0].periods[0].rate(
+            fxfo.curve("eur", "usd"), fxfo.curve("usd", "usd"), fx=fxfo, vol=vol[0],
+        )
+        premium_vol += fxo.periods[1].periods[0].rate(
+            fxfo.curve("eur", "usd"), fxfo.curve("usd", "usd"), fx=fxfo, vol=vol[1],
+        )
+
+        assert abs(premium - premium_vol) < 5e-2
+
+
     def test_analytic_greeks(self, fxfo):
         fxo = FXStrangle(
             pair="eurusd",
@@ -3525,8 +3598,6 @@
 
 
 
-=======
->>>>>>> d24be4b1
 class TestVolValue:
 
     def test_solver_passthrough(self):
