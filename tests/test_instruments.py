import pytest
from datetime import datetime as dt
from pandas import DataFrame, date_range, Series, Index, MultiIndex
from pandas.testing import assert_frame_equal
import numpy as np

import context
from rateslib import defaults, default_context, Instruments
from rateslib.default import NoInput
from rateslib.instruments import (
    FixedRateBond,
    IndexFixedRateBond,
    FloatRateNote,
    Bill,
    IRS,
    STIRFuture,
    IIRS,
    SBS,
    FXSwap,
    FXExchange,
    Value,
    ZCS,
    ZCIS,
    _get_curve_from_solver,
    FRA,
    XCS,
    Portfolio,
    Spread,
    Fly,
    FXCall,
    FXPut,
    FXRiskReversal,
    _get_curves_fx_and_base_maybe_from_solver,
)
from rateslib.dual import Dual, Dual2
from rateslib.calendars import dcf
from rateslib.curves import Curve, IndexCurve, LineCurve
from rateslib.fx import FXRates, FXForwards
from rateslib.solver import Solver


@pytest.fixture()
def curve():
    nodes = {
        dt(2022, 1, 1): 1.00,
        dt(2022, 4, 1): 0.99,
        dt(2022, 7, 1): 0.98,
        dt(2022, 10, 1): 0.97,
    }
    # convention = "Act360"
    return Curve(nodes=nodes, interpolation="log_linear")


@pytest.fixture()
def curve2():
    nodes = {
        dt(2022, 1, 1): 1.00,
        dt(2022, 4, 1): 0.98,
        dt(2022, 7, 1): 0.97,
        dt(2022, 10, 1): 0.95,
    }
    return Curve(nodes=nodes, interpolation="log_linear")


@pytest.fixture()
def usdusd():
    nodes = {dt(2022, 1, 1): 1.00, dt(2022, 4, 1): 0.99}
    return Curve(nodes=nodes, interpolation="log_linear")


@pytest.fixture()
def eureur():
    nodes = {dt(2022, 1, 1): 1.00, dt(2022, 4, 1): 0.997}
    return Curve(nodes=nodes, interpolation="log_linear")


@pytest.fixture()
def usdeur():
    nodes = {dt(2022, 1, 1): 1.00, dt(2022, 4, 1): 0.996}
    return Curve(nodes=nodes, interpolation="log_linear")


@pytest.fixture()
def simple_solver():
    curve = Curve({dt(2022, 1, 1): 1.0, dt(2023, 1, 1): 1.0, dt(2024, 1, 1): 1.0}, id="curve")
    solver = Solver(
        curves=[curve],
        instruments=[
            IRS(dt(2022, 1, 1), "1Y", "A", curves="curve"),
            IRS(dt(2022, 1, 1), "2Y", "A", curves="curve"),
        ],
        s=[2.5, 3.0],
        id="solver",
        instrument_labels=["1Y", "2Y"],
    )
    return solver


class TestCurvesandSolver:

    def test_get_curve_from_solver(self):
        curve = Curve({dt(2022, 1, 1): 1.0, dt(2023, 1, 1): 1.0}, id="tagged")
        inst = [(Value(dt(2023, 1, 1)), ("tagged",), {})]
        solver = Solver([curve], inst, [0.975])

        result = _get_curve_from_solver("tagged", solver)
        assert result == curve

        result = _get_curve_from_solver(curve, solver)
        assert result == curve

        no_curve = Curve({dt(2022, 1, 1): 1.0, dt(2023, 1, 1): 1.0}, id="not in solver")

        with default_context("curve_not_in_solver", "ignore"):
            result = _get_curve_from_solver(no_curve, solver)
            assert result == no_curve

        with pytest.warns():
            with default_context("curve_not_in_solver", "warn"):
                result = _get_curve_from_solver(no_curve, solver)
                assert result == no_curve

        with pytest.raises(ValueError, match="`curve` must be in `solver`"):
            with default_context("curve_not_in_solver", "raise"):
                _get_curve_from_solver(no_curve, solver)

        with pytest.raises(AttributeError, match="`curve` has no attribute `id`, likely it not"):
            _get_curve_from_solver(100.0, solver)

    @pytest.mark.parametrize("solver", [True, False])
    @pytest.mark.parametrize("fxf", [True, False])
    @pytest.mark.parametrize("fx", [NoInput(0), 2.0])
    @pytest.mark.parametrize("crv", [True, False])
    def test_get_curves_and_fx_from_solver(self, usdusd, usdeur, eureur, solver, fxf, fx, crv):
        curve = Curve({dt(2022, 1, 1): 1.0, dt(2023, 1, 1): 1.0}, id="tagged")
        inst = [(Value(dt(2023, 1, 1)), ("tagged",), {})]
        fxfs = FXForwards(
            FXRates({"eurusd": 1.05}, settlement=dt(2022, 1, 3)),
            {"usdusd": usdusd, "usdeur": usdeur, "eureur": eureur},
        )
        solver = Solver([curve], inst, [0.975], fx=fxfs if fxf else NoInput(0)) if solver else NoInput(0)
        curve = curve if crv else NoInput(0)

        if solver is not NoInput(0) and fxf and fx is not NoInput(0):
            with pytest.warns(UserWarning):
                #  Solver contains an `fx` attribute but an `fx` argument has been supplied
                crv_result, fx_result, _ = _get_curves_fx_and_base_maybe_from_solver(
                    NoInput(0), solver, curve, fx, NoInput(0), "usd"
                )
        else:
            crv_result, fx_result, _ = _get_curves_fx_and_base_maybe_from_solver(
                NoInput(0), solver, curve, fx, NoInput(0), "usd"
            )

        # check the fx results. If fx is specified directly it is returned
        # otherwsie it is returned from a solver object if it is available.
        if fx is not NoInput(0):
            assert fx_result == 2.0
        elif solver is NoInput(0):
            assert fx_result is NoInput(0)
        else:
            if fxf:
                assert fx_result == fxfs
            else:
                assert fx_result is NoInput(0)

        assert crv_result == (curve, curve, curve, curve)

    def test_get_curves_and_fx_from_solver_raises(self):
        from rateslib.solver import Solver

        curve = Curve({dt(2022, 1, 1): 1.0, dt(2023, 1, 1): 1.0}, id="tagged")
        inst = [(Value(dt(2023, 1, 1)), ("tagged",), {})]
        solver = Solver([curve], inst, [0.975])

        with pytest.raises(ValueError, match="`curves` must contain Curve, not str, if"):
            _get_curves_fx_and_base_maybe_from_solver(NoInput(0), NoInput(0), "tagged", NoInput(0), NoInput(0), "")

        with pytest.raises(ValueError, match="`curves` must contain str curve `id` s"):
            _get_curves_fx_and_base_maybe_from_solver(NoInput(0), solver, "bad_id", NoInput(0), NoInput(0), "")

        with pytest.raises(ValueError, match="Can only supply a maximum of 4 `curves`"):
            _get_curves_fx_and_base_maybe_from_solver(NoInput(0), solver, ["tagged"] * 5, NoInput(0), NoInput(0), "")

    @pytest.mark.parametrize("num", [1, 2, 3, 4])
    def test_get_curves_from_solver_multiply(self, num):
        from rateslib.solver import Solver

        curve = Curve({dt(2022, 1, 1): 1.0, dt(2023, 1, 1): 1.0}, id="tagged")
        inst = [(Value(dt(2023, 1, 1)), ("tagged",), {})]
        solver = Solver([curve], inst, [0.975])
        result, _, _ = _get_curves_fx_and_base_maybe_from_solver(
            NoInput(0), solver, ["tagged"] * num, NoInput(0), NoInput(0), ""
        )
        assert result == (curve, curve, curve, curve)

    def test_get_proxy_curve_from_solver(self, usdusd, usdeur, eureur):
        # TODO: check whether curves in fxf but not is solver should be allowed???
        curve = Curve({dt(2022, 1, 1): 1.0, dt(2023, 1, 1): 1.0}, id="tagged")
        inst = [(Value(dt(2023, 1, 1)), ("tagged",), {})]
        fxf = FXForwards(
            FXRates({"eurusd": 1.05}, settlement=dt(2022, 1, 3)),
            {"usdusd": usdusd, "usdeur": usdeur, "eureur": eureur},
        )
        solver = Solver([curve], inst, [0.975], fx=fxf)
        curve = fxf.curve("eur", "usd")
        irs = IRS(dt(2022, 1, 1), "3m", "Q")

        # test the curve will return even though it is not included within the solver
        # because it is a proxy curve.
        irs.npv(curves=curve, solver=solver)

    def test_ambiguous_curve_in_out_id_solver_raises(self):
        curve = Curve({dt(2022, 1, 1): 1.0}, id="cloned-id")
        curve2 = Curve({dt(2022, 1, 1): 1.0, dt(2023, 1, 1): 0.99}, id="cloned-id")
        solver = Solver(
            curves=[curve2],
            instruments=[IRS(dt(2022, 1 ,1), "1y", "A", curves="cloned-id")],
            s=[5.0],
        )
        irs = IRS(dt(2022, 1, 1), "1y", "A", fixed_rate=2.0)
        with pytest.raises(ValueError, match="A curve has been supplied, as part of ``curves``,"):
            irs.npv(curves=curve, solver=solver)


class TestSolverFXandBase:
    """
    Test the npv method with combinations of solver fx and base args.
    """

    @classmethod
    def setup_class(cls):
        """setup any state specific to the execution of the given class (which
        usually contains tests).
        """
        cls.curve = Curve({dt(2022, 1, 1): 1.0, dt(2023, 1, 1): 0.96}, id="curve")
        cls.fxr = FXRates({"eurusd": 1.1, "gbpusd": 1.25}, base="gbp")
        cls.irs = IRS(dt(2022, 2, 1), "6M", "A", curves=cls.curve, fixed_rate=4.0)
        cls.solver = Solver(
            curves=[cls.curve],
            instruments=[IRS(dt(2022, 1, 1), "1y", "A", curves=cls.curve)],
            s=[4.109589041095898],
            id="Solver",
        )
        cls.nxcs = XCS(
            dt(2022, 2, 1),
            "6M",
            "A",
            fixed=False,
            leg2_fixed=False,
            leg2_mtm=False,
            curves=[cls.curve] * 4,
            currency="eur",
            leg2_currency="usd",
            float_spread=2.0,
        )

    @classmethod
    def teardown_class(cls):
        """teardown any state that was previously setup with a call to
        setup_class.
        """
        pass

    # ``base`` is explcit

    def test_base_and_fx(self):
        # calculable since base aligns with local currency
        result = self.irs.npv(fx=self.fxr, base="eur")
        expected = 330.4051154763001 / 1.1
        assert abs(result - expected) < 1e-4

        with pytest.warns(UserWarning):
            # warn about numeric
            result = self.irs.npv(fx=1 / 1.1, base="eur")

        # raises because no FX data to calculate a conversion
        with pytest.raises(KeyError, match="'usd'"):
            result = self.irs.npv(fx=FXRates({"eurgbp": 1.1}), base="eur")

    def test_base_and_solverfx(self):
        # should take fx from solver and calculated
        self.solver.fx = FXRates({"eurusd": 1.1})
        result = self.irs.npv(solver=self.solver, base="eur")
        expected = 330.4051154763001 / 1.1
        assert abs(result - expected) < 1e-4
        self.solver.fx = NoInput(0)

    def test_base_and_fx_and_solverfx(self):
        # should take fx and ignore solver.fx
        fxr = FXRates({"eurusd": 1.2})
        self.solver.fx = fxr

        # no warning becuase objects are the same
        result = self.irs.npv(solver=self.solver, base="eur", fx=fxr)
        expected = 330.4051154763001 / 1.2
        assert abs(result - expected) < 1e-4

        # should give warning because obj id are different
        with pytest.warns(UserWarning):
            result = self.irs.npv(solver=self.solver, base="eur", fx=self.fxr)
            expected = 330.4051154763001 / 1.1
            assert abs(result - expected) < 1e-4

        self.solver.fx = NoInput(0)

    def test_base_only(self):
        # calculable since base aligns with local currency
        result = self.irs.npv(base="usd")
        expected = 330.4051154763001
        assert abs(result - expected) < 1e-4

        # raises becuase no FX data to calculate a conversion
        with pytest.raises(ValueError, match="`base` "):
            result = self.irs.npv(base="eur")

    def test_base_solvernofx(self):
        # calculable since base aligns with local currency
        result = self.irs.npv(base="usd", solver=self.solver)
        expected = 330.4051154763001
        assert abs(result - expected) < 1e-4

        # raises becuase no FX data to calculate a conversion
        with pytest.raises(ValueError, match="`base` "):
            result = self.irs.npv(base="eur", solver=self.solver)

    # ``base`` is inferred

    def test_no_args(self):
        # should result in a local NPV calculation
        result = self.irs.npv()
        expected = 330.4051154763001
        assert abs(result - expected) < 1e-4

    def test_fx(self):
        # should repeat the "_just_base" case.
        result = self.irs.npv(fx=self.fxr)
        expected = 330.4051154763001 / 1.25
        assert abs(result - expected) < 1e-4

    def test_fx_solverfx(self):
        fxr = FXRates({"eurusd": 1.2}, base="eur")
        self.solver.fx = fxr

        # no warning becuase objects are the same
        result = self.irs.npv(solver=self.solver, fx=fxr)
        expected = 330.4051154763001 / 1.2
        assert abs(result - expected) < 1e-4

        # should give warning because obj id are different
        with pytest.warns(UserWarning):
            result = self.irs.npv(solver=self.solver, fx=self.fxr)
            expected = 330.4051154763001 / 1.25  # base in this case inferred as GBP
            assert abs(result - expected) < 1e-4

        self.solver.fx = NoInput(0)

    def test_solverfx(self):
        fxr = FXRates({"eurusd": 1.2}, base="eur")
        self.solver.fx = fxr

        # no warning becuase objects are the same
        result = self.irs.npv(solver=self.solver)
        expected = 330.4051154763001  # base in this should be local currency not eur.
        assert abs(result - expected) < 1e-4

        self.solver.fx = NoInput(0)


class TestNullPricing:
    # test instruments can be priced without defining a pricing parameter.

    @pytest.mark.parametrize(
        "inst",
        [
            IRS(dt(2022, 7, 1), "3M", "A", curves="eureur", notional=1e6),
            STIRFuture(dt(2022, 3, 16), dt(2022, 6, 15), "Q", curves="eureur", bp_value=25.0, contracts=-1),
            FRA(dt(2022, 7, 1), "3M", "A", curves="eureur", notional=1e6),
            SBS(
                dt(2022, 7, 1),
                "3M",
                "A",
                curves=["eureur", "eureur", "eurusd", "eureur"],
                notional=-1e6,
            ),
            ZCS(dt(2022, 7, 1), "3M", "A", curves="eureur", notional=1e6),
            IIRS(
                dt(2022, 7, 1),
                "3M",
                "A",
                curves=["eu_cpi", "eureur", "eureur", "eureur"],
                notional=1e6,
            ),
            IIRS(
                dt(2022, 7, 1),
                "3M",
                "A",
                curves=["eu_cpi", "eureur", "eureur", "eureur"],
                notional=1e6,
                notional_exchange=True,
            ),
            # TODO add a null price test for ZCIS
            XCS(  # XCS - FloatFloat
                dt(2022, 7, 1),
                "3M",
                "A",
                currency="usd",
                leg2_currency="eur",
                curves=["usdusd", "usdusd", "eureur", "eurusd"],
                notional=1e6,
            ),
            XCS(  # XCS-FloatFloatNonMtm
                dt(2022, 7, 1),
                "3M",
                "A",
                fixed=False,
                leg2_fixed=False,
                leg2_mtm=False,
                currency="usd",
                leg2_currency="eur",
                curves=["usdusd", "usdusd", "eureur", "eurusd"],
                notional=1e6,
            ),
            XCS( # XCS-FixedFloatNonMtm
                dt(2022, 7, 1),
                "3M",
                "A",
                fixed=True,
                leg2_fixed=False,
                leg2_mtm=False,
                currency="eur",
                leg2_currency="usd",
                curves=["eureur", "eureur", "usdusd", "usdusd"],
                notional=1e6,
            ),
            XCS(  # XCS-FixedFixedNonMtm
                dt(2022, 7, 1),
                "3M",
                "A",
                fixed=True,
                leg2_fixed=True,
                leg2_mtm=False,
                currency="eur",
                leg2_currency="usd",
                fixed_rate=1.2,
                curves=["eureur", "eureur", "usdusd", "usdusd"],
                notional=1e6,
            ),
            XCS(  # XCS - FixedFloat
                dt(2022, 7, 1),
                "3M",
                "A",
                fixed=True,
                leg2_fixed=False,
                leg2_mtm=True,
                currency="eur",
                leg2_currency="usd",
                curves=["eureur", "eureur", "usdusd", "usdusd"],
                notional=1e6,
            ),
            XCS(  # XCS-FixedFixed
                dt(2022, 7, 1),
                "3M",
                "A",
                fixed=True,
                leg2_fixed=True,
                leg2_mtm=True,
                currency="eur",
                leg2_currency="usd",
                leg2_fixed_rate=1.3,
                curves=["eureur", "eureur", "usdusd", "usdusd"],
                notional=1e6,
            ),
            XCS(  # XCS - FloatFixed
                dt(2022, 7, 1),
                "3M",
                "A",
                fixed=False,
                leg2_fixed=True,
                leg2_mtm=True,
                currency="usd",
                leg2_currency="eur",
                curves=["usdusd", "usdusd", "eureur", "eureur"],
                notional=-1e6,
            ),
            # FXSwap(
            #     dt(2022, 7, 1),
            #     "3M",
            #     "A",
            #     currency="eur",
            #     leg2_currency="usd",
            #     curves=["eureur", "eureur", "usdusd", "usdusd"],
            #     notional=1e6,
            #     fx_fixing=0.999851,
            #     split_notional=1003052.812,
            #     points=2.523505,
            # ),
            FXSwap(
                dt(2022, 7, 1),
                "3M",
                currency="usd",
                leg2_currency="eur",
                curves=["usdusd", "usdusd", "eureur", "eureur"],
                notional=-1e6,
                # fx_fixing=0.999851,
                # split_notional=1003052.812,
                # points=2.523505,
            ),
            FXExchange(
                settlement=dt(2022, 10, 1),
                currency="eur",
                leg2_currency="usd",
                curves=["eureur", "eureur", "usdusd", "usdusd"],
                notional=-1e6 * 25 / 74.27,
            ),
        ],
    )
    def test_null_priced_delta(self, inst):
        c1 = Curve({dt(2022, 1, 1): 1.0, dt(2023, 1, 1): 0.99}, id="usdusd")
        c2 = Curve({dt(2022, 1, 1): 1.0, dt(2023, 1, 1): 0.98}, id="eureur")
        c3 = Curve({dt(2022, 1, 1): 1.0, dt(2023, 1, 1): 0.982}, id="eurusd")
        c4 = IndexCurve({dt(2022, 1, 1): 1.0, dt(2023, 1, 1): 0.995}, id="eu_cpi", index_base=100.0)
        fxf = FXForwards(
            FXRates({"eurusd": 1.0}, settlement=dt(2022, 1, 1)),
            {"usdusd": c1, "eureur": c2, "eurusd": c3},
        )
        ins = [
            IRS(dt(2022, 1, 1), "1y", "A", curves="eureur"),
            IRS(dt(2022, 1, 1), "1y", "A", curves="usdusd"),
            IRS(dt(2022, 1, 1), "1y", "A", curves="eurusd"),
            ZCIS(dt(2022, 1, 1), "1y", "A", curves=["eureur", "eureur", "eu_cpi", "eureur"]),
        ]
        solver = Solver(
            curves=[c1, c2, c3, c4],
            instruments=ins,
            s=[1.2, 1.3, 1.33, 0.5],
            id="solver",
            instrument_labels=["eur 1y", "usd 1y", "eur 1y xcs adj.", "1y cpi"],
            fx=fxf,
        )
        result = inst.delta(solver=solver)
        assert abs((result.iloc[0, 0] - 25.0)) < 1.0
        result2 = inst.npv(solver=solver)
        assert abs(result2) < 1e-3

        # test that instruments have not been set by the previous pricing action
        solver.s = [1.3, 1.4, 1.36, 0.55]
        solver.iterate()
        result3 = inst.npv(solver=solver)
        assert abs(result3) < 1e-3

    @pytest.mark.parametrize("inst, param", [
        (IRS(dt(2022, 7, 1), "3M", "A", curves="usdusd"), "fixed_rate"),
        (FRA(dt(2022, 7, 1), "3M", "Q", curves="usdusd"), "fixed_rate"),
        (SBS(dt(2022, 7, 1), "3M", "Q", curves=["usdusd", "usdusd", "eureur", "usdusd"]), "float_spread"),
        (ZCS(dt(2022, 1, 1), "1Y", "Q", curves=["usdusd"]), "fixed_rate"),
        (ZCIS(dt(2022, 1, 1), "1Y", "A", curves=["usdusd", "usdusd", "eu_cpi", "usdusd"]), "fixed_rate"),
        (IIRS(dt(2022, 1, 1), "1Y", "Q", curves=["eu_cpi", "usdusd", "usdusd", "usdusd"]), "fixed_rate"),
        (FXExchange(dt(2022, 3, 1), currency="usd", leg2_currency="eur", curves=[NoInput(0), "usdusd", NoInput(0), "eurusd"]), "fx_rate")
    ])
    def test_null_priced_delta_round_trip_one_pricing_param(self, inst, param):
        c1 = Curve({dt(2022, 1, 1): 1.0, dt(2023, 1, 1): 0.99}, id="usdusd")
        c2 = Curve({dt(2022, 1, 1): 1.0, dt(2023, 1, 1): 0.98}, id="eureur")
        c3 = Curve({dt(2022, 1, 1): 1.0, dt(2023, 1, 1): 0.982}, id="eurusd")
        c4 = IndexCurve({dt(2022, 1, 1): 1.0, dt(2023, 1, 1): 0.995}, id="eu_cpi", index_base=100.0)
        fxf = FXForwards(
            FXRates({"eurusd": 1.0}, settlement=dt(2022, 1, 1)),
            {"usdusd": c1, "eureur": c2, "eurusd": c3},
        )
        ins = [
            IRS(dt(2022, 1, 1), "1y", "A", curves="eureur"),
            IRS(dt(2022, 1, 1), "1y", "A", curves="usdusd"),
            IRS(dt(2022, 1, 1), "1y", "A", curves="eurusd"),
            ZCIS(dt(2022, 1, 1), "1y", "A", curves=["eureur", "eureur", "eu_cpi", "eureur"]),
        ]
        solver = Solver(
            curves=[c1, c2, c3, c4],
            instruments=ins,
            s=[1.2, 1.3, 1.33, 0.5],
            id="solver",
            instrument_labels=["eur 1y", "usd 1y", "eur 1y xcs adj.", "1y cpi"],
            fx=fxf,
        )

        unpriced_delta = inst.delta(solver=solver)
        mid_market_price = inst.rate(solver=solver)
        setattr(inst, param, float(mid_market_price))
        priced_delta = inst.delta(solver=solver)

        assert_frame_equal(unpriced_delta, priced_delta)

    @pytest.mark.parametrize("inst, param", [
        (FXSwap(dt(2022, 2, 1), "3M", currency="eur", leg2_currency="usd", curves=[NoInput(0), "eurusd", NoInput(0), "usdusd"]), "points"),
    ])
    def test_null_priced_delta_round_trip_one_pricing_param_fx_fix(self, inst, param):
        c1 = Curve({dt(2022, 1, 1): 1.0, dt(2023, 1, 1): 0.99}, id="usdusd")
        c2 = Curve({dt(2022, 1, 1): 1.0, dt(2023, 1, 1): 0.98}, id="eureur")
        c3 = Curve({dt(2022, 1, 1): 1.0, dt(2023, 1, 1): 0.982}, id="eurusd")
        c4 = IndexCurve({dt(2022, 1, 1): 1.0, dt(2023, 1, 1): 0.995}, id="eu_cpi", index_base=100.0)
        fxf = FXForwards(
            FXRates({"eurusd": 1.0}, settlement=dt(2022, 1, 1)),
            {"usdusd": c1, "eureur": c2, "eurusd": c3},
        )
        ins = [
            IRS(dt(2022, 1, 1), "1y", "A", curves="eureur"),
            IRS(dt(2022, 1, 1), "1y", "A", curves="usdusd"),
            IRS(dt(2022, 1, 1), "1y", "A", curves="eurusd"),
            ZCIS(dt(2022, 1, 1), "1y", "A", curves=["eureur", "eureur", "eu_cpi", "eureur"]),
        ]
        solver = Solver(
            curves=[c1, c2, c3, c4],
            instruments=ins,
            s=[1.2, 1.3, 1.33, 0.5],
            id="solver",
            instrument_labels=["eur 1y", "usd 1y", "eur 1y xcs adj.", "1y cpi"],
            fx=fxf,
        )

        unpriced_delta = inst.delta(solver=solver, fx=fxf)
        mid_market_price = inst.rate(solver=solver, fx=fxf)
        setattr(inst, param, float(mid_market_price))
        priced_delta = inst.delta(solver=solver, fx=fxf)

        assert_frame_equal(unpriced_delta, priced_delta)


class TestIRS:
    @pytest.mark.parametrize(
        "float_spread, fixed_rate, expected",
        [
            (0, 4.03, 4.03637780),
            (3, 4.03, 4.06637780),
            (0, 5.10, 4.03637780),
        ],
    )
    def test_irs_rate(self, curve, float_spread, fixed_rate, expected):
        # test the mid-market rate ignores the given fixed_rate and reacts to float_spread
        irs = IRS(
            effective=dt(2022, 1, 1),
            termination=dt(2022, 6, 1),
            payment_lag=2,
            notional=1e9,
            convention="Act360",
            frequency="Q",
            fixed_rate=4.03,
            stub="ShortFront",
            leg2_float_spread=float_spread,
        )
        result = irs.rate(curve)
        assert abs(result - expected) < 1e-7

    @pytest.mark.parametrize(
        "float_spread, fixed_rate, expected",
        [
            (0, 4.03, -0.63777963),
            (200, 4.03, -0.63777963),
            (500, 4.03, -0.63777963),
            (0, 4.01, -2.63777963),
        ],
    )
    def test_irs_spread_none_simple(self, curve, float_spread, fixed_rate, expected):
        # test the mid-market float spread ignores the given float_spread and react to fixed
        irs = IRS(
            effective=dt(2022, 1, 1),
            termination=dt(2022, 6, 1),
            payment_lag=2,
            notional=1e9,
            convention="Act360",
            frequency="Q",
            fixed_rate=fixed_rate,
            leg2_float_spread=float_spread,
            leg2_fixing_method="rfr_payment_delay",
            leg2_spread_compound_method="none_simple",
            stub="ShortFront",
        )
        result = irs.spread(curve)
        assert abs(result - expected) < 1e-7

        irs.leg2_float_spread = result
        validate = irs.npv(curve)
        assert abs(validate) < 1e-8

    @pytest.mark.parametrize(
        "float_spread, fixed_rate, expected",
        [
            (0, 4.03, -0.6322524949759807),  # note this is the closest solution
            (
                200,
                4.03,
                -0.632906212667,
            ),  # note this is 0.0006bp inaccurate due to approx
            (500, 4.03, -0.64246185),  # note this is 0.0102bp inaccurate due to approx
            (0, 4.01, -2.61497625534),
        ],
    )
    def test_irs_spread_isda_compound(self, curve, float_spread, fixed_rate, expected):
        # test the mid-market float spread ignores the given float_spread and react to fixed
        irs = IRS(
            effective=dt(2022, 1, 1),
            termination=dt(2022, 6, 1),
            payment_lag=2,
            notional=1e9,
            convention="Act360",
            frequency="Q",
            fixed_rate=fixed_rate,
            leg2_float_spread=float_spread,
            leg2_fixing_method="rfr_payment_delay",
            leg2_spread_compound_method="isda_compounding",
            stub="ShortFront",
        )
        result = irs.spread(curve)
        assert abs(result - expected) < 1e-2

        irs.leg2_float_spread = result
        validate = irs.npv(curve)
        assert abs(validate) < 5e2

    @pytest.mark.parametrize(
        "float_spread, fixed_rate, expected",
        [
            (0, 4.03, -0.63500600),  # note this is the closest solution
            (
                200,
                4.03,
                -0.6348797243,
            ),  # note this is 0.0001bp inaccurate due to approx
            (
                500,
                4.03,
                -0.6346903026,
            ),  # note this is 0.0003bp inaccurate due to approx
            (0, 4.01, -2.626308241),
        ],
    )
    def test_irs_spread_isda_flat_compound(self, curve, float_spread, fixed_rate, expected):
        # test the mid-market float spread ignores the given float_spread and react to fixed
        irs = IRS(
            effective=dt(2022, 1, 1),
            termination=dt(2022, 6, 1),
            payment_lag=2,
            notional=1e9,
            convention="Act360",
            frequency="Q",
            fixed_rate=fixed_rate,
            leg2_float_spread=float_spread,
            leg2_fixing_method="rfr_payment_delay",
            leg2_spread_compound_method="isda_flat_compounding",
            stub="ShortFront",
        )
        result = irs.spread(curve)
        assert abs(result - expected) < 1e-2

        irs.leg2_float_spread = result
        validate = irs.npv(curve)
        assert abs(validate) < 20

    def test_irs_npv(self, curve):
        irs = IRS(
            effective=dt(2022, 1, 1),
            termination=dt(2022, 6, 1),
            payment_lag=2,
            notional=1e9,
            convention="Act360",
            frequency="Q",
            fixed_rate=4.035,
            stub="ShortFront",
            leg2_float_spread=0,
        )
        result = irs.npv(curve)
        expected = irs.analytic_delta(curve) * (4.035 - irs.rate(curve)) * -100
        assert abs(result - expected) < 1e-9
        assert abs(result - 5704.13604352) < 1e-7

    def test_irs_cashflows(self, curve):
        irs = IRS(
            effective=dt(2022, 1, 1),
            termination=dt(2022, 6, 1),
            payment_lag=2,
            notional=1e9,
            convention="Act360",
            frequency="Q",
            fixed_rate=4.035,
            leg2_float_spread=NoInput(0),
            stub="ShortFront",
        )
        result = irs.cashflows(curve)
        assert isinstance(result, DataFrame)
        assert result.index.nlevels == 2

    def test_irs_npv_mid_mkt_zero(self, curve):
        irs = IRS(
            effective=dt(2022, 1, 1),
            termination=dt(2022, 6, 1),
            payment_lag=2,
            notional=1e9,
            convention="Act360",
            frequency="Q",
            stub="ShortFront",
        )
        result = irs.npv(curve)
        assert abs(result) < 1e-8

        irs.fixed_rate = 1.0  # pay fixed low rate implies positive NPV
        assert irs.npv(curve) > 1

        irs.fixed_rate = NoInput(0)  # fixed rate set back to initial
        assert abs(irs.npv(curve)) < 1e-8

        irs.fixed_rate = float(irs.rate(curve))
        irs.leg2_float_spread = 100
        assert irs.npv(curve) > 1

        irs.leg2_float_spread = NoInput(0)
        assert abs(irs.npv(curve)) < 1e-8

    def test_sbs_float_spread_raises(self, curve):
        irs = IRS(dt(2022, 1, 1), "9M", "Q")
        with pytest.raises(AttributeError, match="Cannot set `float_spread`"):
            irs.float_spread = 1.0

    def test_index_base_raises(self):
        irs = IRS(dt(2022, 1, 1), "9M", "Q")
        with pytest.raises(AttributeError, match="Cannot set `index_base`"):
            irs.index_base = 1.0

        with pytest.raises(AttributeError, match="Cannot set `leg2_index_base`"):
            irs.leg2_index_base = 1.0

    def test_irs_interpolated_stubs(self, curve):
        curve6 = LineCurve({dt(2022, 1, 1): 4.0, dt(2023, 2, 1): 4.0})
        curve3 = LineCurve({dt(2022, 1, 1): 3.0, dt(2023, 2, 1): 3.0})
        curve1 = LineCurve({dt(2022, 1, 1): 1.0, dt(2023, 2, 1): 1.0})
        irs = IRS(
            effective=dt(2022, 1, 3),
            termination=dt(2023, 1, 3),
            front_stub=dt(2022, 2, 10),
            back_stub=dt(2022, 8, 10),
            frequency="Q",
            convention="act360",
            curves=[{"3m": curve3, "1m": curve1, "6M": curve6}, curve],
            leg2_fixing_method="ibor",
        )
        cashflows = irs.cashflows()
        assert (cashflows.loc[("leg2", 0), "Rate"] - 1.23729) < 1e-4
        assert (cashflows.loc[("leg2", 3), "Rate"] - 3.58696) < 1e-4

    def test_irs_interpolated_stubs_solver(self):
        curve6 = Curve({dt(2022, 1, 1): 4.0, dt(2023, 2, 1): 4.0}, id="6m")
        curve3 = Curve({dt(2022, 1, 1): 3.0, dt(2023, 2, 1): 3.0}, id="3m")
        solver = Solver(
            curves=[curve6, curve3],
            instruments=[
                IRS(dt(2022, 1, 1), "1Y", "A", curves=curve6),
                IRS(dt(2022, 1, 1), "1Y", "A", curves=curve3),
            ],
            s=[6.0, 3.0],
        )
        irs = IRS(
            effective=dt(2022, 1, 3),
            termination=dt(2022, 11, 3),
            front_stub=dt(2022, 5, 3),
            stub="Front",
            frequency="Q",
            convention="act360",
            curves=[{"3m": "3m", "6m": "6m"}, "3m"],
            leg2_fixing_method="ibor",
        )
        cashflows = irs.cashflows(solver=solver)
        assert (cashflows.loc[("leg2", 0), "Rate"] - 3.93693) < 1e-4


class TestIIRS:
    def test_index_base_none_populated(self, curve):
        i_curve = IndexCurve(
            {dt(2022, 1, 1): 1.0, dt(2022, 2, 1): 0.5, dt(2034, 1, 1): 0.4},
            index_lag=3,
            index_base=100.0,
        )
        iirs = IIRS(
            effective=dt(2022, 2, 1),
            termination="1y",
            frequency="Q",
            index_lag=3,
            notional_exchange=False,
        )
        for period in iirs.leg1.periods:
            assert period.index_base is NoInput(0)
        iirs.rate(curves=[i_curve, curve])
        for period in iirs.leg1.periods:
            assert period.index_base == 200.0

    def test_iirs_npv_mid_mkt_zero(self, curve):
        i_curve = IndexCurve(
            {dt(2022, 1, 1): 1.0, dt(2022, 2, 1): 0.5, dt(2034, 1, 1): 0.4},
            index_lag=3,
            index_base=100.0,
        )
        iirs = IIRS(
            effective=dt(2022, 2, 1),
            termination=dt(2022, 7, 1),
            payment_lag=0,
            notional=1e9,
            convention="Act360",
            frequency="Q",
            stub="ShortFront",
        )
        result = iirs.npv([i_curve, curve])
        assert abs(result) < 1e-8

        iirs.fixed_rate = iirs.rate([i_curve, curve])
        iirs.index_base = 1000.0  # high index base implies positive NPV
        assert iirs.npv([i_curve, curve]) > 1

        iirs.index_base = NoInput(0)  # index_base set back to initial
        iirs.fixed_rate = NoInput(0)
        assert abs(iirs.npv([i_curve, curve])) < 1e-8

        mid_fixed = float(iirs.rate([i_curve, curve]))
        iirs.base_index = 200.0  # this is index_base from i_curve
        new_mid = float(iirs.rate([i_curve, curve]))
        assert abs(mid_fixed - new_mid) < 1e-6

    def test_cashflows(self, curve):
        i_curve = IndexCurve(
            {dt(2022, 1, 1): 1.0, dt(2023, 2, 1): 0.99}, index_lag=3, index_base=100.0
        )
        iirs = IIRS(
            effective=dt(2022, 2, 1),
            termination="9M",
            frequency="Q",
            index_base=Series([90, 110], index=[dt(2022, 1, 31), dt(2022, 2, 2)]),
            index_fixings=[110, 115],
            index_lag=3,
            index_method="daily",
            fixed_rate=1.0,
        )
        result = iirs.cashflows([i_curve, curve, curve, curve])
        expected = DataFrame(
            {
                "Index Val": [110.0, 115.0, 100.7754, np.nan, np.nan, np.nan],
                "Index Ratio": [1.10, 1.15, 1.00775, np.nan, np.nan, np.nan],
                "NPV": [-2682.655, -2869.534, -2488.937, 9849.93, 10070.85, 9963.277],
                "Type": ["IndexFixedPeriod"] * 3 + ["FloatPeriod"] * 3,
            },
            index=MultiIndex.from_tuples(
                [("leg1", 0), ("leg1", 1), ("leg1", 2), ("leg2", 0), ("leg2", 1), ("leg2", 2)]
            ),
        )
        assert_frame_equal(
            expected,
            result[["Index Val", "Index Ratio", "NPV", "Type"]],
            rtol=1e-3,
        )

    def test_npv_no_index_base(self, curve):
        i_curve = IndexCurve(
            {dt(2022, 1, 1): 1.0, dt(2022, 2, 1): 0.5, dt(2034, 1, 1): 0.4},
            index_lag=3,
            index_base=100.0,
        )
        iirs = IIRS(
            effective=dt(2022, 2, 1),
            termination="1y",
            frequency="Q",
            fixed_rate=2.0,
            index_lag=3,
            notional_exchange=False,
        )
        result = iirs.npv([i_curve, curve, curve, curve])
        expected = 19792.08369745
        assert abs(result - expected) < 1e-6

    def test_cashflows_no_index_base(self, curve):
        i_curve = IndexCurve(
            {dt(2022, 1, 1): 1.0, dt(2022, 2, 1): 0.5, dt(2034, 1, 1): 0.4},
            index_lag=3,
            index_base=100.0,
        )
        iirs = IIRS(
            effective=dt(2022, 2, 1),
            termination="1y",
            frequency="Q",
            fixed_rate=2.0,
            index_lag=3,
            notional_exchange=False,
        )
        result = iirs.cashflows([i_curve, curve, curve, curve])
        for i in range(4):
            assert result.iloc[i]["Index Base"] == 200.0


class TestSBS:
    def test_sbs_npv(self, curve):
        sbs = SBS(dt(2022, 1, 1), "9M", "Q", float_spread=3.0)
        a_delta = sbs.analytic_delta(curve, curve, leg=1)
        npv = sbs.npv(curve)
        assert abs(npv + 3.0 * a_delta) < 1e-9

        sbs.leg2_float_spread = 4.5
        npv = sbs.npv(curve)
        assert abs(npv - 1.5 * a_delta) < 1e-9

    def test_sbs_rate(self, curve):
        sbs = SBS(dt(2022, 1, 1), "9M", "Q", float_spread=3.0)
        result = sbs.rate([curve], leg=1)
        alias = sbs.spread([curve], leg=1)
        assert abs(result - 0) < 1e-8
        assert abs(alias - 0) < 1e-8

        result = sbs.rate([curve], leg=2)
        alias = sbs.rate([curve], leg=2)
        assert abs(result - 3.0) < 1e-8
        assert abs(alias - 3.0) < 1e-8

    def test_sbs_cashflows(self, curve):
        sbs = SBS(dt(2022, 1, 1), "9M", "Q", float_spread=3.0)
        result = sbs.cashflows(curve)
        expected = DataFrame(
            {
                "Type": ["FloatPeriod", "FloatPeriod"],
                "Period": ["Regular", "Regular"],
                "Spread": [3.0, 0.0],
            },
            index=MultiIndex.from_tuples([("leg1", 0), ("leg2", 2)]),
        )
        assert_frame_equal(
            result.loc[[("leg1", 0), ("leg2", 2)], ["Type", "Period", "Spread"]],
            expected,
        )

    def test_sbs_fixed_rate_raises(self, curve):
        sbs = SBS(dt(2022, 1, 1), "9M", "Q", float_spread=3.0)
        with pytest.raises(AttributeError, match="Cannot set `fixed_rate`"):
            sbs.fixed_rate = 1.0

        with pytest.raises(AttributeError, match="Cannot set `leg2_fixed_rate`"):
            sbs.leg2_fixed_rate = 1.0


class TestFRA:
    def test_fra_rate(self, curve):
        # test the mid-market rate ignores the given fixed_rate and reacts to float_spread
        fra = FRA(
            effective=dt(2022, 1, 1),
            termination=dt(2022, 7, 1),
            notional=1e9,
            convention="Act360",
            frequency="S",
            fixed_rate=4.00,
        )
        result = fra.rate(curve)
        expected = 4.0590821964144
        assert abs(result - expected) < 1e-7

    def test_fra_npv(self, curve):
        fra = FRA(
            effective=dt(2022, 1, 1),
            termination="6m",
            payment_lag=2,
            notional=1e9,
            convention="Act360",
            modifier="mf",
            frequency="S",
            fixed_rate=4.035,
        )
        result = fra.npv(curve)
        expected = fra.analytic_delta(curve) * (4.035 - fra.rate(curve)) * -100
        assert abs(result - expected) < 1e-8
        assert abs(result - 118631.8350458332) < 1e-7

    def test_fra_cashflows(self, curve):
        fra = FRA(
            effective=dt(2022, 1, 1),
            termination=dt(2022, 7, 1),
            payment_lag=2,
            notional=1e9,
            convention="Act360",
            frequency="s",
            fixed_rate=4.035,
        )
        result = fra.cashflows(curve)
        assert isinstance(result, DataFrame)
        assert result.index.nlevels == 1

    def test_irs_npv_mid_mkt_zero(self, curve):
        fra = FRA(
            effective=dt(2022, 1, 1),
            termination=dt(2022, 7, 1),
            payment_lag=2,
            notional=1e9,
            convention="Act360",
            frequency="S",
        )
        result = fra.npv(curve)
        assert abs(result) < 1e-9

        fra.fixed_rate = 1.0  # pay fixed low rate implies positive NPV
        assert fra.npv(curve) > 1

        fra.fixed_rate = NoInput(0)  # fixed rate set back to initial
        assert abs(fra.npv(curve)) < 1e-9

    @pytest.mark.parametrize("eom, exp", [(True, dt(2021, 5, 31)), (False, dt(2021, 5, 26))])
    def test_fra_roll_inferral(self, eom, exp):
        fra = FRA(
            effective=dt(2021, 2, 26),
            termination="3m",
            frequency="Q",
            eom=eom,
            calendar="bus",
        )
        assert fra.leg1.schedule.termination == exp


class TestZCS:
    @pytest.mark.parametrize("freq, exp", [("Q", 3.529690979), ("S", 3.54526437721296)])
    def test_zcs_rate(self, freq, exp):
        usd = Curve(
            nodes={dt(2022, 1, 1): 1.0, dt(2027, 1, 1): 0.85, dt(2032, 1, 1): 0.70},
            id="usd",
            calendar="bus",
        )
        zcs = ZCS(
            effective=dt(2022, 1, 1),
            termination="10Y",
            frequency=freq,
            leg2_frequency="Q",
            calendar="bus",
            currency="usd",
            fixed_rate=4.0,
            convention="Act360",
            notional=100e6,
            curves=["usd"],
        )
        result = zcs.rate(usd)
        assert abs(result - exp) < 1e-7

    def test_zcs_analytic_delta(self):
        usd = Curve(
            nodes={dt(2022, 1, 1): 1.0, dt(2027, 1, 1): 0.85, dt(2032, 1, 1): 0.70},
            id="usd",
        )
        zcs = ZCS(
            effective=dt(2022, 1, 1),
            termination="10Y",
            frequency="Q",
            leg2_frequency="Q",
            calendar="nyc",
            currency="usd",
            fixed_rate=4.0,
            convention="Act360",
            notional=100e6,
            curves=["usd"],
        )
        result = zcs.analytic_delta(usd, usd)
        expected = 105226.66099084
        assert abs(result - expected) < 1e-7


class TestZCIS:
    def test_leg2_index_base(self, curve):
        i_curve = IndexCurve({dt(2022, 1, 1): 1.0, dt(2023, 1, 1): 0.99}, index_base=200.0)
        zcis = ZCIS(
            effective=dt(2022, 1, 1),
            termination="9m",
            frequency="Q",
        )
        prior = zcis.rate(curves=[curve, curve, i_curve, curve])

        zcis.leg2_index_base = 100.0  # index base is lower
        result = zcis.rate(curves=[curve, curve, i_curve, curve])
        assert result > (prior + 100)


class TestValue:
    def test_npv_adelta_cashflows_raises(self):
        value = Value(dt(2022, 1, 1))
        with pytest.raises(NotImplementedError):
            value.npv()

        with pytest.raises(NotImplementedError):
            value.cashflows()

        with pytest.raises(NotImplementedError):
            value.analytic_delta()

    def test_cc_zero_rate(self, curve):
        v = Value(effective=dt(2022, 7, 1), convention="act365f", metric="cc_zero_rate")
        result = v.rate(curve)
        expected = 4.074026613753926
        assert result == expected

    def test_index_value(self):
        curve = IndexCurve({dt(2022, 1, 1): 1.0, dt(2023, 1, 1): 0.995}, id="eu_cpi", index_base=100.0)
        v =  Value(effective=dt(2022, 7, 1), metric="index_value")
        result = v.rate(curve)
        expected = 100.24919116128588
        assert result == expected

    def test_value_raise(self, curve):
        with pytest.raises(ValueError):
            Value(effective=dt(2022, 7, 1), metric="bad").rate(curve)


class TestFXExchange:
    def test_cashflows(self):
        fxe = FXExchange(
            settlement=dt(2022, 10, 1),
            currency="eur",
            leg2_currency="usd",
            notional=1e6,
            fx_rate=2.05,
        )
        result = fxe.cashflows()
        expected = DataFrame(
            {
                "Type": ["Cashflow", "Cashflow"],
                "Period": ["Exchange", "Exchange"],
                "Ccy": ["EUR", "USD"],
                "Payment": [dt(2022, 10, 1), dt(2022, 10, 1)],
                "Notional": [-1e6, 2050000.0],
                "Rate": [None, 2.05],
                "Cashflow": [1e6, -2050000.0],
            },
            index=MultiIndex.from_tuples([("leg1", 0), ("leg2", 0)])
        )
        result = result[["Type", "Period", "Ccy", "Payment", "Notional", "Rate", "Cashflow"]]
        assert_frame_equal(result, expected, rtol=1e-6)

    @pytest.mark.parametrize(
        "base, fx",
        [
            ("eur", 1.20),
            ("usd", 1.20),
            ("eur", FXRates({"eurusd": 1.20})),
        ],
    )
    def test_npv_rate(self, curve, curve2, base, fx):
        fxe = FXExchange(
            settlement=dt(2022, 3, 1),
            currency="eur",
            leg2_currency="usd",
            fx_rate=1.2080131682341035,
        )
        if not isinstance(fx, FXRates):
            with pytest.warns(UserWarning):
                result = fxe.npv([NoInput(0), curve, NoInput(0), curve2], NoInput(0), fx, base, local=False)
        else:
            result = fxe.npv([NoInput(0), curve, NoInput(0), curve2], NoInput(0), fx, base, local=False)
        assert abs(result - 0.0) < 1e-8

    def test_rate(self, curve, curve2):
        fxe = FXExchange(
            settlement=dt(2022, 3, 1),
            currency="eur",
            leg2_currency="usd",
            fx_rate=1.2080131682341035,
        )
        result = fxe.rate([NoInput(0), curve, NoInput(0), curve2], NoInput(0), 1.20)
        expected = 1.2080131682341035
        assert abs(result - expected) < 1e-7

    def test_npv_fx_numeric(self, curve):
        # This demonstrates the ambiguity and poor practice of
        # using numeric fx as pricing input, although it will return.
        fxe = FXExchange(
            settlement=dt(2022, 3, 1),
            currency="eur",
            leg2_currency="usd",
            fx_rate=1.2080131682341035,
        )
        # result_ = fxe.npv([curve] * 4, fx=2.0, local=True)
        with pytest.warns(UserWarning):
            result = fxe.npv([curve] * 4, fx=2.0)
            expected = 993433.103425 * 2.0 - 1200080.27069
            assert abs(result - expected) < 1e-5

        # with pytest.raises(ValueError, match="Cannot calculate `npv`"):
        #     fxe.npv([curve] * 4, fx=2.0, base="bad")

    def test_npv_no_fx_raises(self, curve):
        fxe = FXExchange(
            settlement=dt(2022, 3, 1),
            currency="eur",
            leg2_currency="usd",
            fx_rate=1.2080131682341035,
        )
        with pytest.raises(ValueError, match="Must have some FX info"):
            fxe.npv(curve)


# test the commented out FXSwap variant
# def test_fx_swap(curve, curve2):
#     fxs = FXSwap(dt(2022, 1, 15), "3M", notional=1000, fx_fixing_points=(10.1, 105),
#                  currency="eur", leg2_currency="sek")
#     assert len(fxs.leg1.periods) == 2
#     assert len(fxs.leg2.periods) == 2
#
#     assert fxs.leg1.periods[0].notional == 1000
#     assert fxs.leg1.periods[0].payment == dt(2022, 1, 15)
#     assert fxs.leg1.periods[1].notional == -1000
#     assert fxs.leg1.periods[1].payment == dt(2022, 4, 15)
#
#     assert fxs.leg2.periods[0].notional == -10100
#     assert fxs.leg2.periods[0].payment == dt(2022, 1, 15)
#     assert fxs.leg2.periods[1].notional == 10110.5
#     assert fxs.leg2.periods[1].payment == dt(2022, 4, 15)
#
#     fxs.fx_fixing_points = NoInput(0)
#     points = fxs._rate_alt(curve, curve2, 10.0)
#     npv = fxs._npv_alt(curve, curve2, 10.0)
#     assert abs(npv) < 1e-9
#
#     fxf = FXForwards(
#         FXRates({"eursek": 10.0}, dt(2022, 1, 1)),
#         {"eureur": curve, "seksek": curve2, "sekeur": curve2}
#     )
#     points2 = fxs.rate(fxf)
#     npv2 = fxs.npv(fxf, NoInput(0), "eur")
#     assert abs(npv2) < 1e-9


class TestNonMtmXCS:
    def test_nonmtmxcs_npv(self, curve, curve2):
        fxf = FXForwards(
            FXRates({"eurusd": 1.1}, settlement=dt(2022, 1, 3)),
            {"usdusd": curve, "eurusd": curve2, "eureur": curve2},
        )

        xcs = XCS(
            dt(2022, 2, 1),
            "8M",
            "M",
            fixed=False,
            leg2_fixed=False,
            leg2_mtm=False,
            payment_lag=0,
            currency="eur",
            leg2_currency="usd",
            payment_lag_exchange=0,
        )
        # npv2 = xcs._npv2(curve2, curve2, curve, curve, 1.10)
        npv = xcs.npv([curve2, curve2, curve, curve], NoInput(0), fxf)
        assert abs(npv) < 1e-9

        xcs = XCS(
            dt(2022, 2, 1),
            "8M",
            "M",
            fixed=False,
            leg2_fixed=False,
            leg2_mtm=False,
            payment_lag=0,
            amortization=100e3,
            currency="eur",
            leg2_currency="usd",
            payment_lag_exchange=0,
        )
        # npv2 = xcs._npv2(curve2, curve2, curve, curve, 1.10)
        npv = xcs.npv([curve2, curve2, curve, curve], NoInput(0), fxf)
        assert abs(npv) < 1e-9

    def test_nonmtmxcs_fx_notional(self):
        xcs = XCS(
            dt(2022, 2, 1),
            "8M",
            "M",
            fixed=False,
            leg2_fixed=False,
            leg2_mtm=False,
            payment_lag=0,
            currency="eur",
            leg2_currency="usd",
            payment_lag_exchange=0,
            fx_fixings=2.0,
            notional=1e6,
        )
        assert xcs.leg2_notional == -2e6

    @pytest.mark.parametrize(
        "float_spd, compound, expected",
        [
            (10, "none_simple", 10.160794),
            (100, "none_simple", 101.60794),
            (100, "isda_compounding", 101.023590),
            (100, "isda_flat_compounding", 101.336040),
        ],
    )
    def test_nonmtmxcs_spread(self, curve, curve2, float_spd, compound, expected):
        fxf = FXForwards(
            FXRates({"usdnok": 10}, settlement=dt(2022, 1, 3)),
            {"usdusd": curve, "nokusd": curve2, "noknok": curve2},
        )

        xcs = XCS(
            dt(2022, 2, 1),
            "8M",
            "M",
            fixed=False,
            leg2_fixed=False,
            leg2_mtm=False,
            payment_lag=0,
            currency="nok",
            leg2_currency="usd",
            payment_lag_exchange=0,
            notional=10e6,
            float_spread=float_spd,
            leg2_spread_compound_method=compound,
        )

        result = xcs.rate([curve, curve, curve2, curve2], NoInput(0), fxf, 2)
        assert abs(result - expected) < 1e-4
        alias = xcs.spread([curve, curve, curve2, curve2], NoInput(0), fxf, 2)
        assert alias == result

        xcs.leg2_float_spread = result
        validate = xcs.npv([curve, curve, curve2, curve2], NoInput(0), fxf)
        assert abs(validate) < 1e-2
        result2 = xcs.rate([curve, curve, curve2, curve2], NoInput(0), fxf, 2)
        assert abs(result - result2) < 1e-3

        # reverse legs
        xcs_reverse = XCS(
            dt(2022, 2, 1),
            "8M",
            "M",
            fixed=False,
            leg2_fixed=False,
            leg2_mtm=False,
            payment_lag=0,
            currency="usd",
            leg2_currency="nok",
            payment_lag_exchange=0,
            notional=1e6,
            leg2_float_spread=float_spd,
            spread_compound_method=compound,
        )
        result = xcs_reverse.rate([curve2, curve2, curve, curve], NoInput(0), fxf, 1)
        assert abs(result - expected) < 1e-4

    def test_no_fx_raises(self, curve, curve2):
        xcs = XCS(
            dt(2022, 2, 1),
            "8M",
            "M",
            fixed=False,
            leg2_fixed=False,
            leg2_mtm=False,
            payment_lag=0,
            currency="nok",
            leg2_currency="usd",
            payment_lag_exchange=0,
            notional=10e6,
            float_spread=0.0,
        )

        with pytest.raises(ValueError, match="`fx` is required when `fx_fixings` is"):
            with default_context("no_fx_fixings_for_xcs", "raise"):
                xcs.npv([curve, curve, curve2, curve2])

        with pytest.raises(ValueError, match="`fx` is required when `fx_fixings` is"):
            with default_context("no_fx_fixings_for_xcs", "raise"):
                xcs.cashflows([curve, curve, curve2, curve2])

        # with pytest.warns():
        #     with default_context("no_fx_fixings_for_xcs", "warn"):
        #         xcs.npv([curve, curve, curve2, curve2])

    def test_nonmtmxcs_cashflows(self, curve, curve2):
        fxf = FXForwards(
            FXRates({"usdnok": 10}, settlement=dt(2022, 1, 3)),
            {"usdusd": curve, "nokusd": curve2, "noknok": curve2},
        )

        xcs = XCS(
            dt(2022, 2, 1),
            "8M",
            "M",
            fixed=False,
            leg2_fixed=False,
            leg2_mtm=False,
            payment_lag=0,
            currency="nok",
            leg2_currency="usd",
            payment_lag_exchange=0,
            notional=10e6,
        )

        result = xcs.cashflows([curve, curve, curve2, curve2], NoInput(0), fxf)
        expected = DataFrame(
            {
                "Type": ["Cashflow", "FloatPeriod"],
                "Period": ["Exchange", "Regular"],
                "Ccy": ["NOK", "USD"],
                "Notional": [-10000000, -996734.0252423884],
                "FX Rate": [0.10002256337062124, 1.0],
            },
            index=MultiIndex.from_tuples([("leg1", 0), ("leg2", 8)]),
        )
        assert_frame_equal(
            result.loc[
                [("leg1", 0), ("leg2", 8)],
                ["Type", "Period", "Ccy", "Notional", "FX Rate"],
            ],
            expected,
        )

    @pytest.mark.parametrize("fix", ["fxr", "fxf", "float", "dual", "dual2"])
    def test_nonmtm_fx_fixing(self, curve, curve2, fix):
        fxr = FXRates({"usdnok": 10}, settlement=dt(2022, 1, 1))
        fxf = FXForwards(fxr, {"usdusd": curve, "nokusd": curve2, "noknok": curve2})
        mapping = {
            "fxr": fxr,
            "fxf": fxf,
            "float": 10.0,
            "dual": Dual(10.0, ["x"], []),
            "dual2": Dual2(10.0, ["x"], [], []),
        }
        xcs = XCS(
            dt(2022, 2, 1),
            "8M",
            "M",
            fixed=False,
            leg2_fixed=False,
            leg2_mtm=False,
            payment_lag=0,
            currency="nok",
            leg2_currency="usd",
            payment_lag_exchange=0,
            notional=10e6,
            fx_fixings=mapping[fix],
        )
        assert abs(xcs.npv([curve, curve, curve2, curve2], fx=fxr)) < 1e-7

    def test_is_priced(self, curve, curve2):
        fxf = FXForwards(
            FXRates({"usdnok": 10}, settlement=dt(2022, 1, 3)),
            {"usdusd": curve, "nokusd": curve2, "noknok": curve2},
        )
        xcs = XCS(
            dt(2022, 2, 1),
            "8M",
            "M",
            fixed=False,
            leg2_fixed=False,
            leg2_mtm=False,
            leg2_float_spread=1.0,
            payment_lag=0,
            currency="nok",
            leg2_currency="usd",
            payment_lag_exchange=0,
            notional=10e6,
        )
        result = xcs.npv(curves=[curve2, curve2, curve, curve], fx=fxf)
        assert abs(result - 65.766356) < 1e-5

    def test_no_fx_warns(self, curve, curve2):
        fxf = FXForwards(
            FXRates({"usdnok": 10}, settlement=dt(2022, 1, 3)),
            {"usdusd": curve, "nokusd": curve2, "noknok": curve2},
        )
        xcs = XCS(
            dt(2022, 2, 1),
            "8M",
            "M",
            fixed=False,
            leg2_fixed=False,
            leg2_mtm=False,
            leg2_float_spread=1.0,
            payment_lag=0,
            currency="nok",
            leg2_currency="usd",
            payment_lag_exchange=0,
            notional=10e6,
        )
        with default_context("no_fx_fixings_for_xcs", "warn"):
            with pytest.warns(UserWarning):
                xcs.npv(curves=[curve2, curve2, curve, curve], local=True)


class TestNonMtmFixedFloatXCS:
    @pytest.mark.parametrize(
        "float_spd, compound, expected",
        [
            (10, "none_simple", 6.70955968),
            (100, "isda_compounding", 7.62137047),
        ],
    )
    def test_nonmtmfixxcs_rate_npv(self, curve, curve2, float_spd, compound, expected):
        fxf = FXForwards(
            FXRates({"usdnok": 10}, settlement=dt(2022, 1, 3)),
            {"usdusd": curve, "nokusd": curve2, "noknok": curve2},
        )
        xcs = XCS(
            dt(2022, 2, 1),
            "8M",
            "M",
            payment_lag=0,
            fixed=True,
            leg2_fixed=False,
            leg2_mtm=False,
            currency="nok",
            leg2_currency="usd",
            payment_lag_exchange=0,
            notional=10e6,
            leg2_spread_compound_method=compound,
            leg2_float_spread=float_spd,
        )

        result = xcs.rate([curve2, curve2, curve, curve], NoInput(0), fxf, 1)
        assert abs(result - expected) < 1e-4
        assert abs(xcs.npv([curve2, curve2, curve, curve], NoInput(0), fxf)) < 1e-6

        xcs.fixed_rate = result  # set the fixed rate and check revalues to zero
        assert abs(xcs.npv([curve2, curve2, curve, curve], NoInput(0), fxf)) < 1e-6

        irs = IRS(
            dt(2022, 2, 1),
            "8M",
            "M",
            payment_lag=0,
            currency="nok",
            leg2_spread_compound_method=compound,
            leg2_float_spread=float_spd,
        )
        validate = irs.rate(curve2)
        assert abs(result - validate) < 1e-2

    def test_nonmtmfixxcs_fx_notional(self):
        xcs = XCS(
            dt(2022, 2, 1),
            "8M",
            "M",
            fixed=True,
            leg2_fixed=False,
            leg2_mtm=False,
            payment_lag=0,
            currency="eur",
            leg2_currency="usd",
            payment_lag_exchange=0,
            fx_fixings=2.0,
            notional=1e6,
        )
        assert xcs.leg2_notional == -2e6

    def test_nonmtmfixxcs_no_fx_raises(self, curve, curve2):
        xcs = XCS(
            dt(2022, 2, 1),
            "8M",
            "M",
            fixed=True,
            leg2_fixed=False,
            leg2_mtm=False,
            payment_lag=0,
            currency="nok",
            leg2_currency="usd",
            payment_lag_exchange=0,
            notional=10e6,
        )

        with pytest.raises(ValueError, match="`fx` is required when `fx_fixings` is"):
            with default_context("no_fx_fixings_for_xcs", "raise"):
                xcs.npv([curve, curve, curve2, curve2])

        with pytest.raises(ValueError, match="`fx` is required when `fx_fixings` is"):
            with default_context("no_fx_fixings_for_xcs", "raise"):
                xcs.cashflows([curve, curve, curve2, curve2])

    def test_nonmtmfixxcs_cashflows(self, curve, curve2):
        fxf = FXForwards(
            FXRates({"usdnok": 10}, settlement=dt(2022, 1, 3)),
            {"usdusd": curve, "nokusd": curve2, "noknok": curve2},
        )

        xcs = XCS(
            dt(2022, 2, 1),
            "8M",
            "M",
            fixed=True,
            leg2_fixed=False,
            leg2_mtm=False,
            payment_lag=0,
            currency="nok",
            leg2_currency="usd",
            payment_lag_exchange=0,
            notional=10e6,
        )

        result = xcs.cashflows([curve, curve, curve2, curve2], NoInput(0), fxf)
        expected = DataFrame(
            {
                "Type": ["Cashflow", "FloatPeriod"],
                "Period": ["Exchange", "Regular"],
                "Ccy": ["NOK", "USD"],
                "Notional": [-10000000, -996734.0252423884],
                "FX Rate": [0.10002256337062124, 1.0],
            },
            index=MultiIndex.from_tuples([("leg1", 0), ("leg2", 8)]),
        )
        assert_frame_equal(
            result.loc[
                [("leg1", 0), ("leg2", 8)],
                ["Type", "Period", "Ccy", "Notional", "FX Rate"],
            ],
            expected,
        )

    @pytest.mark.parametrize("fix", ["fxr", "fxf", "float", "dual", "dual2"])
    def test_nonmtmfixxcs_fx_fixing(self, curve, curve2, fix):
        fxr = FXRates({"usdnok": 10}, settlement=dt(2022, 1, 1))
        fxf = FXForwards(fxr, {"usdusd": curve, "nokusd": curve2, "noknok": curve2})
        mapping = {
            "fxr": fxr,
            "fxf": fxf,
            "float": 10.0,
            "dual": Dual(10.0, ["x"], []),
            "dual2": Dual2(10.0, ["x"], [], []),
        }
        xcs = XCS(
            dt(2022, 2, 1),
            "8M",
            "M",
            fixed=True,
            leg2_fixed=False,
            leg2_mtm=False,
            payment_lag=0,
            currency="nok",
            leg2_currency="usd",
            payment_lag_exchange=0,
            notional=10e6,
            fx_fixings=mapping[fix],
            leg2_float_spread=10.0,
        )
        assert abs(xcs.npv([curve2, curve2, curve, curve], fx=fxf)) < 1e-7

    def test_nonmtmfixxcs_raises(self, curve, curve2):
        fxf = FXForwards(
            FXRates({"usdnok": 10}, settlement=dt(2022, 1, 3)),
            {"usdusd": curve, "nokusd": curve2, "noknok": curve2},
        )

        xcs = XCS(
            dt(2022, 2, 1),
            "8M",
            "M",
            fixed=True,
            leg2_fixed=False,
            leg2_mtm=False,
            payment_lag=0,
            currency="nok",
            leg2_currency="usd",
            payment_lag_exchange=0,
            notional=10e6,
        )

        with pytest.raises(ValueError, match="Cannot solve for a"):
            xcs.rate([curve, curve, curve2, curve2], NoInput(0), fxf, leg=2)


class TestNonMtmFixedFixedXCS:
    # @pytest.mark.parametrize("float_spd, compound, expected",[
    #     (10, "none_simple", 6.70955968),
    #     (100, "isda_compounding", 7.62137047),
    # ])
    # def test_nonmtmfixxcs_rate_npv(self, curve, curve2, float_spd, compound, expected):
    #     fxf = FXForwards(
    #         FXRates({"usdnok": 10}, settlement=dt(2022, 1, 3)),
    #         {"usdusd": curve, "nokusd": curve2, "noknok": curve2}
    #     )
    #     xcs = NonMtmFixedFloatXCS(dt(2022, 2, 1), "8M", "M",
    #         payment_lag=0, currency="nok", leg2_currency="usd",
    #         payment_lag_exchange=0, notional=10e6,
    #         leg2_spread_compound_method=compound, leg2_float_spread=float_spd
    #      )
    #
    #     result = xcs.rate([curve2, curve2, curve, curve], NoInput(0), fxf, 1)
    #     assert abs(result - expected) < 1e-4
    #     assert abs(xcs.npv([curve2, curve2, curve, curve], NoInput(0), fxf)) < 1e-6
    #
    #     xcs.fixed_rate = result  # set the fixed rate and check revalues to zero
    #     assert abs(xcs.npv([curve2, curve2, curve, curve], NoInput(0), fxf)) < 1e-6
    #
    #     irs = IRS(dt(2022, 2, 1), "8M", "M",
    #         payment_lag=0, currency="nok",
    #         leg2_spread_compound_method=compound, leg2_float_spread=float_spd)
    #     validate = irs.rate(curve2)
    #     assert abs(result - validate) < 1e-2
    #
    # def test_nonmtmfixxcs_fx_notional(self):
    #     xcs = NonMtmFixedFloatXCS(dt(2022, 2, 1), "8M", "M",
    #                     payment_lag=0, currency="eur", leg2_currency="usd",
    #                     payment_lag_exchange=0, fx_fixing=2.0, notional=1e6)
    #     assert xcs.leg2_notional == -2e6
    #
    # def test_nonmtmfixxcs_no_fx_raises(self, curve, curve2):
    #     xcs = NonMtmFixedFloatXCS(dt(2022, 2, 1), "8M", "M",
    #                     payment_lag=0, currency="nok", leg2_currency="usd",
    #                     payment_lag_exchange=0, notional=10e6)
    #
    #     with pytest.raises(ValueError, match="`fx` is required when `fx_fixing` is"):
    #         xcs.npv([curve, curve, curve2, curve2])
    #
    #     with pytest.raises(ValueError, match="`fx` is required when `fx_fixing` is"):
    #         xcs.cashflows([curve, curve, curve2, curve2])
    #
    # def test_nonmtmfixxcs_cashflows(self, curve, curve2):
    #     fxf = FXForwards(
    #         FXRates({"usdnok": 10}, settlement=dt(2022, 1, 3)),
    #         {"usdusd": curve, "nokusd": curve2, "noknok": curve2}
    #     )
    #
    #     xcs = NonMtmFixedFloatXCS(dt(2022, 2, 1), "8M", "M",
    #                     payment_lag=0, currency="nok", leg2_currency="usd",
    #                     payment_lag_exchange=0, notional=10e6)
    #
    #     result = xcs.cashflows([curve, curve, curve2, curve2], NoInput(0), fxf)
    #     expected = DataFrame({
    #         "Type": ["Cashflow", "FloatPeriod"],
    #         "Period": ["Exchange", "Regular"],
    #         "Ccy": ["NOK", "USD"],
    #         "Notional": [-10000000, -996734.0252423884],
    #         "FX Rate": [0.10002256337062124, 1.0],
    #     }, index=MultiIndex.from_tuples([("leg1", 0), ("leg2", 8)]))
    #     assert_frame_equal(
    #         result.loc[[("leg1", 0), ("leg2", 8)], ["Type", "Period", "Ccy", "Notional", "FX Rate"]],
    #         expected,
    #     )

    @pytest.mark.parametrize("fix", ["fxr", "fxf", "float", "dual", "dual2"])
    def test_nonmtmfixxcs_fx_fixing(self, curve, curve2, fix):
        fxr = FXRates({"usdnok": 10}, settlement=dt(2022, 1, 1))
        fxf = FXForwards(fxr, {"usdusd": curve, "nokusd": curve2, "noknok": curve2})
        mapping = {
            "fxr": fxr,
            "fxf": fxf,
            "float": 10.0,
            "dual": Dual(10.0, ["x"], []),
            "dual2": Dual2(10.0, ["x"], [], []),
        }
        xcs = XCS(
            dt(2022, 2, 1),
            "8M",
            "M",
            fixed=True,
            leg2_fixed=True,
            leg2_mtm = False,
            payment_lag=0,
            currency="nok",
            leg2_currency="usd",
            payment_lag_exchange=0,
            notional=10e6,
            fx_fixings=mapping[fix],
            leg2_fixed_rate=2.0,
        )
        assert abs(xcs.npv([curve2, curve2, curve, curve], fx=fxr)) < 1e-7

    def test_nonmtmfixfixxcs_raises(self, curve, curve2):
        fxf = FXForwards(
            FXRates({"usdnok": 10}, settlement=dt(2022, 1, 3)),
            {"usdusd": curve, "nokusd": curve2, "noknok": curve2},
        )

        xcs = XCS(
            dt(2022, 2, 1),
            "8M",
            "M",
            payment_lag=0,
            fixed=True,
            leg2_fixed=True,
            leg2_mtm=False,
            currency="nok",
            leg2_currency="usd",
            payment_lag_exchange=0,
            notional=10e6,
        )

        with pytest.raises(ValueError, match="Cannot solve for a"):
            xcs.rate([curve, curve, curve2, curve2], NoInput(0), fxf, leg=2)

        with pytest.raises(AttributeError, match="Cannot set `leg2_float_spread` for"):
            xcs.leg2_float_spread = 2.0


class TestXCS:
    def test_mtmxcs_npv(self, curve, curve2):
        fxf = FXForwards(
            FXRates({"eurusd": 1.1}, settlement=dt(2022, 1, 3)),
            {"usdusd": curve, "eurusd": curve2, "eureur": curve2},
        )

        xcs = XCS(
            dt(2022, 2, 1),
            "8M",
            "M",
            payment_lag=0,
            currency="eur",
            leg2_currency="usd",
            payment_lag_exchange=0,
        )

        npv = xcs.npv([curve2, curve2, curve, curve], NoInput(0), fxf)
        assert abs(npv) < 1e-9

    def test_mtmxcs_cashflows(self, curve, curve2):
        fxf = FXForwards(
            FXRates({"usdnok": 10}, settlement=dt(2022, 1, 3)),
            {"usdusd": curve, "nokusd": curve2, "noknok": curve2},
        )

        xcs = XCS(
            dt(2022, 2, 1),
            "8M",
            "M",
            payment_lag=0,
            currency="nok",
            leg2_currency="usd",
            payment_lag_exchange=0,
            notional=10e6,
        )

        result = xcs.cashflows([curve, curve, curve2, curve2], NoInput(0), fxf)
        expected = DataFrame(
            {
                "Type": ["Cashflow", "FloatPeriod", "Cashflow"],
                "Period": ["Exchange", "Regular", "Mtm"],
                "Ccy": ["NOK", "USD", "USD"],
                "Notional": [-10000000, -990019.24969, -3509.80082],
                "Rate": [np.nan, 8.181151773810475, 0.09829871161519926],
                "FX Rate": [0.10002256337062124, 1.0, 1.0],
            },
            index=MultiIndex.from_tuples([("leg1", 0), ("leg2", 11), ("leg2", 14)]),
        )
        assert_frame_equal(
            result.loc[
                [("leg1", 0), ("leg2", 11), ("leg2", 14)],
                ["Type", "Period", "Ccy", "Notional", "Rate", "FX Rate"],
            ],
            expected,
        )

    @pytest.mark.skip(reason="After merging all XCS to one class inputting `fx_fixings` as list was changed.")
    def test_mtmxcs_fx_fixings_raises(self):
        with pytest.raises(ValueError, match="`fx_fixings` for MTM XCS should"):
            _ = XCS(dt(2022, 2, 1), "8M", "M", fx_fixings=NoInput(0), currency="usd", leg2_currency="eur")

        with pytest.raises(ValueError, match="`fx_fixings` for MTM XCS should"):
            _ = XCS(dt(2022, 2, 1), "8M", "M", fx_fixings=NoInput(0), fixed=True, leg2_fixed=False, leg2_mtm=True, currency="usd", leg2_currency="eur")

        with pytest.raises(ValueError, match="`fx_fixings` for MTM XCS should"):
            _ = XCS(dt(2022, 2, 1), "8M", "M", fx_fixings=NoInput(0), fixed=True, leg2_fixed=True, leg2_mtm=True, currency="usd", leg2_currency="eur")

        with pytest.raises(ValueError, match="`fx_fixings` for MTM XCS should"):
            _ = XCS(dt(2022, 2, 1), "8M", "M", fx_fixings=NoInput(0), fixed=False, leg2_fixed=True, leg2_mtm=True, currency="usd", leg2_currency="eur")

    @pytest.mark.parametrize(
        "float_spd, compound, expected",
        [
            (10, "none_simple", 9.97839804),
            (100, "none_simple", 99.78398037),
            (100, "isda_compounding", 99.418428),
            (100, "isda_flat_compounding", 99.621117),
        ],
    )
    def test_mtmxcs_rate(self, float_spd, compound, expected, curve, curve2):
        fxf = FXForwards(
            FXRates({"usdnok": 10}, settlement=dt(2022, 1, 3)),
            {"usdusd": curve, "nokusd": curve2, "noknok": curve2},
        )

        xcs = XCS(
            dt(2022, 2, 1),
            "8M",
            "M",
            payment_lag=0,
            currency="nok",
            leg2_currency="usd",
            payment_lag_exchange=0,
            notional=10e6,
            float_spread=float_spd,
            leg2_spread_compound_method=compound,
        )

        result = xcs.rate([curve2, curve2, curve, curve], NoInput(0), fxf, 2)
        assert abs(result - expected) < 1e-4
        alias = xcs.spread([curve2, curve2, curve, curve], NoInput(0), fxf, 2)
        assert alias == result

        xcs.leg2_float_spread = result
        validate = xcs.npv([curve2, curve2, curve, curve], NoInput(0), fxf)
        assert abs(validate) < 1e-2
        result2 = xcs.rate([curve2, curve2, curve, curve], NoInput(0), fxf, 2)
        assert abs(result - result2) < 1e-3

    def test_fx_fixings_2_tuple(self):
        xcs = XCS(
            dt(2022, 2, 1),
            "8M",
            "M",
            payment_lag=0,
            currency="nok",
            leg2_currency="usd",
            payment_lag_exchange=0,
            notional=10e6,
            fx_fixings=(1.25, Series([1.5, 1.75], index=[dt(2022, 3, 1), dt(2022, 4, 1)]))
        )
        assert xcs.leg2.fx_fixings == [1.25, 1.5, 1.75]


class TestFixedFloatXCS:
    def test_mtmfixxcs_rate(self, curve, curve2):
        fxf = FXForwards(
            FXRates({"usdnok": 10}, settlement=dt(2022, 1, 3)),
            {"usdusd": curve, "nokusd": curve2, "noknok": curve2},
        )

        xcs = XCS(
            dt(2022, 2, 1),
            "8M",
            "M",
            fixed=True,
            leg2_fixed=False,
            leg2_mtm=True,
            payment_lag=0,
            currency="nok",
            leg2_currency="usd",
            payment_lag_exchange=0,
            notional=10e6,
        )

        result = xcs.rate([curve2, curve2, curve, curve], NoInput(0), fxf, 1)

        irs = IRS(dt(2022, 2, 1), "8M", "M", currency="nok", payment_lag=0)
        validate = irs.rate(curve2)
        assert abs(result - validate) < 1e-4
        # alias = xcs.spread([curve2, curve2, curve, curve], NoInput(0), fxf, 2)

    def test_mtmfixxcs_rate_reversed(self, curve, curve2):
        fxf = FXForwards(
            FXRates({"usdnok": 10}, settlement=dt(2022, 1, 3)),
            {"usdusd": curve, "nokusd": curve2, "noknok": curve2},
        )

        xcs = XCS(
            dt(2022, 2, 1),
            "8M",
            "M",
            fixed=False,
            leg2_fixed=True,
            leg2_mtm=True,
            payment_lag=0,
            currency="usd",
            leg2_currency="nok",
            payment_lag_exchange=0,
            notional=10e6,
        )

        result = xcs.rate([curve, curve, curve2, curve2], NoInput(0), fxf, 2)

        irs = IRS(dt(2022, 2, 1), "8M", "M", currency="nok", payment_lag=0)
        validate = irs.rate(curve2)
        assert abs(result - validate) < 1e-2
        alias = xcs.spread([curve, curve, curve2, curve2], NoInput(0), fxf, 2)
        assert abs(result - alias) < 1e-4


class TestFixedFixedXCS:
    def test_mtmfixfixxcs_rate(self, curve, curve2):
        fxf = FXForwards(
            FXRates({"usdnok": 10}, settlement=dt(2022, 1, 3)),
            {"usdusd": curve, "nokusd": curve2, "noknok": curve2},
        )

        irs = IRS(dt(2022, 2, 1), "8M", "M", payment_lag=0)
        nok_rate = float(irs.rate(curve2))
        xcs = XCS(
            dt(2022, 2, 1),
            "8M",
            "M",
            fixed=True,
            leg2_fixed=True,
            leg2_mtm=True,
            payment_lag=0,
            currency="nok",
            leg2_currency="usd",
            payment_lag_exchange=0,
            notional=10e6,
            fixed_rate=nok_rate,
        )
        result = xcs.rate([curve2, curve2, curve, curve], NoInput(0), fxf, 2)
        validate = irs.rate(curve)
        assert abs(result - validate) < 1e-4
        alias = xcs.spread([curve2, curve2, curve, curve], NoInput(0), fxf, 2)
        assert abs(result - alias) < 1e-8

        # test reverse
        usd_rate = float(irs.rate(curve))
        xcs.fixed_rate = NoInput(0)
        xcs.leg2_fixed_rate = usd_rate
        result = xcs.rate([curve2, curve2, curve, curve], NoInput(0), fxf, 1)
        validate = irs.rate(curve2)
        assert abs(result - validate) < 1e-4
        alias = xcs.spread([curve2, curve2, curve, curve], NoInput(0), fxf, 1)
        assert abs(result - alias) < 1e-8


class TestFXSwap:
    def test_fxswap_rate(self, curve, curve2):
        fxf = FXForwards(
            FXRates({"usdnok": 10}, settlement=dt(2022, 1, 3)),
            {"usdusd": curve, "nokusd": curve2, "noknok": curve2},
        )
        fxs = FXSwap(
            dt(2022, 2, 1),
            "8M",
            currency="usd",
            leg2_currency="nok",
            payment_lag=0,
            notional=1e6,
        )
        expected = fxf.swap("usdnok", [dt(2022, 2, 1), dt(2022, 10, 1)])
        result = fxs.rate([NoInput(0), curve, NoInput(0), curve2], NoInput(0), fxf)
        assert abs(result-expected) < 1e-10
        assert np.isclose(result.dual, expected.dual)

    def test_fxswap_npv(self, curve, curve2):
        fxf = FXForwards(
            FXRates({"usdnok": 10}, settlement=dt(2022, 1, 3)),
            {"usdusd": curve, "nokusd": curve2, "noknok": curve2},
        )
        fxs = FXSwap(
            dt(2022, 2, 1),
            "8M",
            currency="usd",
            leg2_currency="nok",
            payment_lag=0,
            notional=1e6,
        )

        assert abs(fxs.npv([NoInput(0), curve, NoInput(0), curve2], NoInput(0), fxf)) < 1e-7

        result = fxs.rate([NoInput(0), curve, NoInput(0), curve2], NoInput(0), fxf, fixed_rate=True)
        fxs.leg2_fixed_rate = result
        assert abs(fxs.npv([NoInput(0), curve, NoInput(0), curve2], NoInput(0), fxf)) < 1e-7

    @pytest.mark.parametrize("points, split_notional", [
        (100, 1e6), (NoInput(0), 1e6), (100, NoInput(0))
    ])
    def test_fxswap_points_raises(self, points, split_notional):
        if points is not NoInput(0):
            msg = "Cannot initialise FXSwap with `points` but without `fx_fixings`."
            with pytest.raises(ValueError, match=msg):
                FXSwap(
                    dt(2022, 2, 1),
                    "8M",
                    currency="usd",
                    leg2_currency="nok",
                    payment_lag=0,
                    notional=1e6,
                    split_notional=split_notional,
                    points=points,
                )
        else:
            msg = "Cannot initialise FXSwap with `split_notional` but without `fx_fixings`"
            with pytest.raises(ValueError, match=msg):
                FXSwap(
                    dt(2022, 2, 1),
                    "8M",
                    currency="usd",
                    leg2_currency="nok",
                    payment_lag=0,
                    notional=1e6,
                    split_notional=split_notional,
                    points=points,
                )

    def test_fxswap_points_warns(self):
        with pytest.warns(UserWarning):
            fxs = FXSwap(
                dt(2022, 2, 1),
                "8M",
                fx_fixings=11.0,
                currency="usd",
                leg2_currency="nok",
                payment_lag=0,
                notional=1e6,
            )
            assert fxs._is_split is False

        with pytest.warns(UserWarning):
            fxs = FXSwap(
                dt(2022, 2, 1),
                "8M",
                fx_fixings=11.0,
                currency="usd",
                leg2_currency="nok",
                payment_lag=0,
                notional=1e6,
                split_notional=1e6,
            )
            assert fxs._is_split is True

    @pytest.mark.parametrize("fx_fixings, points, split_notional, expected", [
        (NoInput(0), NoInput(0), NoInput(0), Dual(0, ["fx_usdnok"], [-1712.833785])),
        (11.0, 1800.0, NoInput(0), Dual(-3734.617680, ["fx_usdnok"], [3027.88203904])),
        (11.0, 1754.5623360395632, NoInput(0), Dual(-4166.37288388, ["fx_usdnok"], [3071.05755945])),
        (10.032766762996951, 1754.5623360395632, NoInput(0), Dual(0, ["fx_usdnok"], [2654.42027107])),
        (10.032766762996951, 1754.5623360395632, 1027365.1574336714, Dual(0, ["fx_usdnok"], [0.0]))
    ])
    def test_fxswap_parameter_combinations_off_mids_given(
            self, curve, curve2, fx_fixings, points, split_notional, expected
    ):
        # curve._set_ad_order(1)
        # curve2._set_ad_order(1)
        # risk sensitivity to curve is checked in:
        # test_null_priced_delta_round_trip_one_pricing_param_fx_fix

        # the exact values of relevance here are:
        # usdnok: 10.032766762996951,
        # points:  1754.5623360395632
        # split_notional: 1027365.1574336714

        fxf = FXForwards(
            FXRates({"usdnok": 10}, settlement=dt(2022, 1, 3)),
            {"usdusd": curve, "nokusd": curve2, "noknok": curve2},
        )
        fxs = FXSwap(
            dt(2022, 2, 1),
            "8M",
            fx_fixings=fx_fixings,
            points=points,
            split_notional=split_notional,
            currency="usd",
            leg2_currency="nok",
            payment_lag=0,
            notional=1e6,
        )
        assert fxs.points == points
        result = fxs.npv(curves=[NoInput(0), curve, NoInput(0), curve2], fx=fxf, base="usd")

        assert abs(result-expected) < 1e-6
        assert np.isclose(result.dual, expected.dual)

    def test_rate_with_fixed_parameters(self, curve, curve2):
        fxf = FXForwards(
            FXRates({"usdnok": 10}, settlement=dt(2022, 1, 3)),
            {"usdusd": curve, "nokusd": curve2, "noknok": curve2},
        )
        fxs = FXSwap(
            dt(2022, 2, 1),
            "8M",
            fx_fixings=10.01,
            points=1765,
            split_notional=1.01e6,
            currency="usd",
            leg2_currency="nok",
            payment_lag=0,
            notional=1e6,
        )
        result = fxs.rate([NoInput(0), curve, NoInput(0), curve2], fx=fxf)
        expected = 1746.59802
        assert abs(result - expected) < 1e-4

    # def test_proxy_curve_from_fxf(self, curve, curve2):
    #     # TODO this needs a solver from which to test the proxy curve (line 92)
    #     fxf = FXForwards(
    #         FXRates({"usdnok": 10}, settlement=dt(2022, 1, 3)),
    #         {"usdusd": curve, "nokusd": curve2, "noknok": curve2}
    #     )
    #     fxs = FXSwap(dt(2022, 2, 1), "8M", "M",
    #                         currency="usd", leg2_currency="nok",
    #                         payment_lag_exchange=0, notional=1e6,
    #                         leg2_fixed_rate=-1.0)
    #     npv_nok = fxs.npv([NoInput(0), fxf.curve("usd", "nok"), NoInput(0), curve2], NoInput(0), fxf)
    #     npv_usd = fxs.npv([NoInput(0), curve, NoInput(0), fxf.curve("nok", "usd")], NoInput(0), fxf)
    #     assert abs(npv_nok-npv_usd) < 1e-7  # npvs are equivalent becasue xcs basis =0


class TestSTIRFuture:
    def test_stir_rate(self, curve, curve2):
        stir = STIRFuture(
            effective=dt(2022, 3, 16),
            termination=dt(2022, 6, 15),
            spec="usd_stir",
        )
        expected = 95.96254344884888
        result = stir.rate(curve, metric="price")
        assert abs(100 - result -stir.rate(curve)) < 1e-8
        assert abs(result-expected) < 1e-8

    def test_stir_no_gamma(self, curve):
        c1 = Curve({dt(2022, 1, 1): 1.0, dt(2023, 1, 1): 0.99}, id="usdusd")
        ins = [
            IRS(dt(2022, 3, 16), dt(2022, 6, 15), "Q", curves="usdusd"),
        ]
        solver = Solver(
            curves=[c1],
            instruments=ins,
            s=[1.2],
            id="solver",
            instrument_labels=["usd fut"],
        )
        stir = STIRFuture(
            effective=dt(2022, 3, 16),
            termination=dt(2022, 6, 15),
            spec="usd_stir",
            curves="usdusd",
        )
        result = stir.delta(solver=solver).sum().sum()
        assert abs(result + 25.0) < 1e-7

        result = stir.gamma(solver=solver).sum().sum()
        assert abs(result) < 1e-7

    def test_stir_npv(self):
        c1 = Curve({dt(2022, 1, 1): 1.0, dt(2023, 1, 1): 0.99}, id="usdusd")
        # irs = IRS(dt(2022, 3, 16), dt(2022, 6, 15), "Q", curves="usdusd")
        stir = STIRFuture(
            effective=dt(2022, 3, 16),
            termination=dt(2022, 6, 15),
            spec="usd_stir",
            curves="usdusd",
            price=99.50,
        )
        result = stir.npv(curves=c1)
        expected = (99.5 - (100 - 0.99250894761)) * 2500 * -1.0
        assert abs(result - expected) < 1e-7

    def test_stir_raises(self):
        c1 = Curve({dt(2022, 1, 1): 1.0, dt(2023, 1, 1): 0.99}, id="usdusd")
        # irs = IRS(dt(2022, 3, 16), dt(2022, 6, 15), "Q", curves="usdusd")
        stir = STIRFuture(
            effective=dt(2022, 3, 16),
            termination=dt(2022, 6, 15),
            spec="usd_stir",
            curves="usdusd",
            price=99.50,
        )
        with pytest.raises(ValueError, match="`metric` must be in"):
            stir.rate(curves=c1, metric="bad")

    def test_analytic_delta(self):
        stir = STIRFuture(
            effective=dt(2022, 3, 16),
            termination=dt(2022, 6, 15),
            spec="usd_stir",
            curves="usdusd",
            price=99.50,
            contracts=100,
        )
        expected = -2500.0
        result = stir.analytic_delta()
        assert abs(result-expected) < 1e-10


class TestPricingMechanism:
    def test_value(self, curve):
        ob = Value(dt(2022, 1, 28), curves=curve)
        ob.rate()

    def test_irs(self, curve):
        ob = IRS(dt(2022, 1, 28), "6m", "Q", curves=curve)
        ob.rate()
        ob.npv()
        ob.cashflows()
        ob.spread()

    def test_iirs(self, curve):
        i_curve = IndexCurve(
            {dt(2022, 1, 1): 1.0, dt(2023, 1, 1): 0.99},
            index_base=100.0,
        )
        ob = IIRS(dt(2022, 1, 28), "6m", "Q", curves=[i_curve, curve, curve, curve])
        ob.rate()
        ob.npv()
        ob.cashflows()
        ob.spread()

    def test_sbs(self, curve):
        ob = SBS(dt(2022, 1, 28), "6m", "Q", curves=curve)
        ob.rate()
        ob.npv()
        ob.cashflows()
        ob.spread()

    def test_fra(self, curve):
        ob = FRA(dt(2022, 1, 28), "6m", "S", curves=curve)
        ob.rate()
        ob.npv()
        ob.cashflows()

    @pytest.mark.parametrize(
        "klass, kwargs",
        [
            (XCS, {"fixed": False, "leg2_fixed": False, "leg2_mtm": False}),
            (XCS, {"fixed": True, "leg2_fixed": False, "leg2_mtm": False, "fixed_rate": 2.0}),
            (XCS, {"fixed": True, "leg2_fixed": True, "leg2_mtm": False, "fixed_rate": 2.0}),
            (XCS, {}),  # defaults to fixed:False, leg2_fixed: False, leg2_mtm: True
            (XCS, {"fixed": True, "leg2_fixed": False, "leg2_mtm": True, "fixed_rate": 2.0}),
            (XCS, {"fixed": False, "leg2_fixed": True, "leg2_mtm": True}),
            (XCS, {"fixed": True, "leg2_fixed": True, "leg2_mtm": True, "fixed_rate": 2.0}),
        ],
    )
    def test_allxcs(self, klass, kwargs, curve, curve2):
        ob = klass(
            dt(2022, 1, 28),
            "6m",
            "S",
            currency="usd",
            leg2_currency="eur",
            curves=[curve, NoInput(0), curve2, NoInput(0)],
            **kwargs,
        )
        fxf = FXForwards(
            FXRates({"eurusd": 1.1}, settlement=dt(2022, 1, 3)),
            {"usdusd": curve, "eurusd": curve2, "eureur": curve2},
        )
        ob.rate(leg=2, fx=fxf)
        ob.npv(fx=fxf)
        ob.cashflows(fx=fxf)

    def test_zcs(self, curve):
        ob = ZCS(dt(2022, 1, 28), "6m", "S", curves=curve)
        ob.rate()
        ob.npv()
        ob.cashflows()

    def test_zcis(self, curve):
        i_curve = IndexCurve(
            {dt(2022, 1, 1): 1.0, dt(2023, 1, 1): 0.99},
            index_base=100.0,
        )
        ob = ZCIS(dt(2022, 1, 28), "6m", "S", curves=[curve, curve, i_curve, curve])
        ob.rate()
        ob.npv()
        ob.cashflows()

    # TODO FXEXchange and FXSwap


class TestPortfolio:
    def test_portfolio_npv(self, curve):
        irs1 = IRS(dt(2022, 1, 1), "6m", "Q", fixed_rate=1.0, curves=curve)
        irs2 = IRS(dt(2022, 1, 1), "3m", "Q", fixed_rate=2.0, curves=curve)
        pf = Portfolio([irs1, irs2])
        assert pf.npv(base="usd") == irs1.npv() + irs2.npv()

        pf = Portfolio([irs1] * 5)
        assert pf.npv(base="usd") == irs1.npv() * 5

        with default_context("pool", 2):  # also test parallel processing
            result = pf.npv(base="usd")
            assert result == irs1.npv() * 5

    def test_portfolio_npv_local(self, curve):
        irs1 = IRS(dt(2022, 1, 1), "6m", "Q", fixed_rate=1.0, curves=curve, currency="usd")
        irs2 = IRS(dt(2022, 1, 1), "3m", "Q", fixed_rate=2.0, curves=curve, currency="eur")
        irs3 = IRS(dt(2022, 1, 1), "3m", "Q", fixed_rate=2.0, curves=curve, currency="usd")
        pf = Portfolio([irs1, irs2, irs3])

        result = pf.npv(local=True)
        expected = {
            "usd": 20093.295095887483,
            "eur": 5048.87332403382,
        }
        assert result == expected

    def test_portfolio_local_parallel(self, curve):
        irs1 = IRS(dt(2022, 1, 1), "6m", "Q", fixed_rate=1.0, curves=curve, currency="usd")
        irs2 = IRS(dt(2022, 1, 1), "3m", "Q", fixed_rate=2.0, curves=curve, currency="eur")
        irs3 = IRS(dt(2022, 1, 1), "3m", "Q", fixed_rate=2.0, curves=curve, currency="usd")
        pf = Portfolio([irs1, irs2, irs3])

        expected = {
            "usd": 20093.295095887483,
            "eur": 5048.87332403382,
        }
        with default_context("pool", 2):  # also test parallel processing
            result = pf.npv(local=True)
            assert result == expected

    def test_portfolio_mixed_currencies(self):
        ll_curve = Curve(
            nodes={
                dt(2022, 1, 1): 1.0,
                dt(2022, 5, 1): 1.0,
                dt(2022, 9, 3): 1.0
            },
            interpolation="log_linear",
            id="sofr",
        )
        ll_solver = Solver(
            curves=[ll_curve],
            instruments=[
                IRS(dt(2022, 1, 1), "4m", "Q", curves="sofr"),
                IRS(dt(2022, 1, 1), "8m", "Q", curves="sofr"),
            ],
            s=[1.85, 2.10],
            instrument_labels=["4m", "8m"],
            id="sofr"
        )

        ll_curve = Curve(
            nodes={
                dt(2022, 1, 1): 1.0,
                dt(2022, 4, 1): 1.0,
                dt(2022, 10, 1): 1.0
            },
            interpolation="log_linear",
            id="estr",
        )
        combined_solver = Solver(
            curves=[ll_curve],
            instruments=[
                IRS(dt(2022, 1, 1), "3m", "Q", curves="estr"),
                IRS(dt(2022, 1, 1), "9m", "Q", curves="estr"),
            ],
            s=[0.75, 1.65],
            instrument_labels=["3m", "9m"],
            pre_solvers=[ll_solver],
            id="estr"
        )

        irs = IRS(
            effective=dt(2022, 1, 1),
            termination="6m",
            frequency="Q",
            currency="usd",
            notional=500e6,
            fixed_rate=2.0,
            curves="sofr",  # or ["sofr", "sofr"] for forecasting and discounting
        )
        irs2 = IRS(
            effective=dt(2022, 1, 1),
            termination="6m",
            frequency="Q",
            currency="eur",
            notional=-300e6,
            fixed_rate=1.0,
            curves="estr",
        )
        pf = Portfolio([irs, irs2])
        result = pf.npv(solver=combined_solver, local=True)
        assert "eur" in result and "usd" in result

        # the following should execute without warnings
        pf.delta(solver=combined_solver)
        pf.gamma(solver=combined_solver)


class TestFly:
    @pytest.mark.parametrize("mechanism", [False, True])
    def test_fly_npv(self, curve, mechanism):
        mechanism = curve if mechanism else NoInput(0)
        inverse = curve if mechanism is NoInput(0) else NoInput(0)
        irs1 = IRS(dt(2022, 1, 1), "3m", "Q", fixed_rate=1.0, curves=mechanism)
        irs2 = IRS(dt(2022, 1, 1), "4m", "Q", fixed_rate=2.0, curves=mechanism)
        irs3 = IRS(dt(2022, 1, 1), "5m", "Q", fixed_rate=1.0, curves=mechanism)
        fly = Fly(irs1, irs2, irs3)
        assert fly.npv(inverse) == irs1.npv(inverse) + irs2.npv(inverse) + irs3.npv(inverse)

    @pytest.mark.parametrize("mechanism", [False, True])
    def test_fly_rate(self, curve, mechanism):
        mechanism = curve if mechanism else NoInput(0)
        inv = curve if mechanism is NoInput(0) else NoInput(0)
        irs1 = IRS(dt(2022, 1, 1), "3m", "Q", fixed_rate=1.0, curves=mechanism)
        irs2 = IRS(dt(2022, 1, 1), "4m", "Q", fixed_rate=2.0, curves=mechanism)
        irs3 = IRS(dt(2022, 1, 1), "5m", "Q", fixed_rate=1.0, curves=mechanism)
        fly = Fly(irs1, irs2, irs3)
        assert fly.rate(inv) == (-irs1.rate(inv) + 2 * irs2.rate(inv) - irs3.rate(inv)) * 100.0

    def test_fly_cashflows_executes(self, curve):
        irs1 = IRS(dt(2022, 1, 1), "3m", "Q", fixed_rate=1.0, curves=curve)
        irs2 = IRS(dt(2022, 1, 1), "4m", "Q", fixed_rate=2.0, curves=curve)
        irs3 = IRS(dt(2022, 1, 1), "5m", "Q", fixed_rate=1.0, curves=curve)
        fly = Fly(irs1, irs2, irs3)
        fly.cashflows()

    def test_local_npv(self, curve):
        irs1 = IRS(dt(2022, 1, 1), "3m", "Q", fixed_rate=1.0, curves=curve, currency="eur")
        irs2 = IRS(dt(2022, 1, 1), "4m", "Q", fixed_rate=2.0, curves=curve, currency="usd")
        irs3 = IRS(dt(2022, 1, 1), "3m", "Q", fixed_rate=1.0, curves=curve, currency="gbp")
        fly = Fly(irs1, irs2, irs3)
        result = fly.npv(local=True)
        expected = {
            "eur": 7523.321141258284,
            "usd": 6711.514715925333,
            "gbp": 7523.321141258284,
        }
        assert result == expected

    def test_delta(self, simple_solver):
        irs1 = IRS(dt(2022, 1, 1), "6m", "A", fixed_rate=1.0, notional=-3e6, curves="curve")
        irs2 = IRS(dt(2022, 1, 1), "1Y", "A", fixed_rate=2.0, notional=3e6, curves="curve")
        irs3 = IRS(dt(2022, 1, 1), "18m", "A", fixed_rate=1.0, notional=-1e6, curves="curve")
        fly = Fly(irs1, irs2, irs3)
        result = fly.delta(solver=simple_solver).to_numpy()
        expected = np.array([[102.08919479], [-96.14488074]])
        assert np.all(np.isclose(result, expected))

    def test_gamma(self, simple_solver):
        irs1 = IRS(dt(2022, 1, 1), "6m", "A", fixed_rate=1.0, notional=-3e6, curves="curve")
        irs2 = IRS(dt(2022, 1, 1), "1Y", "A", fixed_rate=2.0, notional=3e6, curves="curve")
        irs3 = IRS(dt(2022, 1, 1), "18m", "A", fixed_rate=1.0, notional=-1e6, curves="curve")
        fly = Fly(irs1, irs2, irs3)
        result = fly.gamma(solver=simple_solver).to_numpy()
        expected = np.array([[-0.02944899, 0.009254014565], [0.009254014565, 0.0094239781314]])
        assert np.all(np.isclose(result, expected))


class TestSpread:
    @pytest.mark.parametrize("mechanism", [False, True])
    def test_spread_npv(self, curve, mechanism):
        mechanism = curve if mechanism else NoInput(0)
        inverse = curve if mechanism is NoInput(0) else NoInput(0)
        irs1 = IRS(dt(2022, 1, 1), "3m", "Q", fixed_rate=1.0, curves=mechanism)
        irs2 = IRS(dt(2022, 1, 1), "4m", "Q", fixed_rate=2.0, curves=mechanism)
        spd = Spread(irs1, irs2)
        assert spd.npv(inverse) == irs1.npv(inverse) + irs2.npv(inverse)

    @pytest.mark.parametrize("mechanism", [False, True])
    def test_spread_rate(self, curve, mechanism):
        mechanism = curve if mechanism else NoInput(0)
        inverse = curve if mechanism is NoInput(0) else NoInput(0)
        irs1 = IRS(dt(2022, 1, 1), "3m", "Q", fixed_rate=1.0, curves=mechanism)
        irs2 = IRS(dt(2022, 1, 1), "4m", "Q", fixed_rate=2.0, curves=mechanism)
        spd = Spread(irs1, irs2)
        assert spd.rate(inverse) == (-irs1.rate(inverse) + irs2.rate(inverse)) * 100.0

    def test_spread_cashflows_executes(self, curve):
        irs1 = IRS(dt(2022, 1, 1), "3m", "Q", fixed_rate=1.0, curves=curve)
        irs2 = IRS(dt(2022, 1, 1), "4m", "Q", fixed_rate=2.0, curves=curve)
        spd = Spread(irs1, irs2)
        spd.cashflows()

    def test_local_npv(self, curve):
        irs1 = IRS(dt(2022, 1, 1), "3m", "Q", fixed_rate=1.0, curves=curve, currency="eur")
        irs2 = IRS(dt(2022, 1, 1), "4m", "Q", fixed_rate=2.0, curves=curve, currency="usd")
        spd = Spread(irs1, irs2)
        result = spd.npv(local=True)
        expected = {
            "eur": 7523.321141258284,
            "usd": 6711.514715925333,
        }
        assert result == expected


class TestSensitivities:
    def test_sensitivity_raises(self):
        irs = IRS(dt(2022, 1, 1), "6m", "Q")
        with pytest.raises(ValueError, match="`solver` is required"):
            irs.delta()

        with pytest.raises(ValueError, match="`solver` is required"):
            irs.gamma()


class TestSpec:

    def test_spec_overwrites(self):
         irs = IRS(
             effective=dt(2022, 1, 1),
             termination=dt(2024, 2, 26),
             calendar="tgt",
             frequency="Q",
             leg2_method_param=0,
             notional=250.0,
             spec="test",
         )
         expected = dict(
             effective=dt(2022, 1, 1),
             termination=dt(2024, 2, 26),
             frequency="Q",
             stub="longfront",
             front_stub=NoInput(0),
             back_stub=NoInput(0),
             roll=NoInput(0),
             eom=False,
             modifier="p",
             calendar="tgt",
             payment_lag=4,
             notional=250.0,
             currency="tes",
             amortization=NoInput(0),
             convention="test",
             leg2_effective=dt(2022, 1, 1),
             leg2_termination=dt(2024, 2, 26),
             leg2_frequency="m",
             leg2_stub="longback",
             leg2_front_stub=NoInput(0),
             leg2_back_stub=NoInput(0),
             leg2_roll=1,
             leg2_eom=False,
             leg2_modifier="mp",
             leg2_calendar="nyc,tgt,ldn",
             leg2_payment_lag=3,
             leg2_notional=-250.0,
             leg2_currency="tes",
             leg2_convention="test2",
             leg2_amortization=NoInput(0),
             fixed_rate=NoInput(0),
             leg2_fixing_method=NoInput(0),
             leg2_method_param=0,
             leg2_spread_compound_method=NoInput(0),
             leg2_fixings=NoInput(0),
             leg2_float_spread=NoInput(0),
         )
         assert irs.kwargs == expected

    def test_irs(self):
        irs = IRS(
            effective=dt(2022, 1, 1),
            termination="1Y",
            spec="usd_irs",
            convention="30e360",
            fixed_rate=2.0
        )
        assert irs.kwargs["convention"] == "30e360"
        assert irs.kwargs["leg2_convention"] == "act360"
        assert irs.kwargs["currency"] == "usd"
        assert irs.kwargs["fixed_rate"] == 2.0

    def test_stir(self):
        irs = STIRFuture(
            effective=dt(2022, 3, 16),
            termination=dt(2022, 6, 15),
            spec="usd_stir",
            convention="30e360",
        )
        assert irs.kwargs["convention"] == "30e360"
        assert irs.kwargs["leg2_convention"] == "act360"
        assert irs.kwargs["currency"] == "usd"
        assert irs.kwargs["roll"] == "imm"

    def test_sbs(self):
        inst = SBS(
            effective=dt(2022, 1, 1),
            termination="1Y",
            spec="eur_sbs36",
            convention="30e360",
        )
        assert inst.kwargs["convention"] == "30e360"
        assert inst.kwargs["leg2_convention"] == "act360"
        assert inst.kwargs["currency"] == "eur"
        assert inst.kwargs["fixing_method"] == "ibor"

    def test_zcis(self):
        inst = ZCIS(
            effective=dt(2022, 1, 1),
            termination="1Y",
            spec="eur_zcis",
            leg2_calendar="nyc,tgt",
            calendar="nyc,tgt",
        )
        assert inst.kwargs["convention"] == "1+"
        assert inst.kwargs["leg2_convention"] == "1+"
        assert inst.kwargs["currency"] == "eur"
        assert inst.kwargs["leg2_index_method"] == "monthly"
        assert inst.kwargs["leg2_calendar"] == "nyc,tgt"

    def test_zcs(self):
        inst = ZCS(
            effective=dt(2022, 1, 1),
            termination="5Y",
            spec="gbp_zcs",
            leg2_calendar="nyc,tgt",
            calendar="nyc,tgt",
            fixed_rate=3.0,
        )
        assert inst.kwargs["convention"] == "act365f"
        assert inst.kwargs["leg2_frequency"] == "a"
        assert inst.kwargs["currency"] == "gbp"
        assert inst.kwargs["leg2_calendar"] == "nyc,tgt"
        assert inst.kwargs["fixed_rate"] == 3.0
        assert inst.kwargs["leg2_spread_compound_method"] == "none_simple"

    def test_iirs(self):
        inst = IIRS(
            effective=dt(2022, 1, 1),
            termination="1Y",
            spec="sek_iirs",
            leg2_calendar="nyc,tgt",
            calendar="nyc,tgt",
            fixed_rate=3.0,
        )
        assert inst.kwargs["convention"] == "actacticma"
        assert inst.kwargs["leg2_frequency"] == "q"
        assert inst.kwargs["currency"] == "sek"
        assert inst.kwargs["leg2_calendar"] == "nyc,tgt"
        assert inst.kwargs["fixed_rate"] == 3.0
        assert inst.kwargs["leg2_spread_compound_method"] == "none_simple"

    def test_fixedratebond(self):
        bond = FixedRateBond(
            effective=dt(2022, 1, 1),
            termination="1Y",
            spec="ust",
            calc_mode="ust_31bii",
            fixed_rate=2.0
        )
        assert bond.calc_mode == "ust_31bii"
        assert bond.kwargs["convention"] == "actacticma"
        assert bond.kwargs["currency"] == "usd"
        assert bond.kwargs["fixed_rate"] == 2.0
        assert bond.kwargs["ex_div"] == 1

    def test_indexfixedratebond(self):
        bond = IndexFixedRateBond(
            effective=dt(2022, 1, 1),
            termination="1Y",
            spec="ukti",
            calc_mode="ust",
            fixed_rate=2.0
        )
        assert bond.calc_mode == "ust"
        assert bond.kwargs["convention"] == "actacticma"
        assert bond.kwargs["currency"] == "gbp"
        assert bond.kwargs["fixed_rate"] == 2.0
        assert bond.kwargs["ex_div"] == 7

    def test_bill(self):
        bill = Bill(
            effective=dt(2022, 1, 1),
            termination="3m",
            spec="ustb",
            convention="act365f",
        )
        assert bill.calc_mode == "ustb"
        assert bill.kwargs["convention"] == "act365f"
        assert bill.kwargs["currency"] == "usd"
        assert bill.kwargs["fixed_rate"] == 0.0

    def test_fra(self):
        fra = FRA(
            effective=dt(2022, 1, 1),
            termination="3m",
            spec="eur_fra3",
            payment_lag=5,
            modifier="F",
            fixed_rate=2.0
        )
        assert fra.kwargs["leg2_fixing_method"] == "ibor"
        assert fra.kwargs["convention"] == "act360"
        assert fra.kwargs["currency"] == "eur"
        assert fra.kwargs["fixed_rate"] == 2.0
        assert fra.kwargs["leg2_payment_lag"] == 5
        assert fra.kwargs["leg2_modifier"] == "F"

    def test_frn(self):
        frn = FloatRateNote(
            effective=dt(2022, 1, 1),
            termination="3y",
            spec="usd_frn5",
            payment_lag=5,
        )
        assert frn.kwargs["fixing_method"] == "rfr_observation_shift"
        assert frn.kwargs["method_param"] == 5
        assert frn.kwargs["convention"] == "act360"
        assert frn.kwargs["currency"] == "usd"
        assert frn.kwargs["payment_lag"] == 5
        assert frn.kwargs["modifier"] == "mf"

    def test_xcs(self):
        xcs = XCS(
            effective=dt(2022, 1, 1),
            termination="3y",
            spec="eurusd_xcs",
            payment_lag=5,
            calendar="ldn,tgt,nyc",
        )
        assert xcs.kwargs["fixing_method"] == "rfr_payment_delay"
        assert xcs.kwargs["convention"] == "act360"
        assert xcs.kwargs["currency"] == "eur"
        assert xcs.kwargs["calendar"] == "ldn,tgt,nyc"
        assert xcs.kwargs["payment_lag"] == 5
        assert xcs.kwargs["leg2_payment_lag"] == 5
        assert xcs.kwargs["leg2_calendar"] == "ldn,tgt,nyc"

    def test_fxs(self):
        fxs = FXSwap(
            effective=dt(2022, 1, 1),
            termination="3m",
            spec="eurusd_fxs",
            payment_lag=5,
            calendar="ldn,tgt,nyc",
        )
        assert fxs.kwargs["convention"] == "act360"
        assert fxs.kwargs["currency"] == "eur"
        assert fxs.kwargs["calendar"] == "ldn,tgt,nyc"
        assert fxs.kwargs["payment_lag"] == 5
        assert fxs.kwargs["leg2_payment_lag"] == 5
        assert fxs.kwargs["leg2_calendar"] == "ldn,tgt,nyc"


@pytest.mark.parametrize("inst, expected", [
    (IRS(dt(2022, 1, 1), "9M", "Q", currency="eur", curves=["eureur", "eur_eurusd"]),
     DataFrame([-0.21319, -0.00068, 0.21656],
               index=Index([dt(2022, 4, 3), dt(2022, 7, 3), dt(2022, 10, 3)], name="payment"),
               columns=MultiIndex.from_tuples([("EUR", "usd,eur")], names=["local_ccy", "collateral_ccy"])
               )
     ),
    (SBS(dt(2022, 1, 1), "9M", "Q", leg2_frequency="S", currency="eur", curves=["eureur", "eurusd"]),
     DataFrame([-0.51899, -6260.7208, 6299.28759],
               index=Index([dt(2022, 4, 3), dt(2022, 7, 3), dt(2022, 10, 3)], name="payment"),
               columns=MultiIndex.from_tuples([("EUR", "usd")], names=["local_ccy", "collateral_ccy"])
               )
     ),
    (
    FRA(dt(2022, 1, 15), "3M", "Q", currency="eur", curves=["eureur", "eureur"]),
    DataFrame([0.0],
              index=Index([dt(2022, 1, 15)], name="payment"),
              columns=MultiIndex.from_tuples([("EUR", "eur")],
                                             names=["local_ccy", "collateral_ccy"])
              )
    ),
    (
    FXExchange(dt(2022, 1, 15), currency="eur", leg2_currency="usd", curves=["eureur", "eureur", "usdusd", "usdeur"]),
    DataFrame([[1000000.0, -1101072.93429]],
              index=Index([dt(2022, 1, 15)], name="payment"),
              columns=MultiIndex.from_tuples([("EUR", "eur"), ("USD", "eur")],
                                             names=["local_ccy", "collateral_ccy"])
              )
    ),
    (
    XCS(dt(2022, 1, 5), "3M", "M", currency="eur", leg2_currency="usd", curves=["eureur", "eurusd", "usdusd", "usdusd"]),
    DataFrame([[1000000.0, -1100306.44592],
               [0.0, -2377.85237],
               [-2042.44624, 4630.97800],
               [0.0, -2152.15417],
               [-1844.59236, 4191.00589],
               [-1000000, 1104836.45246],
               [-2042.44624, 4650.04393]],
              index=Index([dt(2022, 1, 5), dt(2022, 2, 5), dt(2022, 2, 7),
                            dt(2022, 3, 5), dt(2022, 3, 7), dt(2022, 4, 5),
                            dt(2022, 4, 7)], name="payment"),
              columns=MultiIndex.from_tuples([("EUR", "usd"), ("USD", "usd")],
                                             names=["local_ccy", "collateral_ccy"])
              )
    ),
    (
    FXSwap(dt(2022, 1, 5), "3M", currency="eur", leg2_currency="usd", curves=["eureur", "eurusd", "usdusd", "usdusd"]),
    DataFrame([[1000000.0, -1100306.44592],
               [-1005943.73163, 1113805.13741]],
              index=Index([dt(2022, 1, 5), dt(2022, 4, 5)], name="payment"),
              columns=MultiIndex.from_tuples([("EUR", "usd"), ("USD", "usd")],
                                             names=["local_ccy", "collateral_ccy"])
              )
    ),
])
def test_fx_settlements_table(inst, expected):
    usdusd = Curve({dt(2022, 1, 1): 1.0, dt(2023, 1, 1): 0.95}, id="usdusd")
    eureur = Curve({dt(2022, 1, 1): 1.0, dt(2023, 1, 1): 0.975}, id="eureur")
    eurusd = Curve({dt(2022, 1, 1): 1.0, dt(2023, 1, 1): 0.976}, id="eurusd")
    fxr = FXRates({"eurusd": 1.1}, settlement=dt(2022, 1, 1))
    fxf = FXForwards(
        fx_rates=fxr,
        fx_curves={
            "usdusd": usdusd,
            "eureur": eureur,
            "eurusd": eurusd,
        }
    )
    usdeur = fxf.curve("usd", "eur", id="usdeur")
    eur_eurusd = fxf.curve("eur", ["usd", "eur"], id="eur_eurusd")

    solver = Solver(
        curves=[usdusd, eureur, eurusd, usdeur, eur_eurusd],
        instruments=[
            IRS(dt(2022, 1, 1), "1y", "A", curves=usdusd),
            IRS(dt(2022, 1, 1), "1y", "A", curves=eureur),
            XCS(dt(2022, 1, 1), "1y", "Q", currency="eur", leg2_currency="usd", curves=[eureur, eurusd, usdusd, usdusd]),
        ],
        s=[5.0, 2.5, -10],
        fx=fxf,
    )
    assert eureur.collateral == "eur"  # collateral tags populated by FXForwards

    pf = Portfolio([inst])
    result = pf.cashflows_table(solver=solver)
    assert_frame_equal(expected, result, atol=1e-4)

    result = inst.cashflows_table(solver=solver)
    assert_frame_equal(expected, result, atol=1e-4)


def test_fx_settlements_table_no_fxf():
    solver = Solver(
        curves=[Curve({dt(2023, 8, 1): 1.0, dt(2024, 8, 1): 1.0}, id="usd")],
        instruments=[IRS(dt(2023, 8, 1), "1Y", "Q", curves="usd")],
        s=[2.0],
        instrument_labels=["1Y"],
        id="us_rates",
        algorithm="gauss_newton",
    )
    irs_mkt = IRS(
        dt(2023, 8, 1), "1Y", "Q", curves="usd", fixed_rate=2.0, notional=999556779.81,
    )
    result = irs_mkt.cashflows_table(solver=solver)
    assert abs(result.iloc[0, 0] - 69.49810) < 1e-5
    assert abs(result.iloc[3, 0] - 69.49810) < 1e-5


<<<<<<< HEAD
@pytest.mark.parametrize("Inst", [Inst for Inst in Instruments])
def test_examples(Inst):
    # test an example function is written for the Instrument class
    try:
        getattr(Inst, "example", None)()
    except TypeError:  # NoneType is not callable
        assert False
=======
@pytest.fixture()
def fxfo():
    # FXForwards for FX Options tests
    eureur = Curve(
        {dt(2023, 3, 16): 1.0, dt(2023, 9, 16): 0.9851909811629752}, calendar="tgt", id="eureur"
    )
    usdusd = Curve(
        {dt(2023, 3, 16): 1.0, dt(2023, 9, 16): 0.976009366603271}, calendar="nyc", id="usdusd"
    )
    eurusd = Curve(
        {dt(2023, 3, 16): 1.0, dt(2023, 9, 16): 0.987092591908283}, id="eurusd"
    )
    fxr = FXRates({"eurusd": 1.0615}, settlement=dt(2023, 3, 20))
    fxf = FXForwards(
        fx_curves={"eureur": eureur, "eurusd": eurusd, "usdusd": usdusd},
        fx_rates=fxr
    )
    # fxf.swap("eurusd", [dt(2023, 3, 20), dt(2023, 6, 20)]) = 60.10
    return fxf


class TestFXOptions:

    # Bloomberg tests replicate https://quant.stackexchange.com/a/77802/29443
    @pytest.mark.parametrize("pay, k, exp_pts, exp_prem, dlty, exp_dl", [
        (dt(2023, 3, 20), 1.101, 69.378, 138756.54, "spot", 0.250124),
        (dt(2023, 3, 20), 1.101, 69.378, 138756.54, "forward", 0.251754),
        (dt(2023, 6, 20), 1.101, 70.226, 140451.53, "spot", 0.250124),  # BBG 0.250126
        (dt(2023, 6, 20), 1.101, 70.226, 140451.53, "forward", 0.251754),  # BBG 0.251756
        (dt(2023, 6, 20), 1.10101922, 70.180, 140360.17, "spot", 0.250000),
    ])
    def test_bbg_usd_pips(self, fxfo, pay, k, exp_pts, exp_prem, dlty, exp_dl):
        fxc = FXCall(
            pair="eurusd",
            expiry=dt(2023, 6, 16),
            notional=20e6,
            strike=k,
            payment_lag=pay,
            delivery_lag=2,
            calendar="tgt",
            modifier="mf",
            premium_ccy="usd",
            delta_type=dlty,
        )
        result = fxc.rate(
            curves=[None, fxfo.curve("eur", "usd"), None, fxfo.curve("usd", "usd")],
            fx=fxfo,
            vol=0.089,
        )
        assert abs(result - exp_pts) <1e-3

    def test_fx_call_npv_unpriced(self, fxfo):
        fxo = FXCall(
            pair="eurusd",
            expiry=dt(2023, 6, 16),
            notional=20e6,
            delivery_lag=2,
            payment_lag=2,
            calendar="tgt",
            strike=1.101,
        )
        curves = [None, fxfo.curve("eur", "usd"), None, fxfo.curve("usd", "usd")]
        result = fxo.npv(curves, fx=fxfo, vol=0.089)
        expected = 0.0
        assert abs(result - expected) < 1e-6

    def test_fx_call_rate_specified_strike(self, fxfo):
        fxo = FXCall(
            pair="eurusd",
            expiry=dt(2023, 6, 16),
            notional=20e6,
            delivery_lag=2,
            payment_lag=2,
            calendar="tgt",
            strike=1.101,
        )
        curves = [None, fxfo.curve("eur", "usd"), None, fxfo.curve("usd", "usd")]
        result = fxo.rate(curves, fx=fxfo, vol=0.089)
        expected = 70.225764
        assert abs(result - expected) < 1e-6

    @pytest.mark.parametrize("ccy, exp_rate, exp_strike", [
        ("usd", 70.180131, 1.10101920113408469),
        ("eur", 0.680949, 1.099976),
    ])
    def test_fx_call_rate(self, fxfo, ccy, exp_rate, exp_strike):
        fxo = FXCall(
            pair="eurusd",
            expiry=dt(2023, 6, 16),
            notional=20e6,
            delivery_lag=2,
            payment_lag=2,
            calendar="tgt",
            strike="25d",
            delta_type="spot",
            premium_ccy=ccy,
        )
        curves = [None, fxfo.curve("eur", "usd"), None, fxfo.curve("usd", "usd")]
        result = fxo.rate(curves, fx=fxfo, vol=0.089)
        expected = exp_rate
        assert abs(result - expected) < 1e-6

        assert abs(fxo.periods[0].strike - exp_strike) < 1e-4

    def test_fx_call_rate_expiry_tenor(self, fxfo):
        fxo = FXCall(
            pair="eurusd",
            expiry="3m",
            eval_date=dt(2023, 3, 16),
            modifier="mf",
            notional=20e6,
            delivery_lag=2,
            payment_lag=dt(2023, 6, 20),
            calendar="tgt",
            strike="25d",
            delta_type="spot",
        )
        curves = [None, fxfo.curve("eur", "usd"), None, fxfo.curve("usd", "usd")]
        result = fxo.rate(curves, fx=fxfo, vol=0.089)
        expected = 70.180131
        assert abs(result - expected) < 1e-6

    def test_fx_call_plot_payoff(self, fxfo):
        fxc = FXCall(
            pair="eurusd",
            expiry=dt(2023, 6, 16),
            notional=20e6,
            strike=1.101,
            premium=0.0,
        )
        result = fxc.plot_payoff([1.03, 1.12])
        x, y = result[2][0]._x, result[2][0]._y
        assert x[0] == 1.03
        assert x[1000] == 1.12
        assert y[0] == 0.0
        assert y[1000] == (1.12 - 1.101) * 20e6

    def test_fx_call_plot_payoff_raises(self, fxfo):
        fxc = FXCall(
            pair="eurusd",
            expiry=dt(2023, 6, 16),
            notional=20e6,
            strike=1.101,
        )
        with pytest.raises(ValueError, match="`premium`"):
            fxc.plot_payoff([1.03, 1.12])

    def test_fx_put_rate(self, fxfo):
        fxo = FXPut(
            pair="eurusd",
            expiry=dt(2023, 6, 16),
            notional=20e6,
            delivery_lag=2,
            payment_lag=2,
            calendar="tgt",
            strike="-25d",
            delta_type="spot",
        )
        curves = [None, fxfo.curve("eur", "usd"), None, fxfo.curve("usd", "usd")]
        result = fxo.rate(curves, fx=fxfo, vol=0.1015)
        expected = 83.975596
        assert abs(result - expected) < 1e-6

    def test_risk_reversal_rate(self, fxfo):
        fxo = FXRiskReversal(
            pair="eurusd",
            expiry=dt(2023, 6, 16),
            notional=20e6,
            delivery_lag=2,
            payment_lag=2,
            calendar="tgt",
            strike=["-25d", "25d"],
            delta_type="spot",
        )
        curves = [None, fxfo.curve("eur", "usd"), None, fxfo.curve("usd", "usd")]
        result = fxo.rate(curves, fx=fxfo, vol=[0.1015, 0.089])
        expected = -13.795465
        assert abs(result - expected) < 1e-6

    @pytest.mark.parametrize("prem, prem_ccy, local, exp", [
        (NoInput(0), NoInput(0), False, 0.0),
        (NoInput(0), "eur", False, 0.0),
        ((-167500.0, 140500.0), "usd", False, -219.590678),
        ((-167500/1.06751, 140500/1.06751), "eur", False, -219.590678),
        ((-167500/1.06751, 140500/1.06751), "eur", True, {"eur": 25121.646, "usd": -26879.673}),
    ])
    def test_risk_reversal_npv(self, fxfo, prem, prem_ccy, local, exp):
        fxo = FXRiskReversal(
            pair="eurusd",
            expiry=dt(2023, 6, 16),
            notional=20e6,
            delivery_lag=2,
            payment_lag=2,
            calendar="tgt",
            strike=[1.033, 1.101],
            premium=prem,
            premium_ccy=prem_ccy,
        )
        curves = [None, fxfo.curve("eur", "usd"), None, fxfo.curve("usd", "usd")]
        result = fxo.npv(curves, fx=fxfo, vol=[0.1015, 0.089], local=local)
        expected = exp
        if not local:
            assert abs(result - expected) < 1e-6
        else:
            for k in expected:
                assert abs(result[k]-expected[k]) < 1e-3

    def test_risk_reversal_plot(self, fxfo):
        fxo = FXRiskReversal(
            pair="eurusd",
            expiry=dt(2023, 6, 16),
            notional=20e6,
            delivery_lag=2,
            payment_lag=2,
            calendar="tgt",
            strike=[1.033, 1.101],
        )
        curves = [None, fxfo.curve("eur", "usd"), None, fxfo.curve("usd", "usd")]
        result = fxo.plot_payoff([1.03, 1.12], curves, fx=fxfo, vol=[0.1015, 0.089])
        x, y = result[2][0]._x, result[2][0]._y
        assert x[0] == 1.03
        assert x[1000] == 1.12
        assert abs(y[0] + (1.033 - 1.03) * 20e6 ) < 1e-5
        assert abs(y[1000] - (1.12-1.101) * 20e6) < 1e-5

    def test_str_tenor_raises(self):
        with pytest.raises(ValueError, match="`expiry` as string tenor requires `eval_date`"):
            FXCall(
                pair="eurusd",
                expiry="3m",
            )

    def test_premium_ccy_raises(self):
        with pytest.raises(ValueError, match="`premium_ccy` must be one of option currency pair"):
            FXCall(
                pair="eurusd",
                expiry="3m",
                eval_date=dt(2023, 3, 16),
                premium_ccy="chf",
            )
>>>>>>> 5a6b0b6c
<|MERGE_RESOLUTION|>--- conflicted
+++ resolved
@@ -2999,15 +2999,6 @@
     assert abs(result.iloc[3, 0] - 69.49810) < 1e-5
 
 
-<<<<<<< HEAD
-@pytest.mark.parametrize("Inst", [Inst for Inst in Instruments])
-def test_examples(Inst):
-    # test an example function is written for the Instrument class
-    try:
-        getattr(Inst, "example", None)()
-    except TypeError:  # NoneType is not callable
-        assert False
-=======
 @pytest.fixture()
 def fxfo():
     # FXForwards for FX Options tests
@@ -3248,4 +3239,13 @@
                 eval_date=dt(2023, 3, 16),
                 premium_ccy="chf",
             )
->>>>>>> 5a6b0b6c
+
+
+
+@pytest.mark.parametrize("Inst", [Inst for Inst in Instruments])
+def test_examples(Inst):
+    # test an example function is written for the Instrument class
+    try:
+        getattr(Inst, "example", None)()
+    except TypeError:  # NoneType is not callable
+        assert False