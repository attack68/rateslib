--- conflicted
+++ resolved
@@ -3276,8 +3276,6 @@
         assert abs(result - expected) < 1e-6
 
     def test_fx_call_cashflows(self, fxfo):
-<<<<<<< HEAD
-=======
         fxo = FXCall(
             pair="eurusd",
             expiry=dt(2023, 6, 16),
@@ -3294,7 +3292,6 @@
         assert result.loc[1, "Type"] == "Cashflow"
 
     def test_fx_call_cashflows_table(self, fxfo):
->>>>>>> cb5f3adb
         fxo = FXCall(
             pair="eurusd",
             expiry=dt(2023, 6, 16),
