--- conflicted
+++ resolved
@@ -1,9 +1,6 @@
 from datetime import datetime as dt
 
 import context
-<<<<<<< HEAD
-from rateslib.curves.rs import CurveObj, LinearInterpolator, LinearZeroRateInterpolator, LogLinearInterpolator, _get_interpolator
-=======
 import pytest
 from rateslib.curves.rs import (
     CurveObj,
@@ -12,7 +9,6 @@
     LogLinearInterpolator,
     _get_interpolator,
 )
->>>>>>> b20bfe16
 from rateslib.dual import ADOrder
 
 
