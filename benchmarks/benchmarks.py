# Write the benchmarking functions here.
# See "Writing benchmarks" in the asv docs for more information.

from time import perf_counter

from pandas import DataFrame
<<<<<<< HEAD
from rateslib import IRS, CompositeCurve, Curve, Solver, add_tenor, dt, default_context
=======
from rateslib import IRS, CompositeCurve, Curve, Solver, add_tenor, default_context, dt
>>>>>>> 423e0e7d


class TimeSuite:
    """
    An example benchmark that times the performance of various kinds
    of iterating over dictionaries in Python.
    """

    def setup(self):
        self.data = DataFrame(
            {
                "Term": [
                    "1W",
                    "2W",
                    "3W",
                    "1M",
                    "2M",
                    "3M",
                    "4M",
                    "5M",
                    "6M",
                    "7M",
                    "8M",
                    "9M",
                    "10M",
                    "11M",
                    "12M",
                    "18M",
                    "2Y",
                    "3Y",
                    "4Y",
                ],
                "Rate": [
                    5.30111,
                    5.30424,
                    5.30657,
                    5.31100,
                    5.34800,
                    5.38025,
                    5.40915,
                    5.43078,
                    5.44235,
                    5.44950,
                    5.44878,
                    5.44100,
                    5.42730,
                    5.40747,
                    5.3839,
                    5.09195,
                    4.85785,
                    4.51845,
                    4.31705,
                ],
            }
        )
        self.data["Termination"] = [
            add_tenor(dt(2023, 8, 21), _, "F", "nyc") for _ in self.data["Term"]
        ]
<<<<<<< HEAD
        dates = [dt(2023, 8, 17)] + [_ for _ in self.data["Termination"]]
        self.curve = Curve({
                dt(2023, 8, 17): 1.0,  # <- this is today's DF,
                **{_: 0.99 for _ in dates[1:]},
            })
        self.curve2 = Curve({
            dt(2023, 8, 17): 1.0,  # <- this is today's DF,
            **{_: 1.0 for _ in self.data["Termination"]},
        },
            t = [dates[0], dates[0], dates[0]] + dates + [dates[-1], dates[-1], dates[-1]]
=======
        dates = [dt(2023, 8, 17)] + list(self.data["Termination"])
        self.curve = Curve(
            {
                dt(2023, 8, 17): 1.0,  # <- this is today's DF,
                **{_: 0.99 for _ in dates[1:]},
            }
        )
        self.curve2 = Curve(
            {
                dt(2023, 8, 17): 1.0,  # <- this is today's DF,
                **{_: 1.0 for _ in self.data["Termination"]},
            },
            t=[dates[0], dates[0], dates[0]] + dates + [dates[-1], dates[-1], dates[-1]],
>>>>>>> 423e0e7d
        )
        self.compcurve = CompositeCurve([self.curve, self.curve2])

    def time_curve_solver(self):
        sofr = Curve(
            id="sofr",
            convention="Act360",
            calendar="nyc",
            modifier="MF",
            interpolation="log_linear",
            nodes={
                dt(2023, 8, 17): 1.0,  # <- this is today's DF,
                **{_: 1.0 for _ in self.data["Termination"]},
            },
        )
        sofr_args = dict(effective=dt(2023, 8, 21), spec="usd_irs", curves="sofr")
        Solver(
            curves=[sofr],
            instruments=[IRS(termination=_, **sofr_args) for _ in self.data["Termination"]],
            s=self.data["Rate"],
            instrument_labels=self.data["Term"],
            id="us_rates",
        )

    def time_composite_curve_solver_and_values(self):
        sofr = Curve(
            id="sofr",
            convention="Act360",
            calendar="nyc",
            modifier="MF",
            interpolation="log_linear",
            nodes={
                dt(2023, 8, 17): 1.0,  # <- this is today's DF,
                **{_: 1.0 for _ in self.data["Termination"]},
            },
        )
        spread = Curve(
            id="spread",
            convention="Act360",
            calendar="nyc",
            modifier="MF",
            interpolation="log_linear",
            nodes={
                dt(2023, 8, 17): 1.0,
                dt(2027, 8, 18): 1.0,
            },
        )
        cc = CompositeCurve([sofr, spread], id="us_comp")
        sofr_args = dict(effective=dt(2023, 8, 21), spec="usd_irs", curves="us_comp")
        Solver(
            curves=[sofr, spread, cc],
            instruments=[IRS(termination=_, **sofr_args) for _ in self.data["Termination"]]
            + [IRS(dt(2023, 8, 17), "1b", spec="usd_irs", curves="spread")],
            s=list(self.data["Rate"]) + [0.20],
            instrument_labels=list(self.data["Term"]) + ["spread"],
            id="us_rates",
        )

    def time_curve_value_getting(self):
        dates = [
            dt(2024, 1, 6),
            dt(2024, 2, 6),
            dt(2024, 3, 5),
            dt(2024, 4, 6),
            dt(2024, 5, 6),
            dt(2024, 6, 6),
            dt(2024, 7, 6),
            dt(2024, 8, 6),
            dt(2024, 9, 6),
            dt(2024, 10, 6),
            dt(2024, 11, 6),
        ] * 100
        for _ in dates:
            self.curve[_]

    def time_spline_curve_value_getting(self):
        dates = [
            dt(2024, 1, 6),
            dt(2024, 2, 6),
            dt(2024, 3, 5),
            dt(2024, 4, 6),
            dt(2024, 5, 6),
            dt(2024, 6, 6),
            dt(2024, 7, 6),
            dt(2024, 8, 6),
            dt(2024, 9, 6),
            dt(2024, 10, 6),
            dt(2024, 11, 6),
        ] * 100
        for _ in dates:
            self.curve2[_]

    def time_composite_curve_value_getting(self):
        dates = [
            dt(2024, 1, 6),
            dt(2024, 2, 6),
            dt(2024, 3, 5),
            dt(2024, 4, 6),
            dt(2024, 5, 6),
            dt(2024, 6, 6),
            dt(2024, 7, 6),
            dt(2024, 8, 6),
            dt(2024, 9, 6),
            dt(2024, 10, 6),
            dt(2024, 11, 6),
        ] * 100
        for _ in dates:
            self.compcurve[_]

    def clear_caches(self):
        self.curve.clear_cache()
        self.curve2.clear_cache()

    def time_curve_value_getting_no_cache(self):
<<<<<<< HEAD
        with default_context("curve_caching", False) as context:
            self.time_curve_value_getting()

    def time_spline_curve_value_getting_no_cache(self):
        with default_context("curve_caching", False) as context:
            self.time_spline_curve_value_getting()

    def time_composite_curve_value_getting_no_cache(self):
        with default_context("curve_caching", False) as context:
            self.time_composite_curve_value_getting()
=======
        with default_context("curve_caching", False):
            self.time_curve_value_getting()

    def time_spline_curve_value_getting_no_cache(self):
        with default_context("curve_caching", False):
            self.time_spline_curve_value_getting()

    def time_composite_curve_value_getting_no_cache(self):
        with default_context("curve_caching", False):
            self.time_composite_curve_value_getting()

>>>>>>> 423e0e7d

if __name__ == "__main__":
    a = TimeSuite()
    a.setup()
    results = {}
    for bench in [
        # Solvers
        "time_curve_solver",
        "time_composite_curve_solver_and_values",
        # Curve Lookups
        "time_curve_value_getting",
        "time_spline_curve_value_getting",
        "time_composite_curve_value_getting",
        # Curve Lookups No Cache
        "clear_caches",
        "time_curve_value_getting_no_cache",
        "time_spline_curve_value_getting_no_cache",
        "time_composite_curve_value_getting_no_cache",
    ]:
        s_ = perf_counter()
        getattr(a, bench)()
        e_ = perf_counter()
        multiple = int(1 / (e_ - s_))
        s_ = perf_counter()
        for _ in range(multiple):
            getattr(a, bench)()
        e_ = perf_counter()

        results[bench] = (e_ - s_) / multiple

    print("BENCHMARKING RESULTS.......")
    for k, v in results.items():
        print(f"{k}: {v}")<|MERGE_RESOLUTION|>--- conflicted
+++ resolved
@@ -4,11 +4,7 @@
 from time import perf_counter
 
 from pandas import DataFrame
-<<<<<<< HEAD
-from rateslib import IRS, CompositeCurve, Curve, Solver, add_tenor, dt, default_context
-=======
 from rateslib import IRS, CompositeCurve, Curve, Solver, add_tenor, default_context, dt
->>>>>>> 423e0e7d
 
 
 class TimeSuite:
@@ -67,18 +63,6 @@
         self.data["Termination"] = [
             add_tenor(dt(2023, 8, 21), _, "F", "nyc") for _ in self.data["Term"]
         ]
-<<<<<<< HEAD
-        dates = [dt(2023, 8, 17)] + [_ for _ in self.data["Termination"]]
-        self.curve = Curve({
-                dt(2023, 8, 17): 1.0,  # <- this is today's DF,
-                **{_: 0.99 for _ in dates[1:]},
-            })
-        self.curve2 = Curve({
-            dt(2023, 8, 17): 1.0,  # <- this is today's DF,
-            **{_: 1.0 for _ in self.data["Termination"]},
-        },
-            t = [dates[0], dates[0], dates[0]] + dates + [dates[-1], dates[-1], dates[-1]]
-=======
         dates = [dt(2023, 8, 17)] + list(self.data["Termination"])
         self.curve = Curve(
             {
@@ -92,7 +76,6 @@
                 **{_: 1.0 for _ in self.data["Termination"]},
             },
             t=[dates[0], dates[0], dates[0]] + dates + [dates[-1], dates[-1], dates[-1]],
->>>>>>> 423e0e7d
         )
         self.compcurve = CompositeCurve([self.curve, self.curve2])
 
@@ -207,18 +190,6 @@
         self.curve2.clear_cache()
 
     def time_curve_value_getting_no_cache(self):
-<<<<<<< HEAD
-        with default_context("curve_caching", False) as context:
-            self.time_curve_value_getting()
-
-    def time_spline_curve_value_getting_no_cache(self):
-        with default_context("curve_caching", False) as context:
-            self.time_spline_curve_value_getting()
-
-    def time_composite_curve_value_getting_no_cache(self):
-        with default_context("curve_caching", False) as context:
-            self.time_composite_curve_value_getting()
-=======
         with default_context("curve_caching", False):
             self.time_curve_value_getting()
 
@@ -230,7 +201,6 @@
         with default_context("curve_caching", False):
             self.time_composite_curve_value_getting()
 
->>>>>>> 423e0e7d
 
 if __name__ == "__main__":
     a = TimeSuite()
