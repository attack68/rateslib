//! Wrapper to export spline functionality to Python

use crate::dual::{Dual, Dual2, Number, NumberPPSpline};
use crate::json::json_py::DeserializedObj;
use crate::json::JSON;
use crate::splines::spline::{
    bspldnev_single_f64, bsplev_single_f64, PPSpline, PPSplineDual, PPSplineDual2, PPSplineF64,
};
use std::cmp::PartialEq;

use numpy::{PyArray2, ToPyArray};
use pyo3::exceptions::{PyTypeError, PyValueError};
use pyo3::prelude::*;

macro_rules! create_interface {
    ($name: ident, $type: ident) => {
        #[pymethods]
        impl $name {
            #[new]
<<<<<<< HEAD
            fn new_py(k: usize, t: Vec<f64>, c: Option<Vec<$type>>) -> Self {
=======
            #[pyo3(signature = (k, t, c=None))]
            fn new(k: usize, t: Vec<f64>, c: Option<Vec<$type>>) -> Self {
>>>>>>> cd403d5d
                Self {
                    inner: PPSpline::new(k, t, c),
                }
            }

            #[getter]
            fn n(&self) -> PyResult<usize> {
                Ok(*self.inner.n())
            }

            #[getter]
            fn k(&self) -> PyResult<usize> {
                Ok(*self.inner.k())
            }

            #[getter]
            fn t(&self) -> PyResult<Vec<f64>> {
                Ok(self.inner.t().clone())
            }

            #[getter]
            fn c(&self) -> PyResult<Option<Vec<$type>>> {
                match self.inner.c() {
                    Some(val) => Ok(Some(val.clone().into_raw_vec_and_offset().0)),
                    None => Ok(None)
                }
            }

            /// Solve the spline coefficients given the data sites.
            ///
            /// Parameters
            /// ----------
            /// tau: list[f64]
            ///     The data site `x`-coordinates.
            /// y: list[type]
            ///     The data site `y`-coordinates in appropriate type (float, *Dual* or *Dual2*)
            ///     for *self*.
            /// left_n: int
            ///     The number of derivatives to evaluate at the left side of the data sites,
            ///     i.e. defining an endpoint constraint.
            /// right_n: int
            ///     The number of derivatives to evaluate at the right side of the datasites,
            ///     i.e. defining an endpoint constraint.
            /// allow_lsq: bool
            ///     Whether to permit least squares solving using non-square matrices.
            ///
            /// Returns
            /// -------
            /// None
            fn csolve(
                &mut self,
                tau: Vec<f64>,
                y: Vec<$type>,
                left_n: usize,
                right_n: usize,
                allow_lsq: bool
            ) -> PyResult<()> {
                self.inner.csolve(&tau, &y, left_n, right_n, allow_lsq)
            }

            /// Evaluate a single *x* coordinate value on the pp spline.
            ///
            /// Parameters
            /// ----------
            /// x: float
            ///     The x-axis value at which to evaluate value.
            ///
            /// Returns
            /// -------
            /// float, Dual or Dual2 based on self
            ///
            /// Notes
            /// -----
            /// The value of the spline at *x* is the sum of the value of each b-spline
            /// evaluated at *x* multiplied by the spline coefficients, *c*.
            ///
            /// .. math::
            ///
            ///    \$(x) = \sum_{i=1}^n c_i B_{(i,k,\mathbf{t})}(x)
            ///
            fn ppev_single(&self, x: Number) -> PyResult<$type> {
                match x {
                    Number::F64(f) => self.inner.ppdnev_single(&f, 0),
                    Number::Dual(_) => Err(PyTypeError::new_err(
                        "Cannot index PPSpline with `Dual`, use either `ppev_single(float(x))` or `ppev_single_dual(x)`."
                        )),
                    Number::Dual2(_) => Err(PyTypeError::new_err(
                        "Cannot index PPSpline with `Dual2`, use either `ppev_single(float(x))` or `ppev_single_dual2(x)`.")),
                }
            }

            /// Evaluate a single *x* coordinate value on the pp spline.
            ///
            /// Parameters
            /// ----------
            /// x: Dual
            ///     The x-axis value at which to evaluate value.
            ///
            /// Returns
            /// -------
            /// Dual
            ///
            /// Notes
            /// -----
            /// This function guarantees preservation of accurate AD :class:`~rateslib.dual.Dual`
            /// sensitivities. It also prohibits type mixing and will raise if *Dual2* data types
            /// are encountered.
            fn ppev_single_dual(&self, x: Number) -> PyResult<Dual> {
                match x {
                    Number::F64(f) => self.inner.ppdnev_single_dual(&Dual::new(f, vec![]), 0),
                    Number::Dual(d) => self.inner.ppdnev_single_dual(&d, 0),
                    Number::Dual2(_) => Err(PyTypeError::new_err("Cannot mix `Dual2` and `Dual` types, use `ppev_single_dual2(x)`.")),
                }
            }

            /// Evaluate a single *x* coordinate value on the pp spline.
            ///
            /// Parameters
            /// ----------
            /// x: Dual2
            ///     The x-axis value at which to evaluate value.
            ///
            /// Returns
            /// -------
            /// Dual2
            ///
            /// Notes
            /// -----
            /// This function guarantees preservation of accurate AD :class:`~rateslib.dual.Dual2`
            /// sensitivities. It also prohibits type mixing and will raise if *Dual* data types
            /// are encountered.
            fn ppev_single_dual2(&self, x: Number) -> PyResult<Dual2> {
                match x {
                    Number::F64(f) => self.inner.ppdnev_single_dual2(&Dual2::new(f, vec![]), 0),
                    Number::Dual(_) => Err(PyTypeError::new_err("Cannot mix `Dual2` and `Dual` types, use `ppev_single_dual(x)`.")),
                    Number::Dual2(d) => self.inner.ppdnev_single_dual2(&d, 0),
                }
            }

            /// Evaluate an array of *x* coordinates derivatives on the pp spline.
            ///
            /// Repeatedly applies :meth:`~rateslib.splines.PPSplineF64.ppev_single`, and
            /// is typically used for minor performance gains in chart plotting.
            ///
            /// .. warning::
            ///
            ///    The *x* coordinates supplied to this function are treated as *float*, or are
            ///    **converted** to *float*. Therefore it does not guarantee the preservation of AD
            ///    sensitivities. If you need to index by *x* values which are
            ///    :class:`~rateslib.dual.Dual` or :class:`~rateslib.dual.Dual2`, then
            ///    you should choose to iteratively map the
            ///    provided methods :meth:`~rateslib.splines.PPSplineF64.ppev_single_dual` or
            ///    :meth:`~rateslib.splines.PPSplineF64.ppev_single_dual2` respectively.
            ///
            /// Returns
            /// -------
            /// 1-d array of float
            fn ppev(&self, x: Vec<f64>) -> PyResult<Vec<$type>> {
                let out: Vec<$type> = x.iter().map(|v| self.inner.ppdnev_single(&v, 0)).collect::<Result<Vec<$type>, _>>()?;
                Ok(out)
            }

            /// Evaluate a single *x* coordinate derivative from the right on the pp spline.
            ///
            /// Parameters
            /// ----------
            /// x: float
            ///     The x-axis value at which to evaluate value.
            /// m: int
            ///     The order of derivative to calculate value for (0 is function value).
            ///
            /// Returns
            /// -------
            /// float, Dual, or Dual2, based on self
            ///
            /// Notes
            /// -----
            /// The value of derivatives of the spline at *x* is the sum of the value of each
            /// b-spline derivatives evaluated at *x* multiplied by the spline
            /// coefficients, *c*.
            ///
            /// Due to the definition of the splines this derivative will return the value
            /// from the right at points where derivatives are discontinuous.
            ///
            /// .. math::
            ///
            ///    \frac{d^m\$(x)}{d x^m} = \sum_{i=1}^n c_i \frac{d^m B_{(i,k,\mathbf{t})}(x)}{d x^m}
            fn ppdnev_single(&self, x: Number, m: usize) -> PyResult<$type> {
                match x {
                    Number::Dual(_) => Err(PyTypeError::new_err("Splines cannot be indexed with Duals use `float(x)`.")),
                    Number::F64(f) => self.inner.ppdnev_single(&f, m),
                    Number::Dual2(_) => Err(PyTypeError::new_err("Splines cannot be indexed with Duals use `float(x)`.")),
                }
            }

            /// Evaluate a single *x* coordinate derivative from the right on the pp spline.
            ///
            /// Parameters
            /// ----------
            /// x: Dual
            ///     The x-axis value at which to evaluate value.
            /// m: int
            ///     The order of derivative to calculate value for (0 is function value).
            ///
            /// Returns
            /// -------
            /// Dual
            ///
            /// Notes
            /// -----
            /// This function guarantees preservation of accurate AD :class:`~rateslib.dual.Dual`
            /// sensitivities. It also prohibits type mixing and will raise if any *Dual2*
            /// data types are encountered.
            fn ppdnev_single_dual(&self, x: Number, m: usize) -> PyResult<Dual> {
                match x {
                    Number::F64(f) => self.inner.ppdnev_single_dual(&Dual::new(f, vec![]), m),
                    Number::Dual(d) => self.inner.ppdnev_single_dual(&d, m),
                    Number::Dual2(_) => Err(PyTypeError::new_err("Cannot mix `Dual2` and `Dual` types, use `ppdnev_single_dual2(x)`.")),
                }
            }

            /// Evaluate a single *x* coordinate derivative from the right on the pp spline.
            ///
            /// Parameters
            /// ----------
            /// x: Dual2
            ///     The x-axis value at which to evaluate value.
            /// m: int
            ///     The order of derivative to calculate value for (0 is function value).
            ///
            /// Returns
            /// -------
            /// Dual2
            ///
            /// Notes
            /// -----
            /// This function guarantees preservation of accurate AD :class:`~rateslib.dual.Dual2`
            /// sensitivities. It also prohibits type mixing and will raise if any *Dual*
            /// data types are encountered.
            fn ppdnev_single_dual2(&self, x: Number, m: usize) -> PyResult<Dual2> {
                match x {
                    Number::F64(f) => self.inner.ppdnev_single_dual2(&Dual2::new(f, vec![]), m),
                    Number::Dual(_) => Err(PyTypeError::new_err("Cannot mix `Dual2` and `Dual` types, use `ppdnev_single_dual(x)`.")),
                    Number::Dual2(d) => self.inner.ppdnev_single_dual2(&d, m),
                }
            }

            /// Evaluate an array of x coordinates derivatives on the pp spline.
            ///
            /// Repeatedly applies :meth:`~rateslib.splines.PPSplineF64.ppdnev_single`.
            ///
            /// .. warning::
            ///
            ///    The *x* coordinates supplied to this function are treated as *float*, or are
            ///    **converted** to *float*. Therefore it does not guarantee the preservation of AD
            ///    sensitivities.
            ///
            /// Parameters
            /// ----------
            /// x: 1-d array of float
            ///     x-axis coordinates.
            /// m: int
            ///     The order of derivative to calculate value for.
            ///
            /// Returns
            /// -------
            /// 1-d array of float
            fn ppdnev(&self, x: Vec<f64>, m: usize) -> PyResult<Vec<$type>> {
                let out: Vec<$type> = x.iter().map(|v| self.inner.ppdnev_single(&v, m)).collect::<Result<Vec<$type>, _>>()?;
                Ok(out)
            }

            /// Evaluate value of the *i* th b-spline at x coordinates.
            ///
            /// Repeatedly applies :meth:`~rateslib.splines.bsplev_single`.
            ///
            /// .. warning::
            ///
            ///    The *x* coordinates supplied to this function are treated as *float*, or are
            ///    **converted** to *float*. Therefore it does not guarantee the preservation of AD
            ///    sensitivities.
            ///
            /// Parameters
            /// ----------
            /// x: 1-d array of float
            ///     x-axis coordinates
            /// i: int
            ///     Index of the B-spline to evaluate.
            ///
            /// Returns
            /// -------
            /// 1-d array of float
            fn bsplev(&self, x: Vec<f64>, i: usize) -> PyResult<Vec<f64>> {
                Ok(self.inner.bspldnev(&x, &i, &0))
            }

            /// Evaluate *m* order derivative on the *i* th b-spline at *x* coordinates.
            ///
            /// Repeatedly applies :meth:`~rateslib.splines.bspldnev_single`.
            ///
            /// .. warning::
            ///
            ///    The *x* coordinates supplied to this function are treated as *float*, or are
            ///    **converted** to *float*. Therefore it does not guarantee the preservation of AD
            ///    sensitivities.
            ///
            /// Parameters
            /// ----------
            /// x: 1-d array of float
            ///     x-axis coordinates.
            /// i: int
            ///     The index of the B-spline to evaluate.
            /// m: int
            ///     The order of derivative to calculate value for.
            ///
            /// Returns
            /// -------
            /// 1-d array
            fn bspldnev(&self, x: Vec<f64>, i: usize, m: usize) -> PyResult<Vec<f64>> {
                Ok(self.inner.bspldnev(&x, &i, &m))
            }

            /// Evaluate the 2d spline collocation matrix at each data site.
            ///
            /// Parameters
            /// ----------
            /// tau: 1-d array of float
            ///     The data sites `x`-axis values which will instruct the pp spline.
            /// left_n: int
            ///     The order of derivative to use for the left most data site and top row
            ///     of the spline collocation matrix.
            /// right_n: int
            ///     The order of derivative to use for the right most data site and bottom row
            ///     of the spline collocation matrix.
            ///
            /// Returns
            /// -------
            /// 2-d array of float
            ///
            /// Notes
            /// -----
            /// The spline collocation matrix is defined as,
            ///
            /// .. math::
            ///
            ///    [\mathbf{B}_{k, \mathbf{t}}(\mathbf{\tau})]_{j,i} = B_{i,k,\mathbf{t}}(\tau_j)
            ///
            /// where each row is a call to :meth:`~rateslib.splines.PPSplineF64.bsplev`, except the top and bottom rows
            /// which can be specifically adjusted to account for
            /// ``left_n`` and ``right_n`` such that, for example, the first row might be,
            ///
            /// .. math::
            ///
            ///    [\mathbf{B}_{k, \mathbf{t}}(\mathbf{\tau})]_{1,i} = \frac{d^n}{dx}B_{i,k,\mathbf{t}}(\tau_1)
            fn bsplmatrix<'py>(
                &'py self,
                py: Python<'py>,
                tau: Vec<f64>,
                left_n: usize,
                right_n: usize
            ) -> PyResult<Bound<'_, PyArray2<f64>>> {
                Ok(self.inner.bsplmatrix(&tau, left_n, right_n).to_pyarray_bound(py))
            }

            fn __eq__(&self, other: &Self) -> PyResult<bool> {
                Ok(self.inner.eq(&other.inner))
            }

            fn __copy__(&self) -> Self {
                $name { inner: self.inner.clone() }
            }

            // JSON
            #[pyo3(name = "to_json")]
            fn to_json_py(&self) -> PyResult<String> {
                match DeserializedObj::$name(self.clone()).to_json() {
                    Ok(v) => Ok(v),
                    Err(_) => Err(PyValueError::new_err("Failed to serialize `PPSpline` to JSON.")),
                }
            }
        }
    };
}

create_interface!(PPSplineF64, f64);
create_interface!(PPSplineDual, Dual);
create_interface!(PPSplineDual2, Dual2);

impl IntoPy<PyObject> for NumberPPSpline {
    fn into_py(self, py: Python<'_>) -> PyObject {
        match self {
            NumberPPSpline::F64(s) => Py::new(py, s).unwrap().to_object(py),
            NumberPPSpline::Dual(s) => Py::new(py, s).unwrap().to_object(py),
            NumberPPSpline::Dual2(s) => Py::new(py, s).unwrap().to_object(py),
        }
    }
}

/// Calculate the value of an indexed b-spline at *x*.
///
/// Parameters
/// ----------
/// x: float
///     The *x* value at which to evaluate the b-spline.
/// i: int
///     The index of the b-spline to evaluate.
/// k: int
///     The order of the b-spline (note that k=4 is a cubic spline).
/// t: sequence of float
///     The knot sequence of the pp spline.
/// org_k: int, optional
///     The original k input. Used only internally when recursively calculating
///     successive b-splines. Users will not typically use this parameters.
///
/// Notes
/// -----
/// B-splines can be recursively defined as:
///
/// .. math::
///
///    B_{i,k,\mathbf{t}}(x) = \frac{x-t_i}{t_{i+k-1}-t_i}B_{i,k-1,\mathbf{t}}(x) + \frac{t_{i+k}-x}{t_{i+k}-t_{i+1}}B_{i+1,k-1,\mathbf{t}}(x)
///
/// and such that the basic, stepwise, b-spline or order 1 are:
///
/// .. math::
///
///    B_{i,1,\mathbf{t}}(x) = \left \{ \begin{matrix} 1, & t_i \leq x < t_{i+1} \\ 0, & \text{otherwise} \end{matrix} \right .
///
/// For continuity on the right boundary the rightmost basic b-spline is also set equal
/// to 1 there: :math:`B_{n,1,\mathbf{t}}(t_{n+k})=1`.
#[pyfunction]
#[pyo3(signature = (x, i, k, t, org_k=None))]
pub(crate) fn bsplev_single(
    x: f64,
    i: usize,
    k: usize,
    t: Vec<f64>,
    org_k: Option<usize>,
) -> PyResult<f64> {
    Ok(bsplev_single_f64(&x, i, &k, &t, org_k))
}

/// Calculate the *m* th order derivative (from the right) of an indexed b-spline at *x*.
///
/// Parameters
/// ----------
/// x: float
///     The *x* value at which to evaluate the b-spline.
/// i: int
///     The index of the b-spline to evaluate.
/// k: int
///     The order of the b-spline (note that k=4 is a cubic spline).
/// t: sequence of float
///     The knot sequence of the pp spline.
/// m: int
///     The order of the derivative of the b-spline to evaluate.
/// org_k: int, optional
///     The original k input. Used only internally when recursively calculating
///     successive b-splines. Users will not typically use this parameter.
///
/// Notes
/// -----
/// B-splines derivatives can be recursively defined as:
///
/// .. math::
///
///    \frac{d}{dx}B_{i,k,\mathbf{t}}(x) = (k-1) \left ( \frac{B_{i,k-1,\mathbf{t}}(x)}{t_{i+k-1}-t_i} - \frac{B_{i+1,k-1,\mathbf{t}}(x)}{t_{i+k}-t_{i+1}} \right )
///
/// and such that the basic, stepwise, b-spline derivative is:
///
/// .. math::
///
///    \frac{d}{dx}B_{i,1,\mathbf{t}}(x) = 0
///
/// During this recursion the original order of the spline is registered so that under
/// the given knot sequence, :math:`\mathbf{t}`, lower order b-splines which are not
/// the rightmost will register a unit value. For example, the 4'th order knot sequence
/// [1,1,1,1,2,2,2,3,4,4,4,4] defines 8 b-splines. The rightmost is measured
/// across the knots [3,4,4,4,4]. When the knot sequence remains constant and the
/// order is lowered to 3 the rightmost, 9'th, b-spline is measured across [4,4,4,4],
/// which is effectively redundant since its domain has zero width. The 8'th b-spline
/// which is measured across the knots [3,4,4,4] is that which will impact calculations
/// and is therefore given the value 1 at the right boundary. This is controlled by
/// the information provided by ``org_k``.
///
/// Examples
/// --------
/// The derivative of the 4th b-spline of the following knot sequence
/// is discontinuous at `x` = 2.0.
///
/// .. ipython:: python
///
///    t = [1,1,1,1,2,2,2,3,4,4,4,4]
///    bspldnev_single(x=2.0, i=3, k=4, t=t, m=1)
///    bspldnev_single(x=1.99999999, i=3, k=4, t=t, m=1)
///
/// .. plot::
///
///    from rateslib.splines import *
///    import matplotlib.pyplot as plt
///    from datetime import datetime as dt
///    import numpy as np
///    t = [1,1,1,1,2,2,2,3,4,4,4,4]
///    spline = PPSpline(k=4, t=t)
///    x = np.linspace(1, 4, 76)
///    fix, ax = plt.subplots(1,1)
///    ax.plot(x, spline.bspldnev(x, 3, 0))
///    plt.show()
#[pyfunction]
#[pyo3(signature = (x, i, k, t, m, org_k=None))]
pub(crate) fn bspldnev_single(
    x: f64,
    i: usize,
    k: usize,
    t: Vec<f64>,
    m: usize,
    org_k: Option<usize>,
) -> PyResult<f64> {
    Ok(bspldnev_single_f64(&x, i, &k, &t, m, org_k))
}<|MERGE_RESOLUTION|>--- conflicted
+++ resolved
@@ -17,12 +17,8 @@
         #[pymethods]
         impl $name {
             #[new]
-<<<<<<< HEAD
+            #[pyo3(signature = (k, t, c=None))]
             fn new_py(k: usize, t: Vec<f64>, c: Option<Vec<$type>>) -> Self {
-=======
-            #[pyo3(signature = (k, t, c=None))]
-            fn new(k: usize, t: Vec<f64>, c: Option<Vec<$type>>) -> Self {
->>>>>>> cd403d5d
                 Self {
                     inner: PPSpline::new(k, t, c),
                 }
